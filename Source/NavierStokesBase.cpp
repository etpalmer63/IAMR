--- conflicted
+++ resolved
@@ -2347,15 +2347,11 @@
 int 
 NavierStokesBase::steadyState()
 {
-<<<<<<< HEAD
-    Real 	max_change    = 0.0;
-=======
     if (!get_state_data(State_Type).hasOldData()) {
         return false; // If nothing to compare to, must not yet be steady :)
     }
 
     Real        max_change    = 0.0;
->>>>>>> 01e9cf60
     MultiFab&   U_old         = get_old_data(State_Type);
     MultiFab&   U_new         = get_new_data(State_Type);
 


#include <AMReX_ParmParse.H>
#include <AMReX_TagBox.H>
#include <AMReX_Utility.H>

#include <NavierStokesBase.H>
#include <NAVIERSTOKES_F.H>

#ifdef MOREGENGETFORCE
#include <PROB_NS_F.H>
#endif

//fixme, for writesingle level plotfile
#include<AMReX_PlotFileUtil.H>

using namespace amrex;

Godunov*    NavierStokesBase::godunov       = 0;
ErrorList   NavierStokesBase::err_list;
BCRec       NavierStokesBase::phys_bc;
Projection* NavierStokesBase::projector     = 0;
MacProj*    NavierStokesBase::mac_projector = 0;

Real NavierStokesBase::init_shrink        = 1.0;
int  NavierStokesBase::init_iter          = 2;
Real NavierStokesBase::cfl                = 0.8;
Real NavierStokesBase::change_max         = 1.1;    
Real NavierStokesBase::fixed_dt           = -1.0;      
bool NavierStokesBase::stop_when_steady   = false;
Real NavierStokesBase::steady_tol 		  = 1.0e-10;
int  NavierStokesBase::initial_iter       = false;  
int  NavierStokesBase::initial_step       = false;  
Real NavierStokesBase::dt_cutoff          = 0.0;     
int  NavierStokesBase::sum_interval       = -1;  
int  NavierStokesBase::turb_interval      = -1; 
int  NavierStokesBase::jet_interval       = -1;  
int  NavierStokesBase::jet_interval_split = 2;

int  NavierStokesBase::radius_grow = 1;
int  NavierStokesBase::verbose     = 0;
Real NavierStokesBase::gravity     = 0.0;
int  NavierStokesBase::NUM_SCALARS = 0;
int  NavierStokesBase::NUM_STATE   = 0;

Vector<AdvectionForm> NavierStokesBase::advectionType;
Vector<DiffusionForm> NavierStokesBase::diffusionType;

Vector<int>  NavierStokesBase::is_diffusive;
Vector<Real> NavierStokesBase::visc_coef;
Real        NavierStokesBase::visc_tol           = 1.0e-10;
Real        NavierStokesBase::visc_abs_tol       = 1.0e-10;
Real        NavierStokesBase::be_cn_theta        = 0.5;
int         NavierStokesBase::variable_vel_visc  = 0;
int         NavierStokesBase::variable_scal_diff = 0;

int         NavierStokesBase::Tracer                    = -1;
int         NavierStokesBase::Tracer2                   = -1;
int         NavierStokesBase::Temp                      = -1;
int         NavierStokesBase::do_trac2                  = 0;
int         NavierStokesBase::do_temp                   = 0;
int         NavierStokesBase::do_cons_trac              = 0;
int         NavierStokesBase::do_cons_trac2             = 0;
int         NavierStokesBase::do_sync_proj              = 1;
int         NavierStokesBase::do_MLsync_proj            = 1;
int         NavierStokesBase::do_reflux                 = 1;
int         NavierStokesBase::modify_reflux_normal_vel  = 0;
int         NavierStokesBase::do_mac_proj               = 1;
int         NavierStokesBase::do_divu_sync              = 0;
int         NavierStokesBase::do_refine_outflow         = 0; 
int         NavierStokesBase::do_derefine_outflow       = 1;
int         NavierStokesBase::Nbuf_outflow              = 1;  
int         NavierStokesBase::do_denminmax              = 0;  
int         NavierStokesBase::do_scalminmax             = 0; 
int         NavierStokesBase::do_density_ref            = 0;
int         NavierStokesBase::do_tracer_ref             = 0;
int         NavierStokesBase::do_tracer2_ref            = 0;
int         NavierStokesBase::do_vorticity_ref          = 0;
int         NavierStokesBase::do_temp_ref               = 0;
int         NavierStokesBase::do_scalar_update_in_order = 0; 
Vector<int>  NavierStokesBase::scalarUpdateOrder;
int         NavierStokesBase::getForceVerbose           = 0;

int  NavierStokesBase::Dpdt_Type = -1;

int  NavierStokesBase::additional_state_types_initialized = 0;
int  NavierStokesBase::Divu_Type                          = -1;
int  NavierStokesBase::Dsdt_Type                          = -1;
int  NavierStokesBase::num_state_type                     = 2;
int  NavierStokesBase::have_divu                          = 0;
int  NavierStokesBase::have_dsdt                          = 0;
Real NavierStokesBase::divu_relax_factor                  = 0.0;
int  NavierStokesBase::S_in_vel_diffusion                 = 1;
int  NavierStokesBase::do_init_vort_proj                  = 0;
int  NavierStokesBase::do_init_proj                       = 1;

int  NavierStokesBase::do_running_statistics  = 0;
Real NavierStokesBase::volWgtSum_sub_origin_x = 0;
Real NavierStokesBase::volWgtSum_sub_origin_y = 0;
Real NavierStokesBase::volWgtSum_sub_origin_z = 0;
Real NavierStokesBase::volWgtSum_sub_Rcyl     = -1;
Real NavierStokesBase::volWgtSum_sub_dx       = -1;
Real NavierStokesBase::volWgtSum_sub_dy       = -1;
Real NavierStokesBase::volWgtSum_sub_dz       = -1;

int  NavierStokesBase::do_mom_diff            = 0;
int  NavierStokesBase::predict_mom_together   = 0;
bool NavierStokesBase::def_harm_avg_cen2edge  = false;

namespace
{
    bool initialized = false;
    int  dump_plane  = -1;
    std::string dump_plane_name("SLABS/vel-");
    bool benchmarking = false;
}

#ifdef AMREX_PARTICLES
namespace
{
    //
    // Name of subdirectory in chk???? holding checkpointed particles.
    //
    const std::string the_ns_particle_file_name("Particles");
    //
    // There's really only one of these.
    //
    AmrTracerParticleContainer* NSPC = 0;

    std::string      timestamp_dir                   ("Timestamps");
    std::vector<int> timestamp_indices;
    std::string      particle_init_file;
    std::string      particle_restart_file;
    std::string      particle_output_file;
    bool             restart_from_nonparticle_chkfile = false;
    int              pverbose                         = 2;
}

AmrTracerParticleContainer* NavierStokesBase::theNSPC () { return NSPC; }
#endif

int NavierStokesBase::DoTrac2() {return NavierStokesBase::do_trac2;}
//
BL_FORT_PROC_DECL(BL_NS_DOTRAC2,bl_ns_dotrac2)(int* dotrac2)
{
    *dotrac2 = NavierStokesBase::DoTrac2();
}

NavierStokesBase::NavierStokesBase ()
{
    rho_qtime    = 0;
    rho_tqtime   = 0;
    sync_reg     = 0;
    advflux_reg  = 0;
    viscflux_reg = 0;
    u_mac        = 0;
    aofs         = 0;
    diffusion    = 0;

    if (!additional_state_types_initialized)
        init_additional_state_types();
}

NavierStokesBase::NavierStokesBase (Amr&            papa,
				    int             lev,
				    const Geometry& level_geom,
				    const BoxArray& bl,
                                    const DistributionMapping& dm,
				    Real            time)
    :
    AmrLevel(papa,lev,level_geom,bl,dm,time)
{
    if(!additional_state_types_initialized) {
        init_additional_state_types();
    }
    
    const BoxArray& P_grids = state[Press_Type].boxArray();
    //
    // Alloc old_time pressure.
    //
    state[Press_Type].allocOldData();
    //
    // Alloc space for density and temporary pressure variables.
    //
    if (level > 0)
    {
        rho_avg.define(grids,dmap,1,1);
        p_avg.define(P_grids,dmap,1,0);
    }

#ifdef AMREX_USE_EB
    //fixme? not 100% sure this is the right place
    gradp.reset(new MultiFab(grids,dmap,BL_SPACEDIM,1, MFInfo(), Factory()));
    gradp->setVal(0.);

    //FIXME --- this fn is really similar to restart()... work on that later   
#endif
    //
    // rho_half is passed into level_project to be used as sigma in the MLMG
    // solve
    rho_half.define (grids,dmap,1,1, MFInfo(), Factory());
    //FIXME???
    // not sure about whether all these other rhos need EBFacotry too or not
    rho_ptime.define(grids,dmap,1,1);
    rho_ctime.define(grids,dmap,1,1);
    rho_qtime  = 0;
    rho_tqtime = 0;
    //
    // Build metric coefficients for RZ calculations.
    // Build volume and areas.
    //
    buildMetrics();
    //
    // Set up reflux registers.
    //
    sync_reg = 0;
    if (level > 0 && do_sync_proj)
    {
        sync_reg = new SyncRegister(grids,dmap,crse_ratio);
    }
    advflux_reg  = 0;
    viscflux_reg = 0;
    if (level > 0 && do_reflux)
    {
        advflux_reg  = new FluxRegister(grids,dmap,crse_ratio,level,NUM_STATE);
        viscflux_reg = new FluxRegister(grids,dmap,crse_ratio,level,NUM_STATE);
    }
    //
    // Initialize work multifabs.
    //
    u_mac   = 0;
    aofs    = 0;
    //
    // Set up the level projector.
    //
    if (projector == 0)
    {
        projector = new Projection(parent,&phys_bc,do_sync_proj,
                                   parent->finestLevel(),radius_grow);
    }
    projector->install_level(level,this,&radius);
    //
    // Set up the godunov box.
    //
    SetGodunov();
    //
    // Set up diffusion.
    //
    diffusion = new Diffusion(parent,this,
                              (level > 0) ? getLevel(level-1).diffusion : 0,
                              NUM_STATE,viscflux_reg,is_diffusive,visc_coef);
    //
    // Allocate the storage for variable viscosity and diffusivity
    //
    viscn_cc   = 0;
    viscnp1_cc = 0;
    if (variable_vel_visc) 
    {
        viscn_cc   = new MultiFab(grids, dmap, 1, 1);
        viscnp1_cc = new MultiFab(grids, dmap, 1, 1);
    }

    diffn_cc   = 0;
    diffnp1_cc = 0;
    if (variable_scal_diff) 
    {
        diffn_cc   = new MultiFab(grids, dmap, NUM_STATE-Density-1, 1);
        diffnp1_cc = new MultiFab(grids, dmap, NUM_STATE-Density-1, 1);
    }
    //
    // Set up the mac projector.
    //
    if (mac_projector == 0)
    {
        mac_projector = new MacProj(parent,parent->finestLevel(),
                                    &phys_bc,radius_grow);
    }
    mac_projector->install_level(level,this);
}

NavierStokesBase::~NavierStokesBase ()
{
    delete rho_qtime;
    delete rho_tqtime;
    delete sync_reg;
    delete advflux_reg;
    delete viscflux_reg;
    delete [] u_mac;
    
    if (mac_projector != 0)
        mac_projector->cleanup(level);
    //
    // Remove the arrays for variable viscosity and diffusivity
    // and delete the Diffusion object
    //
    if (variable_vel_visc)
    {
        delete viscn_cc;
        delete viscnp1_cc;
    }

    if (variable_scal_diff)
    {
        delete diffn_cc;
        delete diffnp1_cc;
    }

    delete diffusion;
}

void
NavierStokesBase::allocOldData ()
{
    bool init_pres = !(state[Press_Type].hasOldData());
    AmrLevel::allocOldData();
    if (init_pres)
        initOldPress();
}

void
NavierStokesBase::variableCleanUp ()
{
    desc_lst.clear();
    derive_lst.clear();

    delete godunov;
    godunov = 0;

    err_list.clear();

    delete projector;
    projector = 0;

    delete mac_projector;
    mac_projector = 0;

#ifdef AMREX_PARTICLES
    delete NSPC;
    NSPC = 0;
#endif
}

void
NavierStokesBase::Initialize ()
{
    if (initialized) return;

    ParmParse pp("ns");

    pp.query("dump_plane",dump_plane);

    pp.query("benchmarking",benchmarking);

    pp.query("v",verbose);

    Vector<int> lo_bc(BL_SPACEDIM), hi_bc(BL_SPACEDIM);
    pp.getarr("lo_bc",lo_bc,0,BL_SPACEDIM);
    pp.getarr("hi_bc",hi_bc,0,BL_SPACEDIM);
    for (int i = 0; i < BL_SPACEDIM; i++)
    {
        phys_bc.setLo(i,lo_bc[i]);
        phys_bc.setHi(i,hi_bc[i]);
    }
  
    read_geometry();
    //
    // Check phys_bc against possible periodic geometry
    // if periodic, must have internal BC marked.
    //
    if (Geometry::isAnyPeriodic())
    {
        //
        // Do idiot check.  Periodic means interior in those directions.
        //
        for (int dir = 0; dir < BL_SPACEDIM; dir++)
        {
            if (Geometry::isPeriodic(dir))
            {
                if (lo_bc[dir] != Interior)
                {
                    std::cerr << "NavierStokesBase::variableSetUp:periodic in direction "
                              << dir
                              << " but low BC is not Interior\n";
                    amrex::Abort("NavierStokesBase::Initialize()");
                }
                if (hi_bc[dir] != Interior)
                {
                    std::cerr << "NavierStokesBase::variableSetUp:periodic in direction "
                              << dir
                              << " but high BC is not Interior\n";
                    amrex::Abort("NavierStokesBase::Initialize()");
                }
            } 
        }
    }

    {
        //
        // Do idiot check.  If not periodic, should be no interior.
        //
        for (int dir = 0; dir < BL_SPACEDIM; dir++)
        {
            if (!Geometry::isPeriodic(dir))
            {
              if (lo_bc[dir] == Interior)
              {
                  std::cerr << "NavierStokesBase::variableSetUp:Interior bc in direction "
                            << dir
                            << " but not defined as periodic\n";
                  amrex::Abort("NavierStokesBase::Initialize()");
              }
              if (hi_bc[dir] == Interior)
              {
                  std::cerr << "NavierStokesBase::variableSetUp:Interior bc in direction "
                            << dir
                            << " but not defined as periodic\n";
                  amrex::Abort("NavierStokesBase::Initialize()");
              }
            }
        }
    }
    //
    // Get timestepping parameters.
    //
    pp.get("cfl",cfl);
    pp.query("init_iter",init_iter);
    pp.query("init_shrink",init_shrink);
    pp.query("dt_cutoff",dt_cutoff);
    pp.query("change_max",change_max);
    pp.query("fixed_dt",fixed_dt);
    pp.query("stop_when_steady",stop_when_steady);
    pp.query("steady_tol",steady_tol);
    pp.query("sum_interval",sum_interval);
    pp.query("turb_interval",turb_interval);
    pp.query("jet_interval",jet_interval);
    pp.query("jet_interval_split",jet_interval_split);
    pp.query("gravity",gravity);
    //
    // Get run options.
    //
    pp.query("do_temp",                  do_temp          );
    pp.query("do_trac2",                 do_trac2         );
    pp.query("do_cons_trac",             do_cons_trac     );
    pp.query("do_cons_trac2",            do_cons_trac2    );
    int initial_do_sync_proj =           do_sync_proj;
    pp.query("do_sync_proj",             do_sync_proj     );
    pp.query("do_MLsync_proj",           do_MLsync_proj   );
    pp.query("do_reflux",                do_reflux        );
    pp.query("modify_reflux_normal_vel", modify_reflux_normal_vel);
    pp.query("do_init_vort_proj",        do_init_vort_proj);
    pp.query("do_init_proj",             do_init_proj     );
    pp.query("do_mac_proj",              do_mac_proj      );
    pp.query("do_divu_sync",             do_divu_sync     );
    pp.query("do_denminmax",             do_denminmax     );
    pp.query("do_scalminmax",            do_scalminmax    );
    pp.query("do_density_ref",           do_density_ref   );
    pp.query("do_tracer_ref",            do_tracer_ref    );
    pp.query("do_tracer2_ref",           do_tracer2_ref   );
    pp.query("do_vorticity_ref",         do_vorticity_ref );
    pp.query("do_temp_ref",              do_temp_ref      );
 
    if (modify_reflux_normal_vel)
        amrex::Abort("modify_reflux_normal_vel is no longer supported");

#ifdef MOREGENGETFORCE
    pp.query("getForceVerbose",          getForceVerbose  );
    pp.query("do_scalar_update_in_order",do_scalar_update_in_order );
    if (do_scalar_update_in_order) {
	const int n_scalar_update_order_vals = pp.countval("scalar_update_order");
	scalarUpdateOrder.resize(n_scalar_update_order_vals);
	int got_scalar_update_order = pp.queryarr("scalar_update_order",scalarUpdateOrder,0,n_scalar_update_order_vals);
    }
#endif

    // Don't let init_shrink be greater than 1
    if (init_shrink > 1.0)
        amrex::Abort("NavierStokesBase::Initialize(): init_shrink cannot be greater than 1");

    //
    // Make sure we don't use divu_sync.
    //
    if (do_divu_sync)
        amrex::Error("do_divu_sync == 1 is not supported");
    //
    // This test ensures that if the user toggles do_sync_proj,
    // the user has knowledge that do_MLsync_proj is meaningless.
    //
    if (do_MLsync_proj && !do_sync_proj && initial_do_sync_proj != do_sync_proj)
    {
        amrex::Print() << "Mismatched options for NavierStokesBase\n"
		       << "do_MLsync_proj and do_sync_proj are inconsistent\n";

        amrex::Abort("NavierStokesBase::Initialize()");
    }
    //
    // Read viscous/diffusive parameters and array of viscous/diffusive coeffs.
    // NOTE: at this point, we dont know number of state variables
    //       so just read all values listed.
    //
    pp.query("visc_tol",visc_tol);
    pp.query("visc_abs_tol",visc_abs_tol);
    pp.query("variable_vel_visc",variable_vel_visc);
    pp.query("variable_scal_diff",variable_scal_diff);

    const int n_vel_visc_coef   = pp.countval("vel_visc_coef");
    const int n_temp_cond_coef  = pp.countval("temp_cond_coef");
    const int n_scal_diff_coefs = pp.countval("scal_diff_coefs");

    if (n_vel_visc_coef != 1)
        amrex::Abort("NavierStokesBase::Initialize(): Only one vel_visc_coef allowed");

    if (do_temp && n_temp_cond_coef != 1)
        amrex::Abort("NavierStokesBase::Initialize(): Only one temp_cond_coef allowed");

    int n_visc = BL_SPACEDIM + 1 + n_scal_diff_coefs;
    if (do_temp)
        n_visc++;
    visc_coef.resize(n_visc);
    is_diffusive.resize(n_visc);
 
    pp.get("vel_visc_coef",visc_coef[0]);
    for (int i = 1; i < BL_SPACEDIM; i++)
      visc_coef[i] = visc_coef[0];
    //
    // Here we set the coefficient for density, which does not diffuse.
    //
    visc_coef[Density] = -1;
    //
    // Set the coefficients for the scalars, but temperature.
    //
    Vector<Real> scal_diff_coefs(n_scal_diff_coefs);
    pp.getarr("scal_diff_coefs",scal_diff_coefs,0,n_scal_diff_coefs);

    int scalId = Density;

    // Will need to add more lines when more variables are added
    Tracer = Density+1;
    if (do_trac2)
	Tracer2 = Density+2;

    for (int i = 0; i < n_scal_diff_coefs; i++)
    {
        visc_coef[++scalId] = scal_diff_coefs[i];
    }
    //
    // Set the coefficient for temperature.
    //
    if (do_temp)
    {
	Temp = ++scalId;
	pp.get("temp_cond_coef",visc_coef[Temp]);
    }
    
    pp.query("divu_relax_factor",divu_relax_factor);
    pp.query("S_in_vel_diffusion",S_in_vel_diffusion);
    pp.query("be_cn_theta",be_cn_theta);
    if (be_cn_theta > 1.0 || be_cn_theta < .5)
        amrex::Abort("NavierStokesBase::Initialize(): Must have be_cn_theta <= 1.0 && >= .5");
    //
    // Set parameters dealing with how grids are treated at outflow boundaries.
    //
    pp.query("do_refine_outflow",do_refine_outflow);
    pp.query("do_derefine_outflow",do_derefine_outflow);
    if (do_derefine_outflow == 1 && do_refine_outflow == 1)
      amrex::Abort("NavierStokesBase::Initialize(): Cannot have both do_refine_outflow==1 and do_derefine_outflow==1");

    pp.query("Nbuf_outflow",Nbuf_outflow);
    BL_ASSERT(Nbuf_outflow >= 0);
    BL_ASSERT(!(Nbuf_outflow <= 0 && do_derefine_outflow == 1));

    //
    // Check whether we are doing running statistics.
    //
    pp.query("do_running_statistics",do_running_statistics);

    // If dx,dy,dz,Rcyl<0 (default) the volWgtSum is computed over the entire domain
    pp.query("volWgtSum_sub_origin_x",volWgtSum_sub_origin_x);
    pp.query("volWgtSum_sub_origin_y",volWgtSum_sub_origin_y);
    pp.query("volWgtSum_sub_origin_z",volWgtSum_sub_origin_z);
    pp.query("volWgtSum_sub_Rcyl",volWgtSum_sub_Rcyl);
    pp.query("volWgtSum_sub_dx",volWgtSum_sub_dx);
    pp.query("volWgtSum_sub_dy",volWgtSum_sub_dy);
    pp.query("volWgtSum_sub_dz",volWgtSum_sub_dz);

    //
    // Are we going to do velocity or momentum update?
    //
    pp.query("do_mom_diff",do_mom_diff);
    pp.query("predict_mom_together",predict_mom_together);

    if (do_mom_diff == 0 && predict_mom_together == 1)
    {
      amrex::Print() << "MAKES NO SENSE TO HAVE DO_MOM_DIFF=0 AND PREDICT_MOM_TOGETHER=1\n";
      exit(0);
    }

    pp.query("harm_avg_cen2edge", def_harm_avg_cen2edge);

#ifdef AMREX_PARTICLES
    read_particle_params ();
#endif

    amrex::ExecOnFinalize(NavierStokesBase::Finalize);

    initialized = true;
}

void
NavierStokesBase::Finalize ()
{
    initialized = false;
}

void
NavierStokesBase::read_geometry ()
{
#if (BL_SPACEDIM == 2)
    //
    // Must load coord here because Geometry hasn't read it in yet.
    //
    ParmParse pp("geometry");

    int coord;
    pp.get("coord_sys",coord);

    if ((Geometry::CoordType) coord == Geometry::RZ && phys_bc.lo(0) != Symmetry)
    {
        phys_bc.setLo(0,Symmetry);
	amrex::Print() << "\nWarning: Setting phys_bc at xlo to Symmetry\n\n";
    }
#endif
}

void
NavierStokesBase::advance_setup (Real time,
                                 Real dt,
	                         int  iteration,
                                 int  ncycle)
{
    BL_PROFILE("NavierStokesBase::advance_setup()");

    const int finest_level = parent->finestLevel();

//#ifdef AMREX_USE_EB
//    // just cribbing from incflo
//    umac_n_grow = 5;
//#else
    umac_n_grow = 1;
//#endif
    
#ifdef AMREX_PARTICLES
    if (ncycle >= 1)
        umac_n_grow = ncycle;
#endif
        
    mac_projector->setup(level);
    //
    // Why are they defined here versus the constructor?
    //
    if (level < finest_level)
    {
        if (Vsync.empty())
            Vsync.define(grids,dmap,BL_SPACEDIM,1);
        if (Ssync.empty())
            Ssync.define(grids,dmap,NUM_STATE-BL_SPACEDIM,1);
        Vsync.setVal(0);
        Ssync.setVal(0);
    }
    //
    // Set reflux registers to zero.
    //
    if (do_reflux && level < finest_level)
    {
        getAdvFluxReg(level+1).setVal(0);
        getViscFluxReg(level+1).setVal(0);
    }
    //
    // Alloc space for edge velocities (normal comp only).
    //
    if (u_mac == 0 || u_mac[0].nGrow() < umac_n_grow)
    {
	if (u_mac != 0) delete [] u_mac;

        u_mac = new MultiFab[BL_SPACEDIM];

        for (int dir = 0; dir < BL_SPACEDIM; dir++)
        {
	    const BoxArray& edgeba = getEdgeBoxArray(dir);
            u_mac[dir].define(edgeba,dmap,1,umac_n_grow,MFInfo(),Factory());
            u_mac[dir].setVal(1.e40);
        }
    }
    //
    // Alloc MultiFab to hold advective update terms.
    //
    BL_ASSERT(aofs == 0);
    aofs = new MultiFab(grids,dmap,NUM_STATE,0);
    //
    // Set rho_avg.
    //
    if (!initial_step && level > 0 && iteration == 1)
        initRhoAvg(0.5/Real(ncycle));
    //
    // Set up state multifabs for the advance.
    //
    for (int k = 0; k < num_state_type; k++)
    {
	bool has_old_data = state[k].hasOldData();
        state[k].allocOldData();
	if (! has_old_data) state[k].oldData().setVal(0.0);
        state[k].swapTimeLevels(dt);
    }

    if (state[Press_Type].descriptor()->timeType() == StateDescriptor::Point) 
    {
        const Real new_press_time = .5 * (state[State_Type].prevTime() +
                                          state[State_Type].curTime());
        state[Press_Type].setNewTimeLevel(new_press_time);
    }

    make_rho_prev_time();

    // refRatio==4 is not currently supported
    //
    // If refRatio==4 to the next level coarser, and we're going to diffuse
    // scalars as SoverRho, we're going to need rho at 1/4 and 3/4 time there.
    // Make these things if need be.
    //
    // if (level > 0)
    // {
    //     bool needs_rho4 = false;

    //     if (parent->nCycle(level) == 4)
    //         for (int i = 0; i < NUM_STATE && !needs_rho4; ++i)
    //             needs_rho4 = (diffusionType[i] == Laplacian_SoverRho);

    //     if (needs_rho4)
    //     {
    //         NavierStokesBase& clevel = getLevel(level-1);
    //         const BoxArray& cgrids = clevel.boxArray();
    //         const DistributionMapping& cdmap = clevel.DistributionMap();
    //         const Real      ptime  = clevel.state[State_Type].prevTime();
    //         const Real      ctime  = clevel.state[State_Type].curTime();

    //         if (clevel.rho_qtime == 0)
    //         {
    //             const Real qtime = ptime + 0.25*(ctime-ptime);
    //             clevel.rho_qtime = new MultiFab(cgrids,cdmap,1,1);
    //             FillPatch(clevel,*(clevel.rho_qtime),1,qtime,State_Type,Density,1,0);
    //         }
    //         if (clevel.rho_tqtime == 0)
    //         {
    //             const Real tqtime = ptime + 0.75*(ctime-ptime);
    //             clevel.rho_tqtime = new MultiFab(cgrids,cdmap,1,1);
    // 		FillPatch(clevel, *(clevel.rho_tqtime), 1, tqtime, State_Type, Density, 1, 0);
    //         }
    //    }
    // }

    //
    // Calculate the time N viscosity and diffusivity
    //   Note: The viscosity and diffusivity at time N+1 are 
    //         initialized here to the time N values just to
    //         have something reasonable.
    //
    const Real prev_time = state[State_Type].prevTime();

    if (variable_vel_visc)
    {
        calcViscosity(prev_time,dt,iteration,ncycle);
	MultiFab::Copy(*viscnp1_cc, *viscn_cc, 0, 0, 1, viscn_cc->nGrow());
    }

    if (variable_scal_diff)
    {
        const int num_diff = NUM_STATE-BL_SPACEDIM-1;
        calcDiffusivity(prev_time);
	MultiFab::Copy(*diffnp1_cc, *diffn_cc, 0, 0, num_diff, diffn_cc->nGrow());
    }
}

//
// Clean up after the advance function.
//
void
NavierStokesBase::advance_cleanup (int iteration, int ncycle)
{
    delete aofs;
    aofs = 0;
}

void
NavierStokesBase::buildMetrics ()
{
    //
    // We "should" only need radius when we're RZ, but some 2-D code is written to
    // access it first and then "use" if if RZ.  It's easier to just always build
    // it for 2D than try to fix the underlying Fortran calls that take radius.
    //
#if (BL_SPACEDIM == 2)
    radius.resize(grids.size());

    const Real dxr = geom.CellSize()[0];

    for (int i = 0; i < grids.size(); i++)
    {
        const int ilo = grids[i].smallEnd(0)-radius_grow;
        const int ihi = grids[i].bigEnd(0)+radius_grow;
        const int len = ihi - ilo + 1;

        radius[i].resize(len);

        RealBox gridloc = RealBox(grids[i],geom.CellSize(),geom.ProbLo());

        const Real xlo = gridloc.lo(0) + (0.5 - radius_grow)*dxr;
        for (int j = 0; j < len; j++)
            radius[i][j] = xlo + j*dxr;
    }
#endif

    volume.clear();
    volume.define(grids,dmap,1,GEOM_GROW);
    geom.GetVolume(volume);

    for (int dir = 0; dir < BL_SPACEDIM; ++dir)
    {
        area[dir].clear();
	area[dir].define(getEdgeBoxArray(dir),dmap,1,GEOM_GROW);
        geom.GetFaceArea(area[dir],dir);
    }

#ifdef AMREX_USE_EB
    // make sure dx == dy == dz
    const Real* dx = geom.CellSize();
    Print()<<"dx = "<<dx[0]<<" "<<dx[1]<<" "<<dx[2]<<" \n";
    for (int i = 1; i < BL_SPACEDIM; i++){
      if (std::abs(dx[i]-dx[i-1]) > 1.e-12*dx[0]) 
        amrex::Abort("EB requires dx == dy (== dz)\n");
    }

    //fixme? assume will need this part cribbed from CNS
    // level_mask.clear();
    // level_mask.define(grids,dmap,1,1);
    // level_mask.BuildMask(geom.Domain(), geom.periodicity(), 
    //                      level_mask_covered,
    //                      level_mask_notcovered,
    //                      level_mask_physbnd,
    //                      level_mask_interior);

#endif
}

void
NavierStokesBase::calcDpdt ()
{
    BL_ASSERT(state[Press_Type].descriptor()->timeType() == StateDescriptor::Point);

    MultiFab&  new_press   = get_new_data(Press_Type);
    MultiFab&  old_press   = get_old_data(Press_Type);
    MultiFab&  dpdt        = get_new_data(Dpdt_Type);
    const Real dt_for_dpdt = state[Press_Type].curTime()-state[Press_Type].prevTime();

    if (dt_for_dpdt != 0.0) 
    {
#ifdef _OPENMP
#pragma omp parallel
#endif
        for (MFIter mfi(dpdt,true); mfi.isValid(); ++mfi)
        {
            const Box& vbx     = mfi.tilebox();
            FArrayBox& dpdtfab = dpdt[mfi];
            dpdtfab.copy(new_press[mfi],vbx,0,vbx,0,1);
            dpdtfab.minus(old_press[mfi],vbx,0,0,1);
            dpdtfab.divide(dt_for_dpdt,vbx,0,1);
        }
    }
    else
    {
        dpdt.setVal(0);
    }
}

void
NavierStokesBase::checkPoint (const std::string& dir,
			      std::ostream&      os,
			      VisMF::How         how,
			      bool               dump_old)
{
    AmrLevel::checkPoint(dir, os, how, dump_old);

#ifdef AMREX_PARTICLES
    if (level == 0)
    {
        if (NSPC != 0)
            NSPC->Checkpoint(dir,the_ns_particle_file_name);
    }
#endif
}

void
NavierStokesBase::computeInitialDt (int                   finest_level,
				    int                   sub_cycle,
				    Vector<int>&           n_cycle,
				    const Vector<IntVect>& ref_ratio,
				    Vector<Real>&          dt_level, 
				    Real                  stop_time)
{
    //
    // Grids have been constructed, compute dt for all levels.
    //
    if (level > 0)
        return;

    int i;

    Real dt_0    = 1.0e+100;
    int n_factor = 1;
    ///TODO/DEBUG: This will need to change for optimal subcycling.
    for (i = 0; i <= finest_level; i++)
    {
        dt_level[i] = getLevel(i).initialTimeStep();
        n_factor   *= n_cycle[i];
        dt_0        = std::min(dt_0,n_factor*dt_level[i]);
    }

    //
    // Limit dt's by the value of stop_time.
    //
    if (stop_time >= 0.0)
    {
        const Real eps      = 0.0001*dt_0;
        const Real cur_time = state[State_Type].curTime();
        if ((cur_time + dt_0) > (stop_time - eps))
            dt_0 = stop_time - cur_time;
    }

    n_factor = 1;
    for (i = 0; i <= finest_level; i++)
    {
        n_factor   *= n_cycle[i];
        dt_level[i] = dt_0/( (Real)n_factor );
    }
}

void
NavierStokesBase::computeNewDt (int                   finest_level,
				int                   sub_cycle,
				Vector<int>&           n_cycle,
				const Vector<IntVect>& ref_ratio,
				Vector<Real>&          dt_min,
				Vector<Real>&          dt_level,
				Real                  stop_time,
				int                   post_regrid_flag) 
{
    //
    // We are at the start of a coarse grid timecycle.
    // Compute the timesteps for the next iteration.
    //
    if (level > 0) 
        return;

    int i;

    Real dt_0     = 1.0e+100;
    int  n_factor = 1;
    for (i = 0; i <= finest_level; i++)
    {
        NavierStokesBase& adv_level = getLevel(i);
        dt_min[i] = std::min(dt_min[i],adv_level.estTimeStep());
    }

    if (fixed_dt <= 0.0) 
    {
       if (post_regrid_flag == 1)
       {
          //
          // Limit dt's by pre-regrid dt
          //
          for (i = 0; i <= finest_level; i++)
          {
              dt_min[i] = std::min(dt_min[i],dt_level[i]);
          }
       }
       else
       {
          //
          // Limit dt's by change_max * old dt
          //
          for (i = 0; i <= finest_level; i++)
          {
	    if (verbose)
                 if (dt_min[i] > change_max*dt_level[i])
                 {
                     amrex::Print() << "NavierStokesBase::compute_new_dt : limiting dt at level "
				    << i << '\n';
                     amrex::Print() << " ... new dt computed: " << dt_min[i]
				    << '\n';
                     amrex::Print() << " ... but limiting to: "
				    << change_max * dt_level[i] << " = " << change_max
				    << " * " << dt_level[i] << '\n';
                 }
             dt_min[i] = std::min(dt_min[i],change_max*dt_level[i]);
          }
       }
    }

    //
    // Find the minimum over all levels
    //
    for (i = 0; i <= finest_level; i++)
    {
        n_factor *= n_cycle[i];
        dt_0      = std::min(dt_0,n_factor*dt_min[i]);
    }

    //
    // Limit dt's by the value of stop_time.
    //
    const Real eps      = 0.0001*dt_0;
    const Real cur_time = state[State_Type].curTime();
    if (stop_time >= 0.0)
    {
        if ((cur_time + dt_0) > (stop_time - eps))
            dt_0 = stop_time - cur_time;
    }

    //
    // Set dt at each level of refinement
    //
    n_factor = 1;
    for (i = 0; i <= finest_level; i++)
    {
        n_factor   *= n_cycle[i];
        dt_level[i] = dt_0/( (Real)n_factor );
    }
}

void
NavierStokesBase::create_mac_rhs (MultiFab& rhs, int nGrow, Real time, Real dt)
{
    BL_PROFILE("NavierStokesBase::create_mac_rhs()");

    BL_ASSERT(rhs.nGrow()>=nGrow);
    BL_ASSERT(rhs.boxArray()==grids);

    const int sCompDivU = 0;
    const int nCompDivU = 1;
    const int sCompDsdt = 0;
    const int nCompDsdt = 1;

    if (have_divu)
    {
	FillPatch(*this,rhs,nGrow,time,Divu_Type,sCompDivU,nCompDivU,sCompDivU);
    }
    else
    {
        rhs.setVal(0.);
    }

    if (have_dsdt)
    {
	FillPatchIterator fpi(*this,rhs,nGrow,time,Dsdt_Type,sCompDsdt,nCompDsdt);
	const MultiFab& mf = fpi.get_mf();
	MultiFab::Saxpy(rhs, 0.5*dt, mf, 0, sCompDsdt, nCompDsdt, nGrow);
    }
}

void
NavierStokesBase::create_umac_grown (int nGrow)
{
    BL_PROFILE("NavierStokesBase::create_umac_grown()");

    if (level > 0)
    {
        BoxList bl = amrex::GetBndryCells(grids,nGrow);

        BoxArray f_bnd_ba(std::move(bl));

        BoxArray c_bnd_ba = f_bnd_ba; c_bnd_ba.coarsen(crse_ratio);

        c_bnd_ba.maxSize(32);

        f_bnd_ba = c_bnd_ba; f_bnd_ba.refine(crse_ratio);

        for (int n = 0; n < BL_SPACEDIM; ++n)
        {
            //
            // crse_src & fine_src must have same parallel distribution.
            // We'll use the KnapSack distribution for the fine_src_ba.
            // Since fine_src_ba should contain more points, this'll lead
            // to a better distribution.
            //
            BoxArray crse_src_ba(c_bnd_ba), fine_src_ba(f_bnd_ba);

            crse_src_ba.surroundingNodes(n);
            fine_src_ba.surroundingNodes(n);

            const int N = fine_src_ba.size();

            std::vector<long> wgts(N);

#ifdef _OPENMP
#pragma omp parallel for
#endif
            for (int i = 0; i < N; i++)
                wgts[i] = fine_src_ba[i].numPts();

            DistributionMapping dm;
            // This DM won't be put into the cache.
            dm.KnapSackProcessorMap(wgts,ParallelDescriptor::NProcs());

            MultiFab crse_src, fine_src;

            crse_src.define(crse_src_ba, dm, 1, 0);
            fine_src.define(fine_src_ba, dm, 1, 0);

            crse_src.setVal(1.e200);
            fine_src.setVal(1.e200);
            //
            // We want to fill crse_src from lower level u_mac including u_mac's grow cells.
            //
	    const MultiFab& u_macLL = getLevel(level-1).u_mac[n];
	    crse_src.copy(u_macLL,0,0,1,1,0);

#ifdef _OPENMP
#pragma omp parallel
#endif
            for (MFIter mfi(crse_src); mfi.isValid(); ++mfi)
            {
                const int  nComp = 1;
                const Box& box   = crse_src[mfi].box();
                const int* rat   = crse_ratio.getVect();
                pc_edge_interp(box.loVect(), box.hiVect(), &nComp, rat, &n,
                                       crse_src[mfi].dataPtr(),
                                       ARLIM(crse_src[mfi].loVect()),
                                       ARLIM(crse_src[mfi].hiVect()),
                                       fine_src[mfi].dataPtr(),
                                       ARLIM(fine_src[mfi].loVect()),
                                       ARLIM(fine_src[mfi].hiVect()));
            }
            crse_src.clear();
            //
            // Replace pc-interpd fine data with preferred u_mac data at
            // this level u_mac valid only on surrounding faces of valid
            // region - this op will not fill grow region.
            //
            fine_src.copy(u_mac[n]);
            //
            // Interpolate unfilled grow cells using best data from
            // surrounding faces of valid region, and pc-interpd data
            // on fine edges overlaying coarse edges.
            //
#ifdef _OPENMP
#pragma omp parallel
#endif
            for (MFIter mfi(fine_src); mfi.isValid(); ++mfi)
            {
                const int  nComp = 1;
                const Box& fbox  = fine_src[mfi].box();
                const int* rat   = crse_ratio.getVect();
                edge_interp(fbox.loVect(), fbox.hiVect(), &nComp, rat, &n,
                                 fine_src[mfi].dataPtr(),
                                 ARLIM(fine_src[mfi].loVect()),
                                 ARLIM(fine_src[mfi].hiVect()));
            }

	    MultiFab u_mac_save(u_mac[n].boxArray(),u_mac[n].DistributionMap(), 1,0);
	    u_mac_save.copy(u_mac[n]);
	    u_mac[n].copy(fine_src,0,0,1,0,nGrow);
	    u_mac[n].copy(u_mac_save);
        }
    }
    //
    // Now we set the boundary data
    // FillBoundary fills grow cells that overlap valid regions.
    // HOEXTRAPTOCC fills outside of domain cells.
    //
    const Real* xlo = geom.ProbLo(); //these aren't actually used by the FORT method
    const Real* dx  = geom.CellSize();

    Box domain_box = geom.Domain();
    for (int idim = 0; idim < BL_SPACEDIM; ++idim) {
        if (geom.isPeriodic(idim)) {
            domain_box.grow(idim,nGrow);
        }
    }

    for (int n = 0; n < BL_SPACEDIM; ++n)
    {
        Box dm = domain_box;
        dm.surroundingNodes(n);
<<<<<<< HEAD
        const int*  dlo  = dm.loVect();
        const int*  dhi  = dm.hiVect();
=======
        const int*  lo  = dm.loVect();
        const int*  hi  = dm.hiVect();
>>>>>>> 957250c6

        //
        // HOEXTRAPTOCC isn't threaded.  OMP over calls to it.
        //

#ifdef _OPENMP
#pragma omp parallel
#endif
        for (MFIter mfi(u_mac[n]); mfi.isValid(); ++mfi)
        {
            FArrayBox& fab = u_mac[n][mfi];
            amrex_hoextraptocc(BL_TO_FORTRAN_ANYD(fab),dlo,dhi,dx,xlo);
        }
<<<<<<< HEAD
        
    	  // call FillBoundary to make sure that fine/fine grow cells are valid
	      u_mac[n].FillBoundary(geom.periodicity());

=======
        // call FillBoundary to make sure that fine/fine grow cells are valid
	u_mac[n].FillBoundary(geom.periodicity());
>>>>>>> 957250c6
    }
}

void
NavierStokesBase::diffuse_scalar_setup (int sigma, int& rho_flag)
{
    rho_flag = Diffusion::set_rho_flag(diffusionType[sigma]);
}

void
NavierStokesBase::errorEst (TagBoxArray& tags,
			    int          clearval,
			    int          tagval,
			    Real         time,
			    int          n_error_buf, 
			    int          ngrow)
{
    const int*  domain_lo = geom.Domain().loVect();
    const int*  domain_hi = geom.Domain().hiVect();
    const Real* dx        = geom.CellSize();
    const Real* prob_lo   = geom.ProbLo();

    for (int j = 0; j < err_list.size(); j++)
    {
        auto mf = derive(err_list[j].name(), time, err_list[j].nGrow());
#ifdef _OPENMP
#pragma omp parallel
#endif
        for (MFIter mfi(*mf,true); mfi.isValid(); ++mfi)
        {
	          const Box&  vbx     = mfi.tilebox();
            RealBox     gridloc = RealBox(vbx,geom.CellSize(),geom.ProbLo());
            Vector<int>  itags   = tags[mfi].tags();
            int*        tptr    = itags.dataPtr();
            const int*  tlo     = tags[mfi].box().loVect();
            const int*  thi     = tags[mfi].box().hiVect();
            const int*  lo      = vbx.loVect();
            const int*  hi      = vbx.hiVect();
            const Real* xlo     = gridloc.lo();
            FArrayBox&  fab     = (*mf)[mfi];
            Real*       dat     = fab.dataPtr();
            const int*  dlo     = fab.box().loVect();
            const int*  dhi     = fab.box().hiVect();
            const int   ncomp   = fab.nComp();

            err_list[j].errFunc()(tptr, ARLIM(tlo), ARLIM(thi), &tagval,
                                  &clearval, dat, ARLIM(dlo), ARLIM(dhi),
                                  lo,hi, &ncomp, domain_lo, domain_hi,
                                  dx, xlo, prob_lo, &time, &level);
            //
            // Don't forget to set the tags in the TagBox.
            //
            tags[mfi].tags(itags);
        }
    }
}

Real
NavierStokesBase::estTimeStep ()
{
    BL_PROFILE("NavierStokesBase::estTimeStep()");

    if (fixed_dt > 0.0)
    {
        Real factor = 1.0;

        if (!(level == 0))
        {
            int ratio = 1;
            for (int lev = 1; lev <= level; lev++)
            {
                ratio *= parent->nCycle(lev);
            }
            factor = 1.0/double(ratio);
        }

        return factor*fixed_dt;
    }

    const int   n_grow        = 0;
    Real        estdt         = 1.0e+20;

    const Real  cur_pres_time = state[Press_Type].curTime();
    MultiFab&   U_new         = get_new_data(State_Type);


//VisMF::Write(U_new,"U_new_before_estTime");

    Real u_max[BL_SPACEDIM] = {0};
std::cout << "WE CALL HERE ESTTIMESTEP " << cur_pres_time  << std::endl;
#ifdef AMREX_USE_EB
    // Nodal Projection sets EB covered cells to zero, so no need to do it here
    MultiFab& Gp = getGradP();
//MultiFab& Gp = ns->getGradP();
Gp.FillBoundary(geom.periodicity());
#else
    MultiFab Gp(grids,dmap,BL_SPACEDIM,1);
    getGradP(Gp, cur_pres_time);
#endif
    
    static int count=0;
       count++;
            amrex::WriteSingleLevelPlotfile("Gp_in_estTimeStep"+std::to_string(count), Gp, {"gpx","gpy"}, parent->Geom(0), 0.0, 0);

    
    
    //FIXME? find a better solution for umax? gcc 5.4, OMP reduction does not take arrays
    Real umax_x=-1.e200,umax_y=-1.e200,umax_z=-1.e200;
#ifdef _OPENMP
#pragma omp parallel if (!system::regtest_reduction) reduction(min:estdt) reduction(max:umax_x,umax_y,umax_z)
#endif
{
    Real gr_max[BL_SPACEDIM];

    for (MFIter Rho_mfi(rho_ctime,true); Rho_mfi.isValid(); ++Rho_mfi)
    {
    
        FArrayBox tforces;
      
	const Box& bx=Rho_mfi.tilebox();
        //
        // Get the velocity forcing.  For some reason no viscous forcing.
        //
#ifdef BOUSSINESQ
        const Real cur_time = state[State_Type].curTime();
        // HACK HACK HACK 
        // THIS CALL IS BROKEN 
        // getForce(tforces,bx,n_grow,Xvel,BL_SPACEDIM,cur_time,U_new[i]);
        tforces.resize(amrex::grow(bx,n_grow),BL_SPACEDIM);
        tforces.setVal(0.);
#else
#ifdef GENGETFORCE
        const Real cur_time = state[State_Type].curTime();
        getForce(tforces,bx,n_grow,Xvel,BL_SPACEDIM,cur_time,rho_ctime[Rho_mfi]);
#elif MOREGENGETFORCE
        const Real cur_time = state[State_Type].curTime();
	if (getForceVerbose)
	  amrex::Print() << "---" << '\n' 
			 << "H - est Time Step:" << '\n' 
			 << "Calling getForce..." << '\n';
        getForce(tforces,bx,n_grow,Xvel,BL_SPACEDIM,cur_time,U_new[Rho_mfi],U_new[Rho_mfi],Density);
#else
        getForce(tforces,bx,n_grow,Xvel,BL_SPACEDIM,rho_ctime[Rho_mfi]);
#endif		 
#endif		 
        tforces.minus(Gp[Rho_mfi],0,0,BL_SPACEDIM);
        //
        // Estimate the maximum allowable timestep from the Godunov box.
        //
        Real dt = godunov->estdt(U_new[Rho_mfi],tforces,rho_ctime[Rho_mfi],bx,
                                 geom.CellSize(),cfl,gr_max);

        // for (int k = 0; k < BL_SPACEDIM; k++)
        // {
	//     u_max[k] = std::max(u_max[k],gr_max[k]);
	// }
	umax_x = std::max(umax_x,gr_max[0]);
	umax_y = std::max(umax_y,gr_max[1]);
#if (BL_SPACEDIM == 3)
	umax_z = std::max(umax_z,gr_max[2]);
#endif 
	estdt = std::min(estdt,dt);
    }
}

    ParallelDescriptor::ReduceRealMin(estdt);

    if (verbose)
    {
        const int IOProc = ParallelDescriptor::IOProcessorNumber();

      	u_max[0] = umax_x; 
	u_max[1] = umax_y;
#if (BL_SPACEDIM == 3)
	u_max[2] = umax_z;
#endif 
	ParallelDescriptor::ReduceRealMax(u_max, BL_SPACEDIM, IOProc);

	amrex::Print() << "estTimeStep :: \n" << "LEV = " << level << " UMAX = ";
	for (int k = 0; k < BL_SPACEDIM; k++)
	  amrex::Print() << u_max[k] << "  ";
	amrex::Print() << '\n';
    }

    return estdt;
}

const MultiFab&
NavierStokesBase::get_rho (Real time)
{
    const TimeLevel whichTime = which_time(State_Type,time);

    if (whichTime == AmrOldTime)
    {
        return rho_ptime;
    }
    else if (whichTime == AmrNewTime)
    {
        return rho_ctime;
    }
    else if (whichTime == Amr1QtrTime)
    {
        BL_ASSERT(rho_qtime);
        return *rho_qtime;
    }
    else if (whichTime == Amr3QtrTime)
    {
        BL_ASSERT(rho_tqtime);
        return *rho_tqtime;
    }
    else if (whichTime == AmrHalfTime)
    {
        return get_rho_half_time();
    }
    else
    {
        amrex::Error("NavierStokesBase::get_rho(): bad time");

        return rho_ptime; // Got to return something to shut up compiler.
    }
}

MultiFab&
NavierStokesBase::get_rho_half_time ()
{
    //
    // Fill it in when needed ...
    //
#ifdef _OPENMP
#pragma omp parallel
#endif
  for (MFIter mfi(rho_half,true); mfi.isValid(); ++mfi)
    {
        FArrayBox& rhofab = rho_half[mfi];
	const Box& bx = mfi.growntilebox();
	
        rhofab.copy(rho_ptime[mfi],bx,0,bx,0,1);
        rhofab.plus(rho_ctime[mfi],bx,0,0);
        rhofab.mult(.5,bx);

    }

    return rho_half;
}

//
// Fill patch divU.
//
MultiFab*
NavierStokesBase::getDivCond (int ngrow, Real time)
{
    MultiFab* divu = 0;

    if (!have_divu)
    {
        divu = new MultiFab(grids,dmap,1,ngrow);

        divu->setVal(0);
    }
    else
    {
        divu = getState(ngrow,Divu_Type,0,1,time);
    }

    return divu;
}

//
// Fill patch dSdt.
//
MultiFab*
NavierStokesBase::getDsdt (int ngrow, Real time)
{
    MultiFab* dsdt = 0;

    if (!(have_dsdt && have_divu))
    {
        dsdt = new MultiFab(grids,dmap,1,ngrow);

        dsdt->setVal(0);
    }
    else
    {
        dsdt = getState(ngrow,Dsdt_Type,0,1,time);
    }

    return dsdt;
}


void
NavierStokesBase::getGradP (MultiFab& gp, Real      time)
{
    BL_PROFILE("NavierStokesBase::getGradP()");

    const int   NGrow = gp.nGrow();
    MultiFab&   P_old = get_old_data(Press_Type);
    const Real* dx    = geom.CellSize();

    if (level > 0 && state[Press_Type].descriptor()->timeType() == StateDescriptor::Point)
    {
        //
        // We want to be sure the intersection of old and new grids is
        // entirely contained within gp.boxArray()
        //
        BL_ASSERT(gp.boxArray() == grids);

        {
            const BoxArray& pBA = state[Press_Type].boxArray();
            MultiFab pMF(pBA,dmap,1,NGrow);

            if (time == getLevel(level-1).state[Press_Type].prevTime() || 
                time == getLevel(level-1).state[Press_Type].curTime())
            {
                FillCoarsePatch(pMF,0,time,Press_Type,0,1,NGrow);
            } 
            else
            {
                Real crse_time;

                if (time > getLevel(level-1).state[State_Type].prevTime())
                {
                    crse_time = getLevel(level-1).state[Press_Type].curTime();
                }
                else
                {
                    crse_time = getLevel(level-1).state[Press_Type].prevTime();
                }
  
                FillCoarsePatch(pMF,0,crse_time,Press_Type,0,1,NGrow);
  
                MultiFab dpdtMF(pBA,dmap,1,NGrow);

                FillCoarsePatch(dpdtMF,0,time,Dpdt_Type,0,1,NGrow);

                Real dt_temp = time - crse_time;

                dpdtMF.mult(dt_temp,0,1,NGrow);

                pMF.plus(dpdtMF,0,1,NGrow);
            }
#ifdef _OPENMP
#pragma omp parallel
#endif
	    for (MFIter mfi(gp, true); mfi.isValid(); ++mfi) 
            {
              const Box& bx=mfi.growntilebox();
              Projection::getGradP(pMF[mfi],gp[mfi],bx,dx);
            }
        }
        //
        // We've now got good coarse data everywhere in gp.
        //
        MultiFab gpTmp(gp.boxArray(),gp.DistributionMap(),1,NGrow);

	{

	  FillPatchIterator P_fpi(*this,P_old,NGrow,time,Press_Type,0,1);
	  MultiFab& pMF = P_fpi.get_mf();

#ifdef _OPENMP
#pragma omp parallel
#endif
	  for (MFIter mfi(gpTmp, true); mfi.isValid(); ++mfi) 
	  {
      	    const Box& bx=mfi.growntilebox();
	    Projection::getGradP(pMF[mfi],gpTmp[mfi],bx,dx);
	  }
	}
        //
        // Now must decide which parts of gpTmp to copy to gp.
        //
        const int M = old_intersect_new.size();

        BoxArray fineBA(M);

        for (int j = 0; j < M; j++)
        {
            Box bx = old_intersect_new[j];

            for (int i = 0; i < BL_SPACEDIM; i++)
            {
                if (!geom.isPeriodic(i))
                {
                    if (bx.smallEnd(i) == geom.Domain().smallEnd(i))
                        bx.growLo(i,NGrow);
                    if (bx.bigEnd(i) == geom.Domain().bigEnd(i))
                        bx.growHi(i,NGrow);
                }
            }

            fineBA.set(j,bx);
        }

#ifdef _OPENMP
#pragma omp parallel
#endif
	{
	  std::vector< std::pair<int,Box> > isects;

	  for (MFIter mfi(gpTmp,true); mfi.isValid(); ++mfi) 
	  {
            fineBA.intersections(mfi.growntilebox(),isects);

            FArrayBox&       gpfab    =    gp[mfi];
            const FArrayBox& gptmpfab = gpTmp[mfi];

            for (int ii = 0, N = isects.size(); ii < N; ii++)
            {
                gpfab.copy(gptmpfab,isects[ii].second);
            }
	  }
	}

	gp.EnforcePeriodicity(geom.periodicity());
    }
    else
    {

        FillPatchIterator P_fpi(*this,P_old,NGrow,time,Press_Type,0,1);
	MultiFab& pMF = P_fpi.get_mf();
#ifdef _OPENMP
#pragma omp parallel
#endif	
	for (MFIter mfi(gp, true); mfi.isValid(); ++mfi) 
        {
	  BL_ASSERT(amrex::grow(grids[mfi.index()],NGrow) == gp[mfi].box());

	  Projection::getGradP(pMF[mfi],gp[mfi],mfi.growntilebox(),dx);
	}
    }
}

//
// Fill patch a state component.
//
MultiFab*
NavierStokesBase::getState (int  ngrow,
			    int  state_idx,
			    int  scomp,
			    int  ncomp, 
			    Real time)
{
    BL_PROFILE("NavierStokesBase::getState()");

    MultiFab* mf = new MultiFab(state[state_idx].boxArray(),
                                state[state_idx].DistributionMap(),
                                ncomp,ngrow);
    FillPatch(*this,*mf,ngrow,time,state_idx,scomp,ncomp,0);

    return mf;
}

void
NavierStokesBase::getOutFlowFaces (Vector<Orientation>& outFaces)
{
    outFaces.resize(0);
    for (int idir = 0; idir < BL_SPACEDIM; idir++)
    {
        if (phys_bc.lo(idir) == Outflow)
        {
            const int len = outFaces.size();
            outFaces.resize(len+1);
            outFaces[len] = Orientation(idir,Orientation::low);
        }

        if (phys_bc.hi(idir) == Outflow)
        {
            const int len = outFaces.size();
            outFaces.resize(len+1);
            outFaces[len] = Orientation(idir,Orientation::high);
        }
    }
}

void
NavierStokesBase::incrPAvg ()
{
    //
    // Increment p_avg with 1/ncycle times current pressure
    //
    MultiFab& P_new = get_new_data(Press_Type);

    Real alpha = 1.0/Real(parent->nCycle(level));

    MultiFab::Saxpy(p_avg,alpha,P_new,0,0,1,0);
}

void
NavierStokesBase::initRhoAvg (Real alpha)
{
    const MultiFab& S_new = get_new_data(State_Type);

    // 3/03/18 - this setVal appears to be unnecessary, comment it out
    // note: rho_avg has 1 ghost cell
    //rho_avg.setVal(0);
#ifdef _OPENMP
#pragma omp parallel
#endif
    for (MFIter rho_avgmfi(rho_avg,true); rho_avgmfi.isValid(); ++rho_avgmfi)
    {
    	const Box& bx = rho_avgmfi.growntilebox();
        FArrayBox& rhoavgfab = rho_avg[rho_avgmfi];
	  
    	rhoavgfab.copy(S_new[rho_avgmfi],bx,Density,bx,0,1);
        rhoavgfab.mult(alpha,bx);
    }
}

void
NavierStokesBase::incrRhoAvg(const MultiFab& rho_incr,
                         int             sComp,
                         Real            alpha)
{
    MultiFab::Saxpy(rho_avg,alpha,rho_incr,sComp,0,1,0);
}

void
NavierStokesBase::incrRhoAvg (Real alpha)
{
    const MultiFab& S_new = get_new_data(State_Type);
    incrRhoAvg(S_new,Density,alpha);
}

//
// Fills a new level n with best level n and coarser data available.
//
void
NavierStokesBase::init (AmrLevel &old)
{
    NavierStokesBase* oldns = (NavierStokesBase*) &old;
    const Real    dt_new    = parent->dtLevel(level);
    const Real    cur_time  = oldns->state[State_Type].curTime();
    const Real    prev_time = oldns->state[State_Type].prevTime();
    const Real    dt_old    = cur_time - prev_time;
    MultiFab&     S_new     = get_new_data(State_Type);
    MultiFab&     P_new     = get_new_data(Press_Type);
    MultiFab&     P_old     = get_old_data(Press_Type);

    setTimeLevel(cur_time,dt_old,dt_new);

    const Real cur_pres_time = state[Press_Type].curTime();
    //
    // Get best state and pressure data.
    //
    FillPatch(old,S_new,0,cur_time,State_Type,0,NUM_STATE);
    //
    // Note: we don't need to worry here about using FillPatch because
    //       it will automatically use the "old dpdt" to interpolate,
    //       since we haven't yet defined a new pressure at the lower level.
    //
    {
	FillPatchIterator fpi(old,P_new,0,cur_pres_time,Press_Type,0,1);
	const MultiFab& mf_fpi = fpi.get_mf();
#ifdef _OPENMP
#pragma omp parallel
#endif
	for (MFIter mfi(mf_fpi,true); mfi.isValid(); ++mfi)
	{
	  const Box& vbx  = mfi.tilebox();
	  const FArrayBox& pfab = mf_fpi[mfi];

	  P_old[mfi].copy(pfab,vbx,0,vbx,0,1);
	  P_new[mfi].copy(pfab,vbx,0,vbx,0,1);
	}
    }

    if (state[Press_Type].descriptor()->timeType() == StateDescriptor::Point) 
    {
        MultiFab& Dpdt_new = get_new_data(Dpdt_Type);
	FillPatch(old,Dpdt_new,0,cur_pres_time,Dpdt_Type,0,1);
    }
    //
    // Get best divu and dSdt data.
    //
    if (have_divu)
    {
        MultiFab& Divu_new = get_new_data(Divu_Type);
	FillPatch(old,Divu_new,0,cur_time,Divu_Type,0,1);

        if (have_dsdt)
        {
            MultiFab& Dsdt_new = get_new_data(Dsdt_Type);
	    FillPatch(old,Dsdt_new,0,cur_time,Dsdt_Type,0,1);
        }
    }

    old_intersect_new          = amrex::intersect(grids,oldns->boxArray());
    is_first_step_after_regrid = true;
}

void
NavierStokesBase::init ()
{
    MultiFab& S_new = get_new_data(State_Type);
    MultiFab& P_new = get_new_data(Press_Type);

    BL_ASSERT(level > 0);

    const Vector<Real>& dt_amr = parent->dtLevel();
    Vector<Real>        dt_new(level+1);

    for (int lev = 0; lev < level; lev++)
        dt_new[lev] = dt_amr[lev];
    //
    // Guess new dt from new data (interpolated from coarser level).
    //
    const Real dt = dt_new[level-1]/Real(parent->MaxRefRatio(level-1));
    dt_new[level] = dt;

    parent->setDtLevel(dt_new);
    //
    // Compute dt based on old data.
    //
    NavierStokesBase& old   = getLevel(level-1);
    const Real    cur_time  = old.state[State_Type].curTime();
    const Real    prev_time = old.state[State_Type].prevTime();
    const Real    dt_old    = (cur_time-prev_time)/Real(parent->MaxRefRatio(level-1));

    setTimeLevel(cur_time,dt_old,dt);

    Real cur_pres_time = state[Press_Type].curTime();
    //
    // Get best coarse state and pressure data.
    //
    FillCoarsePatch(S_new,0,cur_time,State_Type,0,NUM_STATE);
    FillCoarsePatch(P_new,0,cur_pres_time,Press_Type,0,1);

    if (state[Press_Type].descriptor()->timeType() == StateDescriptor::Point) 
        FillCoarsePatch(get_new_data(Dpdt_Type),0,cur_time,Dpdt_Type,0,1);

    initOldPress();

    //
    // Get best coarse divU and dSdt data.
    //
    if (have_divu)
    {
        FillCoarsePatch(get_new_data(Divu_Type),0,cur_time,Divu_Type,0,1);
        if (have_dsdt)
            FillCoarsePatch(get_new_data(Dsdt_Type),0,cur_time,Dsdt_Type,0,1);
    }
    old_intersect_new = grids;
}

void
NavierStokesBase::init_additional_state_types ()
{
    additional_state_types_initialized = 1;
    //
    // Set "Temp" from user's variable setup.
    //
    int dummy_State_Type;
    int have_temp = isStateVariable("temp", dummy_State_Type, Temp);
    have_temp &= (dummy_State_Type == State_Type);
    BL_ASSERT((do_temp && have_temp)  ||  (!do_temp && !have_temp));

    int _Divu = -1;
    int dummy_Divu_Type;
    have_divu = 0;
    have_divu = isStateVariable("divu", dummy_Divu_Type, _Divu);
    have_divu = have_divu && dummy_Divu_Type == Divu_Type;
    if (verbose)
    {
        amrex::Print() << "NavierStokesBase::init_additional_state_types()::have_divu = "
                  << have_divu << '\n';
    }
    if (have_divu && _Divu!=Divu)
    {
        amrex::Print() << "divu must be 0-th Divu_Type component in the state\n";

        amrex::Abort("NavierStokesBase::init_additional_state_types()");
    }

    if (have_divu && do_sync_proj && !do_MLsync_proj) 
    {
        amrex::Print() << "Must run the ML sync project if have_divu is true " << '\n';
        amrex::Print() << "  because the divu sync is only implemented in the " << '\n';
        amrex::Print() << "  multilevel sync (MLsyncProject), not in the single level " << '\n';
        amrex::Print() << "  (syncProject)." << '\n';
        amrex::Abort("NavierStokesBase::init_additional_state_types()");
    }

    int _Dsdt = -1;
    int dummy_Dsdt_Type;
    have_dsdt = 0;
    have_dsdt = isStateVariable("dsdt", dummy_Dsdt_Type, _Dsdt);
    have_dsdt = have_dsdt && dummy_Dsdt_Type==Dsdt_Type;
    if (verbose)
    {
        amrex::Print() << "NavierStokesBase::init_additional_state_types()::have_dsdt = "
		       << have_dsdt << '\n';
    }
    if (have_dsdt && _Dsdt!=Dsdt)
    {
        amrex::Print() << "dsdt must be 0-th Dsdt_Type component in the state\n";

        amrex::Abort("NavierStokesBase::init_additional_state_types()");
    }
    if (have_dsdt && !have_divu)
    {
        amrex::Print() << "Must have divu in order to have dsdt\n";

        amrex::Abort("NavierStokesBase::init_additional_state_types()");
    }

    num_state_type = desc_lst.size();
    if (verbose && ParallelDescriptor::IOProcessor())
    {
        amrex::Print() << "NavierStokesBase::init_additional_state_types: num_state_type = "
		       << num_state_type << '\n';
    }
}

Real
NavierStokesBase::initialTimeStep ()
{
  Real returnDt = init_shrink*estTimeStep();

  amrex::Print() << "Multiplying dt by init_shrink; dt = " 
		 << returnDt << '\n';

  return returnDt;
}

//
// Since the pressure solver always stores its estimate of the
// pressure solver in Pnew, we need to copy it to Pold at the start.
//
void
NavierStokesBase::initOldPress ()
{
    MultiFab& P_new = get_new_data(Press_Type);
    MultiFab& P_old = get_old_data(Press_Type);

    MultiFab::Copy(P_old, P_new, 0, 0, P_old.nComp(), P_old.nGrow());
}

void
NavierStokesBase::zeroNewPress ()
{
    get_new_data(Press_Type).setVal(0);
}

void
NavierStokesBase::zeroOldPress ()
{
    get_old_data(Press_Type).setVal(0);
}

//
// Inject fine pressure nodes down onto coarse nodes.
//
void
NavierStokesBase::injectDown (const Box&       ovlp,
			      FArrayBox&       Pcrse,
			      const FArrayBox& Pfine,
			      IntVect&         fratio )
{
    BL_PROFILE("NavierStokesBase::injectDown()");

    const int*  ovlo  = ovlp.loVect();
    const int*  ovhi  = ovlp.hiVect();
    Real*       cpres = Pcrse.dataPtr();
    const int*  clo   = Pcrse.loVect();
    const int*  chi   = Pcrse.hiVect();
    const Real* fpres = Pfine.dataPtr();
    const int*  flo   = Pfine.loVect();
    const int*  fhi   = Pfine.hiVect();

    fort_putdown(cpres,ARLIM(clo),ARLIM(chi),
                 fpres,ARLIM(flo),ARLIM(fhi),
                 ovlo,ovhi,fratio.getVect());
}

void
NavierStokesBase::level_projector (Real dt,
				   Real time,
				   int  iteration)
{
    BL_PROFILE_REGION_START("R::NavierStokesBase::level_projector()");
    BL_PROFILE("NavierStokesBase::level_projector()");

    BL_ASSERT(iteration > 0);

    MultiFab& U_old = get_old_data(State_Type);
    MultiFab& U_new = get_new_data(State_Type);
    MultiFab& P_old = get_old_data(Press_Type);
    MultiFab& P_new = get_new_data(Press_Type);

    VisMF::Write(U_old,"uold_in_levelproj");
    VisMF::Write(U_new,"unew_in_levelproj");

    SyncRegister* crse_ptr = 0;

    if (level < parent->finestLevel() && do_sync_proj)
    {
        crse_ptr = &(getLevel(level+1).getSyncReg());
    }

    int        crse_dt_ratio  = (level > 0) ? parent->nCycle(level) : -1;
    const Real cur_pres_time  = state[Press_Type].curTime();
    const Real prev_pres_time = state[Press_Type].prevTime();

    projector->level_project(level,time,dt,cur_pres_time,prev_pres_time,
                             geom,U_old,U_new,P_old,P_new,
                             get_rho_half_time(),crse_ptr,sync_reg,
                             crse_dt_ratio,iteration,have_divu);

    if (state[Press_Type].descriptor()->timeType() == StateDescriptor::Point)
        calcDpdt();

    BL_PROFILE_REGION_STOP("R::NavierStokesBase::level_projector()");
}

void
NavierStokesBase::level_sync (int crse_iteration)
{
    BL_PROFILE_REGION_START("R::NavierStokesBase::level_sync()");
    BL_PROFILE("NavierStokesBase::level_sync()");

    const Real*     dx            = geom.CellSize();
    IntVect         ratio         = parent->refRatio(level);
    const int       finest_level  = parent->finestLevel();
    int             crse_dt_ratio = parent->nCycle(level);
    Real            dt            = parent->dtLevel(level);
    MultiFab&       pres          = get_new_data(Press_Type);
    MultiFab&       vel           = get_new_data(State_Type);
    SyncRegister&   rhs_sync_reg  = getLevel(level+1).getSyncReg();
    SyncRegister*   crsr_sync_ptr = 0;
    NavierStokesBase&   fine_level    = getLevel(level+1);
    MultiFab&       pres_fine     = fine_level.get_new_data(Press_Type);
    MultiFab&       vel_fine      = fine_level.get_new_data(State_Type);
    const BoxArray& finegrids     = vel_fine.boxArray();
    const DistributionMapping& finedmap = vel_fine.DistributionMap();
    
    if (level > 0)
        crsr_sync_ptr = &(getLevel(level).getSyncReg());
    //
    // Get boundary conditions.
    //
    const int N = grids.size();

    Vector<int*>         sync_bc(N);
    Vector< Vector<int> > sync_bc_array(N);

    for (int i = 0; i < N; i++)
    {
        sync_bc_array[i] = getBCArray(State_Type,i,Xvel,BL_SPACEDIM);
        sync_bc[i] = sync_bc_array[i].dataPtr();
    }

    MultiFab cc_rhs_crse, cc_rhs_fine;

    if ((do_sync_proj && have_divu && do_divu_sync == 1) || do_MLsync_proj)
    {
        cc_rhs_crse.define(grids,dmap,1,1);
        cc_rhs_fine.define(finegrids,finedmap,1,1);
        cc_rhs_crse.setVal(0);
        cc_rhs_fine.setVal(0);
    }
    //
    // At this point the Divu state data is what was used in the original
    // level project and has not been updated by avgDown or mac_sync.
    // We want to fill cc_rhs_crse and cc_rhs_fine with the difference
    // between the divu we now define using calc_divu and the divu which
    // is in the state data.
    // We are also copying the new computed value of divu into the Divu state.
    //
    if (do_sync_proj && have_divu && do_divu_sync == 1) 
    {
        const Real cur_time = state[Divu_Type].curTime();
        const Real dt_inv = 1.0 / dt;

        MultiFab& cur_divu_crse = get_new_data(Divu_Type);
        calc_divu(cur_time,dt,cc_rhs_crse);
        {
            MultiFab new_divu_crse(grids,dmap,1,0);
            MultiFab::Copy(new_divu_crse,cc_rhs_crse,0,0,1,0);
            cc_rhs_crse.minus(cur_divu_crse,0,1,0);
            MultiFab::Copy(cur_divu_crse,new_divu_crse,0,0,1,0);
        }
        cc_rhs_crse.mult(dt_inv,0,1,0);

        NavierStokesBase& fine_lev = getLevel(level+1);
        MultiFab& cur_divu_fine = fine_lev.get_new_data(Divu_Type);
        fine_lev.calc_divu(cur_time,dt,cc_rhs_fine);
        {
            MultiFab new_divu_fine(finegrids,finedmap,1,0);
            MultiFab::Copy(new_divu_fine,cc_rhs_fine,0,0,1,0);
            cc_rhs_fine.minus(cur_divu_fine,0,1,0);
            MultiFab::Copy(cur_divu_fine,new_divu_fine,0,0,1,0);
        }
        cc_rhs_fine.mult(dt_inv,0,1,0);
        //
        // With new divu's, get new Dsdt, then average down.
        //
        calc_dsdt(cur_time, dt, get_new_data(Dsdt_Type));
        fine_lev.calc_dsdt(cur_time, dt/crse_dt_ratio,
                           fine_lev.get_new_data(Dsdt_Type));
        for (int k = level; k>= 0; k--)
        {
            NavierStokesBase&   flev     = getLevel(k+1);
            NavierStokesBase&   clev     = getLevel(k);

            const IntVect&  fratio = clev.fine_ratio;
          
            amrex::average_down(flev.get_new_data(Divu_Type),
                                 clev.get_new_data(Divu_Type),
                                 flev.geom, clev.geom,
                                 0, 1, fratio);

            amrex::average_down(flev.get_new_data(Dsdt_Type),
                                 clev.get_new_data(Dsdt_Type),
                                 flev.geom, clev.geom,
                                 0, 1, fratio);
        }
    }
    //
    // Multilevel or single-level sync projection.
    //
    MultiFab& Rh = get_rho_half_time();

    if (do_MLsync_proj)
    {
        
        MultiFab&         v_fine    = fine_level.get_new_data(State_Type);
        MultiFab&       rho_fine    = fine_level.rho_avg;
        const Geometry& crse_geom   = parent->Geom(level);
        const BoxArray& P_finegrids = pres_fine.boxArray();
        const DistributionMapping& P_finedmap = pres_fine.DistributionMap();

        MultiFab phi(P_finegrids,P_finedmap,1,1);
        MultiFab V_corr(finegrids,finedmap,BL_SPACEDIM,1);

        V_corr.setVal(0);
        //
        // If periodic, enforce periodicity on Vsync.
        //
	if (crse_geom.isAnyPeriodic()) {
	    Vsync.FillBoundary(0, BL_SPACEDIM, crse_geom.periodicity());
	}
        //
        // Interpolate Vsync to fine grid correction in Vcorr.
        //
        SyncInterp(Vsync, level, V_corr, level+1, ratio,
                   0, 0, BL_SPACEDIM, 0 , dt, sync_bc.dataPtr());
        //
        // The multilevel projection.  This computes the projection and
        // adds in its contribution to levels (level) and (level+1).
        //
        Real  cur_crse_pres_time = state[Press_Type].curTime();
        Real prev_crse_pres_time = state[Press_Type].prevTime();

        NavierStokesBase& fine_lev   = getLevel(level+1);
        Real  cur_fine_pres_time = fine_lev.state[Press_Type].curTime();
        Real prev_fine_pres_time = fine_lev.state[Press_Type].prevTime();

        bool first_crse_step_after_initial_iters =
         (prev_crse_pres_time > state[State_Type].prevTime());

        bool pressure_time_is_interval = 
         (state[Press_Type].descriptor()->timeType() == StateDescriptor::Interval);
        projector->MLsyncProject(level,pres,vel,cc_rhs_crse,
                                 pres_fine,v_fine,cc_rhs_fine,
                                 Rh,rho_fine,Vsync,V_corr,
                                 phi,&rhs_sync_reg,crsr_sync_ptr,
                                 dt,ratio,crse_iteration,crse_dt_ratio, 
                                 geom,pressure_time_is_interval,
                                 first_crse_step_after_initial_iters,
                                 cur_crse_pres_time,prev_crse_pres_time,
                                 cur_fine_pres_time,prev_fine_pres_time);
        cc_rhs_crse.clear();
        cc_rhs_fine.clear();
        //
        // Correct pressure and velocities after the projection.
        //
        const int Nf = finegrids.size();

        ratio = IntVect::TheUnitVector();

        Vector<int*>         fine_sync_bc(Nf);
        Vector< Vector<int> > fine_sync_bc_array(Nf);

        for (int i = 0; i < Nf; i++)
        {
            fine_sync_bc_array[i] = getLevel(level+1).getBCArray(State_Type,
                                                                 i,
                                                                 Xvel,
                                                                 BL_SPACEDIM);
            fine_sync_bc[i] = fine_sync_bc_array[i].dataPtr();
        }

        for (int lev = level+2; lev <= finest_level; lev++)
        {
            ratio                 *= parent->refRatio(lev-1);
            NavierStokesBase& flev = getLevel(lev);
            MultiFab&     P_new    = flev.get_new_data(Press_Type);
            MultiFab&     P_old    = flev.get_old_data(Press_Type);
            MultiFab&     U_new    = flev.get_new_data(State_Type);

            SyncInterp(V_corr, level+1, U_new, lev, ratio,
                       0, 0, BL_SPACEDIM, 1 , dt, fine_sync_bc.dataPtr());
            SyncProjInterp(phi, level+1, P_new, P_old, lev, ratio,
                           first_crse_step_after_initial_iters,
                           cur_crse_pres_time, prev_crse_pres_time);
        }

        if (state[Press_Type].descriptor()->timeType() == StateDescriptor::Point)
            calcDpdt();
    }
    else if (do_sync_proj) 
    {
        MultiFab phi(pres.boxArray(),pres.DistributionMap(),1,1);
        BoxArray sync_boxes = pres_fine.boxArray();
        sync_boxes.coarsen(ratio);
        //
        // The single level projection.  This computes the projection and
        // adds in its contribution to level (level).
        //
        projector->syncProject(level,pres,vel,Rh,Vsync,phi,
                               &rhs_sync_reg,crsr_sync_ptr,sync_boxes,
                               geom,dx,dt,crse_iteration,crse_dt_ratio);
        //
        // Correct pressure and velocities after the projection.
        //
        ratio = IntVect::TheUnitVector(); 

        const Real cur_crse_pres_time  = state[Press_Type].curTime();
        const Real prev_crse_pres_time = state[Press_Type].prevTime();

        bool first_crse_step_after_initial_iters =
         (prev_crse_pres_time > state[State_Type].prevTime());

        for (int lev = level+1; lev <= finest_level; lev++)
        {
            ratio                 *= parent->refRatio(lev-1);
            NavierStokesBase& fine_lev = getLevel(lev);
            MultiFab&     P_new    = fine_lev.get_new_data(Press_Type);
            MultiFab&     P_old    = fine_lev.get_old_data(Press_Type);
            MultiFab&     U_new    = fine_lev.get_new_data(State_Type);
            
            SyncInterp(Vsync, level, U_new, lev, ratio,
                       0, 0, BL_SPACEDIM, 1 , dt, sync_bc.dataPtr());
            SyncProjInterp(phi, level, P_new, P_old, lev, ratio,
                           first_crse_step_after_initial_iters,
                           cur_crse_pres_time, prev_crse_pres_time);
        }

        if (state[Press_Type].descriptor()->timeType() == StateDescriptor::Point)
            calcDpdt();
    }

    BL_PROFILE_REGION_STOP("R::NavierStokesBase::level_sync()");
}

void
NavierStokesBase::make_rho_prev_time ()
{
    const Real prev_time = state[State_Type].prevTime();

    FillPatch(*this,rho_ptime,1,prev_time,State_Type,Density,1,0);
}

void
NavierStokesBase::make_rho_curr_time ()
{
    const Real curr_time = state[State_Type].curTime();

    FillPatch(*this,rho_ctime,1,curr_time,State_Type,Density,1,0);
}

void
NavierStokesBase::mac_project (Real      time,
			       Real      dt,
			       MultiFab& Sold, 
			       MultiFab* divu,
			       int       have_divu,
			       int       ngrow,
			       bool      increment_vel_register)
{
    BL_PROFILE_REGION_START("R::NavierStokesBase::mac_project()");
    BL_PROFILE("NavierStokesBase::mac_project()");

    if (verbose) amrex::Print() << "... mac_projection\n";

    if (verbose && benchmarking) ParallelDescriptor::Barrier();

    const Real strt_time = ParallelDescriptor::second();

    mac_projector->mac_project(level,u_mac,Sold,dt,time,*divu,have_divu,increment_vel_register);

    create_umac_grown(ngrow);

    if (verbose)
    {
        Real run_time    = ParallelDescriptor::second() - strt_time;
        const int IOProc = ParallelDescriptor::IOProcessorNumber();

        ParallelDescriptor::ReduceRealMax(run_time,IOProc);

	amrex::Print() << "NavierStokesBase:mac_project(): lev: "
		       << level
		       << ", time: " << run_time << '\n';
    }
    BL_PROFILE_REGION_STOP("R::NavierStokesBase::mac_project()");
    
VisMF::Write(u_mac[0],"umac_macproj_out_x");
VisMF::Write(u_mac[1],"umac_macproj_out_y");
    
}

void
NavierStokesBase::manual_tags_placement (TagBoxArray&    tags,
					 const Vector<IntVect>& bf_lev)
{
    Vector<Orientation> outFaces;
    getOutFlowFaces(outFaces);
    if (outFaces.size()>0)
    {
        for (int i=0; i<outFaces.size(); ++i)
        {
            const Orientation& outFace = outFaces[i];
            const int oDir = outFace.coordDir();
            const Box& crse_domain = amrex::coarsen(geom.Domain(),bf_lev[level]);
            const int mult = (outFace.isLow() ? +1 : -1);
            if (do_refine_outflow)
            {
                //
                // Refine entire outflow boundary if new boxes within grid_tol
                // from outflow
                //
                const int grid_tol = 1;

                Box outflowBox = amrex::adjCell(crse_domain,outFace,grid_tol);

                outflowBox.shift(oDir,mult*grid_tol);

                //
                // Only refine if there are already tagged cells in the outflow
                // region
                //
                bool hasTags = false;
                for (MFIter tbi(tags); !hasTags && tbi.isValid(); ++tbi)
                    if (tags[tbi].numTags(outflowBox) > 0)
                        hasTags = true;
		ParallelAllReduce::Or(hasTags, ParallelContext::CommunicatorSub());
                if (hasTags)
                    tags.setVal(BoxArray(&outflowBox,1),TagBox::SET);
	    }
            else if (do_derefine_outflow)
            {
                const int np = parent->nProper();
                //
                // Calculate the number of level 0 cells to be left uncovered
                // at the outflow.  The convoluted logic allows for the fact that
                // the number of uncovered cells must be a multiple of the level
                // blocking factor.  So, when calculating the number of coarse
                // cells below, we always round the division up.
                //
                int N_coarse_cells = Nbuf_outflow / bf_lev[0][oDir];
                if (Nbuf_outflow % bf_lev[0][oDir] != 0)
                    N_coarse_cells++;
                
                int N_level_cells = N_coarse_cells * bf_lev[0][oDir];
                
                //
                // Adjust this to get the number of cells to be left uncovered at
                // levels higher than 0
                //
                for (int j = 1; j <= level; ++j)
                {
                    /*** Calculate the minimum cells at this level ***/
                    
                    const int rat = (parent->refRatio(j-1))[oDir];
                    N_level_cells = N_level_cells * rat + np;
                    
                    /*** Calculate the required number of coarse cells ***/
                    
                    N_coarse_cells = N_level_cells / bf_lev[j][oDir];
                    if (N_level_cells % bf_lev[j][oDir] != 0)
                        N_coarse_cells++;
                    
                    /*** Calculate the corresponding number of level cells ***/
                    
                    N_level_cells = N_coarse_cells * bf_lev[j][oDir];
                }
                //
                // Untag the cells near the outflow
                //
                if (N_coarse_cells > 0)
                {
                    //
                    // Generate box at the outflow and grow it in all directions
                    // other than the outflow.  This forces outflow cells in the
                    // ghostcells in directions other that oDir to be cleared.
                    //
                    Box outflowBox = amrex::adjCell(crse_domain, outFace, 1);
                    for (int dir = 0; dir < BL_SPACEDIM; dir++)
                        if (dir != oDir) outflowBox.grow(dir, 1);
                    //
                    // Now, grow the box into the domain (opposite direction as
                    // outFace) the number of cells we need to clear.
                    //
                    if (outFace.isLow())
                        outflowBox.growHi(oDir, N_coarse_cells);
                    else
                        outflowBox.growLo(oDir, N_coarse_cells);
                    
                    tags.setVal(BoxArray(&outflowBox,1),TagBox::CLEAR);
                }
            }
        }
    }
}

int
NavierStokesBase::okToContinue ()
{
	//
	// Check that dt is OK across AMR levels
	//
  	int okLevel = (level > 0) ? true : (parent->dtLevel(0) > dt_cutoff);

	if (stop_when_steady)
		//
		// If stop_when_steady is enabled, also check that we haven't reached
		// steady-state. 
		//
		return (okLevel && !steadyState());
	else 
	  	return okLevel;
}

int 
NavierStokesBase::steadyState()
{
    if (!get_state_data(State_Type).hasOldData()) {
        return false; // If nothing to compare to, must not yet be steady :)
    }

    Real        max_change    = 0.0;
    MultiFab&   U_old         = get_old_data(State_Type);
    MultiFab&   U_new         = get_new_data(State_Type);

	//
	// Estimate the maximum change in velocity magnitude since previous
	// iteration
	//
#ifdef _OPENMP
#pragma omp parallel if (!system::regtest_reduction) reduction(max:max_change)
#endif
    for (MFIter Rho_mfi(rho_ctime,true); Rho_mfi.isValid(); ++Rho_mfi)
    {
      const Box& bx=Rho_mfi.tilebox();
      Real change = godunov->maxchng_velmag(U_new[Rho_mfi],U_old[Rho_mfi],bx);

      max_change = std::max(change, max_change);
    }

    ParallelDescriptor::ReduceRealMax(max_change);

	//
	// System is classified as steady if the maximum change is smaller than
	// prescribed tolerance
	//
    bool steady = max_change < steady_tol;

    if (verbose)
    {
        amrex::Print() << "steadyState :: \n" << "LEV = " << level 
                       << " MAX_CHANGE = " << max_change << std::endl; 

        if (steady)
        {
            amrex::Print() 
                << "System reached steady-state, stopping simulation." 
                << std::endl;
        }
    }

    return steady;
}

//
// This function estimates the initial timesteping used by the model.
//
void
NavierStokesBase::post_init_estDT (Real&        dt_init,
				   Vector<int>&  nc_save,
				   Vector<Real>& dt_save,
				   Real         stop_time)
{
    const Real strt_time    = state[State_Type].curTime();
    const int  finest_level = parent->finestLevel();

    dt_init = 1.0e+100;

    int  n_factor;
    for (int k = 0; k <= finest_level; k++)
    {
        nc_save[k] = parent->nCycle(k);
        dt_save[k] = getLevel(k).initialTimeStep();

        n_factor   = 1;
        for (int m = finest_level; m > k; m--) 
             n_factor *= parent->nCycle(m);
        dt_init    = std::min( dt_init, dt_save[k]/((Real) n_factor) );
    }
 
    Vector<Real> dt_level(finest_level+1,dt_init);
    Vector<int>  n_cycle(finest_level+1,1);

    Real dt0 = dt_save[0];
    n_factor = 1;
    for (int k = 0; k <= finest_level; k++)
    {
        n_factor *= nc_save[k];
        dt0       = std::min(dt0,n_factor*dt_save[k]);
    }

    if (stop_time >= 0.0)
    {
        const Real eps = 0.0001*dt0;
        if ((strt_time + dt0) > (stop_time - eps))
            dt0 = stop_time - strt_time;
    }

    n_factor = 1;
    for (int k = 0; k <= finest_level; k++)
    {
        n_factor  *= nc_save[k];
        dt_save[k] = dt0/( (Real) n_factor);
    }
    //
    // Hack.
    //
    parent->setDtLevel(dt_level);
    parent->setNCycle(n_cycle);
    for (int k = 0; k <= finest_level; k++)
    {
        getLevel(k).setTimeLevel(strt_time,dt_init,dt_init);
    }
}

//
// This function ensures that the state is initially consistent
// with respect to the divergence condition and fields are initially consistent
//
void
NavierStokesBase::post_init_state ()
{
    const int finest_level = parent->finestLevel();
    const Real divu_time   = have_divu ? state[Divu_Type].curTime()
                                       : state[Press_Type].curTime();

    // 
    // Make sure we're not trying to use ref_ratio=4
    // Fortran multigrid has a problem and MLMG does not support rr=4 yet
    //
    // Derived class PeleLM seems to also use this function , so it's a
    // convienient place for the test, even though it's not the most
    // logical place to put the check
    int maxlev = parent->maxLevel();
    for (int i = 0; i<maxlev; i++)
    {
      const int rr = parent->MaxRefRatio(i);
      if (rr == 4)
      {  
	  Print()<<"Refinement ratio of 4 not currently supported.\n";
	  exit(0);
      }
    }

    if (do_init_vort_proj)
    {
        //
	// NOTE: this assumes have_divu == 0.
	// Only used if vorticity is used to initialize the velocity field.
        //
        BL_ASSERT(!(projector == 0));
        
	if (verbose) amrex::Print() << "calling initialVorticityProject" << std::endl;

	projector->initialVorticityProject(0);

	if (verbose) amrex::Print() << "done calling initialVorticityProject" << std::endl;
    }

    if (do_init_proj && projector)
    {
      //
      // Do sync project to define divergence free velocity field.
      //

      if (verbose) amrex::Print() << "calling initialVelocityProject" << std::endl;

      projector->initialVelocityProject(0,divu_time,have_divu);

      if (verbose) amrex::Print() << "done calling initialVelocityProject" << std::endl;
    }

    NavierStokesBase::initial_step = true;
    //
    // Average velocity and scalar data down from finer levels
    // so that conserved data is consistant between levels.
    //
    for (int k = finest_level-1; k>= 0; k--)
    {
        getLevel(k).avgDown();
    }
    make_rho_curr_time();

    if (do_init_proj && projector && (std::fabs(gravity)) > 0.)
        //
        // Do projection to establish initially hydrostatic pressure field.
        //
        projector->initialPressureProject(0);

    // make sure there's not NANs in pressure field
    if(!do_init_proj){
      MultiFab& press=get_old_data(Press_Type);
      press.setVal(0.);
    }

}

//
// Build any additional data structures after regrid.
//
void
NavierStokesBase::post_regrid (int lbase,
			       int new_finest)
{
#ifdef AMREX_PARTICLES
    if (NSPC && level == lbase)
    {
        NSPC->Redistribute(lbase);
    }
#endif
}

//
// Build any additional data structures after restart.
//
void
NavierStokesBase::post_restart ()
{
    make_rho_prev_time();
    make_rho_curr_time();

#ifdef AMREX_PARTICLES
    post_restart_particle ();
#endif
}

//
// Integration cycle on fine level grids is complete .
// post_timestep() is responsible for syncing levels together.
//
// The registers used for level syncing are initialized in the
// coarse level advance and incremented in the fine level advance.
// These quantities are described in comments above advance_setup.
//
void
NavierStokesBase::post_timestep (int crse_iteration)
{

  BL_PROFILE("NavierStokesBase::post_timestep()");

    const int finest_level = parent->finestLevel();

#ifdef AMREX_PARTICLES
    post_timestep_particle (crse_iteration);
#endif

    if (level == parent->finestLevel())
    {
        delete [] u_mac;
        u_mac = 0;
    }

    if (do_reflux && level < finest_level)
        reflux();

    if (level < finest_level)
        avgDown();

    if (do_mac_proj && level < finest_level)
        mac_sync();

    if (do_sync_proj && (level < finest_level))
        level_sync(crse_iteration);
    //
    // Test for conservation.
    //
    if (level==0 && sum_interval>0 && (parent->levelSteps(0)%sum_interval == 0))
    {
        sum_integrated_quantities();
    }
#if (BL_SPACEDIM==3)
    //
    // Derive turbulent statistics
    //
    if (level==0 && turb_interval>0 && (parent->levelSteps(0)%turb_interval == 0))
    {
        sum_turbulent_quantities();
    }
#ifdef SUMJET
    //
    // Derive turbulent statistics for the round jet
    //
    if (level==0 && jet_interval>0 && (parent->levelSteps(0)%jet_interval == 0))
    {
        sum_jet_quantities();
    }
#endif
#endif

    if (level > 0) incrPAvg();

    old_intersect_new          = grids;
    is_first_step_after_regrid = false;

    if (level == 0 && dump_plane >= 0)
    {
        Box bx = geom.Domain();

        BL_ASSERT(bx.bigEnd(BL_SPACEDIM-1) >= dump_plane);

        bx.setSmall(BL_SPACEDIM-1, dump_plane);
        bx.setBig  (BL_SPACEDIM-1, dump_plane);

        BoxArray ba(bx);
        DistributionMapping dm{ba};

        MultiFab mf(ba, dm, BL_SPACEDIM, 0);

        mf.copy(get_new_data(State_Type), Xvel, 0, BL_SPACEDIM);

        if (ParallelDescriptor::MyProc() == mf.DistributionMap()[0])
        {
            char buf[64];
            sprintf(buf, "%14.12e", state[State_Type].curTime());

            std::string name(dump_plane_name);
            name += buf;
            name += ".fab";

            std::ofstream ofs;
            ofs.open(name.c_str(),std::ios::out|std::ios::trunc|std::ios::binary);
            if (!ofs.good())
                amrex::FileOpenFailed(name);

            mf[0].writeOn(ofs);
        }
    }
}

//
// Reset the time levels to time (time) and timestep dt.
// This is done at the start of the timestep in the pressure iteration section.
//
void
NavierStokesBase::resetState (Real time,
			      Real dt_old,
			      Real dt_new)
{
    //
    // Reset state types.
    //
    state[State_Type].reset();
    state[State_Type].setTimeLevel(time,dt_old,dt_new);

    initOldPress();
    if (state[Press_Type].descriptor()->timeType() == StateDescriptor::Interval) 
    {
        state[Press_Type].setTimeLevel(time-dt_old,dt_old,dt_new);
    } 
    else if (state[Press_Type].descriptor()->timeType() == StateDescriptor::Point) 
    {
        state[Press_Type].setTimeLevel(time-.5*dt_old,dt_old,dt_old);
        state[Dpdt_Type].setTimeLevel(time-dt_old,dt_old,dt_old);
    } 
    //
    // Reset state types for divu not equal to zero.
    //
    if (have_divu)
    {
        state[Divu_Type].reset();
        state[Divu_Type].setTimeLevel(time,dt_old,dt_new);
        if (have_dsdt)
        {
            //
            // Dont do this, we want to improve dsdt with press iters
            // but we do need to make sure time is set correctly..
            // state[Dsdt_Type].reset();
            state[Dsdt_Type].setTimeLevel(time,dt_old,dt_new);
        }
    }
}

void
NavierStokesBase::restart (Amr&          papa,
                       std::istream& is,
                       bool          bReadSpecial)
{
    AmrLevel::restart(papa,is,bReadSpecial);

#ifdef AMREX_USE_EB
    amrex::Warning("Restart not tested with EB yet.");
#endif
    //
    // Build metric coefficients for RZ calculations.
    // Build volume and areas.
    //
    buildMetrics();

    if (projector == 0)
    {
        projector = new Projection(parent,&phys_bc,do_sync_proj,
                                   parent->finestLevel(),radius_grow);
    }
    projector->install_level(level, this, &radius);
    //
    // Set the godunov box.
    //
    SetGodunov();
    
    if (mac_projector == 0)
    {
        mac_projector = new MacProj(parent,parent->finestLevel(),
                                    &phys_bc,radius_grow);
    }
    mac_projector->install_level(level,this);

    const BoxArray& P_grids = state[Press_Type].boxArray();
//#ifdef AMREX_USE_EB
//    //fixme? not 100% sure this is the right place
//    // note --- this fn is really similar to constructor
//    //  need to make sure gradp is getting properly filled for this restart case?
//    //  incflo style advection does not use Gp in tracing states to edges,
//    //  don't think Gp is needed until the vel update after the projection
//    gradp.reset(new MultiFab(grids,dmap,BL_SPACEDIM,1, MFInfo(), Factory()));
//    gradp->setVal(0.);
//
//#endif

    //
    // Alloc space for density and temporary pressure variables.
    //
    if (level > 0)
    {
        rho_avg.define(grids,dmap,1,1);
        p_avg.define(P_grids,dmap,1,0);
    }
    //FIXME see similar stuff in constructor
    rho_half.define (grids,dmap,1,1,MFInfo(),Factory());
    rho_ptime.define(grids,dmap,1,1);
    rho_ctime.define(grids,dmap,1,1);
    rho_qtime  = 0;
    rho_tqtime = 0;

    BL_ASSERT(sync_reg == 0);
    if (level > 0 && do_sync_proj)
    {
        sync_reg = new SyncRegister(grids,dmap,crse_ratio);
    }
    BL_ASSERT(advflux_reg == 0);
    if (level > 0 && do_reflux)
    {
        advflux_reg = new FluxRegister(grids,dmap,crse_ratio,level,NUM_STATE);
    }
    BL_ASSERT(viscflux_reg == 0);
    if (level > 0 && do_reflux)
    {
        viscflux_reg = new FluxRegister(grids,dmap,crse_ratio,level,NUM_STATE);
    }

    if (level < parent->finestLevel())
    {
        Vsync.define(grids,dmap,BL_SPACEDIM,1);
        Ssync.define(grids,dmap,NUM_STATE-BL_SPACEDIM,1);
    }

    diffusion = new Diffusion(parent, this,
                              (level > 0) ? getLevel(level-1).diffusion : 0,
                              NUM_STATE, viscflux_reg,is_diffusive, visc_coef);
    //
    // Allocate the storage for variable viscosity and diffusivity
    //
    viscn_cc   = 0;
    viscnp1_cc = 0;
    if (variable_vel_visc)
    {
        viscn_cc   = new MultiFab(grids, dmap, 1, 1);
        viscnp1_cc = new MultiFab(grids, dmap, 1, 1);
    }

    diffn_cc   = 0;
    diffnp1_cc = 0;
    if (variable_scal_diff)
    {
        diffn_cc   = new MultiFab(grids, dmap, NUM_STATE-Density-1, 1);
        diffnp1_cc = new MultiFab(grids, dmap, NUM_STATE-Density-1, 1);
    }

    is_first_step_after_regrid = false;
    old_intersect_new          = grids;
}

void
NavierStokesBase::scalar_advection_update (Real dt,
					   int  first_scalar,
					   int  last_scalar)
{
    BL_PROFILE("NavierStokesBase::scalar_advection_update()");

    MultiFab&  S_old     = get_old_data(State_Type);
    MultiFab&  S_new     = get_new_data(State_Type);
    MultiFab&  Aofs      = *aofs;

    const Real prev_time = state[State_Type].prevTime();
    
    
    //
    // Compute inviscid estimate of scalars.
    // (do rho separate, as we do not have rho at new time yet)
    //
    int sComp = first_scalar;

    if (sComp == Density)
    {
#ifdef _OPENMP
#pragma omp parallel
#endif
{
      FArrayBox  tforces;
      for (MFIter S_oldmfi(S_old,true); S_oldmfi.isValid(); ++S_oldmfi)
      {
        
	    const Box& bx = S_oldmfi.tilebox();
            tforces.resize(bx,1);
            tforces.setVal(0);
            godunov->Add_aofs_tf(S_old[S_oldmfi],S_new[S_oldmfi],Density,1,
                                 Aofs[S_oldmfi],Density,tforces,0,bx,dt);
      }
}
        //
        // Call ScalMinMax to avoid overshoots in density.
        //
      if (do_denminmax)
      {
	    //
            // Must do FillPatch here instead of MF iterator because we need the
            // boundary values in the old data (especially at inflow)
            //
            const int index_new_s   = Density;
            const int index_new_rho = Density;
            const int index_old_s   = index_new_s   - Density;
            const int index_old_rho = index_new_rho - Density;

            FillPatchIterator S_fpi(*this,S_old,1,prev_time,State_Type,Density,1);
            MultiFab& Smf=S_fpi.get_mf();

#ifdef _OPENMP
#pragma omp parallel
#endif
{
            Vector<int> state_bc;
	    for (MFIter mfi(Smf,true); mfi.isValid(); ++mfi)
            {
                const Box& bx = mfi.tilebox();
                state_bc = fetchBCArray(State_Type,bx,Density,1);
                godunov->ConservativeScalMinMax(Smf[mfi],S_new[mfi],
                                                index_old_s, index_old_rho,
                                                index_new_s, index_new_rho,
                                                state_bc.dataPtr(),bx);
            }
}
      }
      ++sComp;
    }

    if (sComp <= last_scalar)
    {
        const MultiFab& rho_halftime = get_rho_half_time();
#ifdef _OPENMP
#pragma omp parallel
#endif
{
        FArrayBox  tforces;

        for (MFIter Rho_mfi(rho_halftime,true); Rho_mfi.isValid(); ++Rho_mfi)
        {
            const Box& bx = Rho_mfi.tilebox();

            for (int sigma = sComp; sigma <= last_scalar; sigma++)
            {
#ifdef BOUSSINESQ
	        const Real halftime = 0.5*(state[State_Type].curTime()+state[State_Type].prevTime());
	        FArrayBox Scal(amrex::grow(bx,0),1);
	        Scal.copy(S_old[Rho_mfi],bx,Tracer,bx,0,1);
	        Scal.plus(S_new[Rho_mfi],bx,Tracer,0,1);
	        Scal.mult(0.5,bx);
                getForce(tforces,bx,0,sigma,1,halftime,Scal);
#else
#ifdef GENGETFORCE
                const Real halftime = 0.5*(state[State_Type].curTime()+state[State_Type].prevTime());
                getForce(tforces,bx,0,sigma,1,halftime,rho_halftime[Rho_mfi]);
#elif MOREGENGETFORCE
		// Need to do some funky half-time stuff
		if (getForceVerbose)
  		    amrex::Print() << "---" << '\n' << "E - scalar advection update (half time):" << '\n';

		// Average the mac face velocities to get cell centred velocities
                const Real halftime = 0.5*(state[State_Type].curTime()+state[State_Type].prevTime());
		FArrayBox Vel(amrex::grow(bx,0),BL_SPACEDIM);
		const int* vel_lo  = Vel.loVect();
		const int* vel_hi  = Vel.hiVect();
		const int* umacx_lo = u_mac[0][Rho_mfi].loVect();
		const int* umacx_hi = u_mac[0][Rho_mfi].hiVect();
		const int* umacy_lo = u_mac[1][Rho_mfi].loVect();
		const int* umacy_hi = u_mac[1][Rho_mfi].hiVect();
#if (BL_SPACEDIM==3)
		const int* umacz_lo = u_mac[2][Rho_mfi].loVect();
		const int* umacz_hi = u_mac[2][Rho_mfi].hiVect();
#endif
		FORT_AVERAGE_EDGE_STATES(Vel.dataPtr(),
					 u_mac[0][Rho_mfi].dataPtr(),
					 u_mac[1][Rho_mfi].dataPtr(),
#if (BL_SPACEDIM==3)
					 u_mac[2][Rho_mfi].dataPtr(),
#endif
					 ARLIM(vel_lo),  ARLIM(vel_hi),
					 ARLIM(umacx_lo), ARLIM(umacx_hi),
					 ARLIM(umacy_lo), ARLIM(umacy_hi),
#if (BL_SPACEDIM==3)

					 ARLIM(umacz_lo), ARLIM(umacz_hi),
#endif
					 &getForceVerbose);
		//
		// Average the new and old time to get Crank-Nicholson half time approximation.
		//
		FArrayBox Scal(amrex::grow(bx,0),NUM_SCALARS);
		Scal.copy(S_old[Rho_mfi],bx,Density,bx,0,NUM_SCALARS);
		Scal.plus(S_new[Rho_mfi],bx,Density,0,NUM_SCALARS);
		Scal.mult(0.5,bx);
		
		if (getForceVerbose) amrex::Print() << "Calling getForce..." << '\n';
                getForce(tforces,bx,0,sigma,1,halftime,Vel,Scal,0);
#else
                getForce(tforces,bx,0,sigma,1,rho_halftime[Rho_mfi]);
#endif		 
#endif		 
                godunov->Add_aofs_tf(S_old[Rho_mfi],S_new[Rho_mfi],sigma,1,
                                     Aofs[Rho_mfi],sigma,tforces,0,bx,dt);
            }
        }
}
    }
    //
    // Call ScalMinMax to avoid overshoots in the scalars.
    //
           
    if ( do_scalminmax && (sComp <= last_scalar) )
    {
        const int num_scalars = last_scalar - Density + 1;
        //
        // Must do FillPatch here instead of MF iterator because we need the
        // boundary values in the old data (especially at inflow).
        //

        FillPatchIterator S_fpi(*this,S_old,1,prev_time,State_Type,Density,num_scalars);
        MultiFab& Smf=S_fpi.get_mf();

#ifdef _OPENMP
#pragma omp parallel
#endif
{
        Vector<int> state_bc;
	for (MFIter mfi(Smf,true); mfi.isValid();++mfi)
        {
            const Box& bx = mfi.tilebox();
            for (int sigma = sComp; sigma <= last_scalar; sigma++)
            {
                const int index_new_s   = sigma;
                const int index_new_rho = Density;
                const int index_old_s   = index_new_s   - Density;
                const int index_old_rho = index_new_rho - Density;
		
                state_bc = fetchBCArray(State_Type,bx,sigma,1);
                if (advectionType[sigma] == Conservative)
                {
		    godunov->ConservativeScalMinMax(Smf[mfi],S_new[mfi],
                                                    index_old_s, index_old_rho,
                                                    index_new_s, index_new_rho,
                                                    state_bc.dataPtr(),bx);
                }
                else if (advectionType[sigma] == NonConservative)
                {
                    godunov->ConvectiveScalMinMax(Smf[mfi],S_new[mfi],index_old_s,sigma,
                                                  state_bc.dataPtr(),bx);
                }
            }
        }
}
    }
}

//
// Set the time levels to time (time) and timestep dt.
//
void
NavierStokesBase::setTimeLevel (Real time,
				Real dt_old,
				Real dt_new)
{
    state[State_Type].setTimeLevel(time,dt_old,dt_new);

    if (have_divu)
    {
        state[Divu_Type].setTimeLevel(time,dt_old,dt_new);
        if (have_dsdt)
        {
            state[Dsdt_Type].setTimeLevel(time,dt_old,dt_new);
        }
    }

    if (state[Press_Type].descriptor()->timeType() == StateDescriptor::Interval) 
    {
        state[Press_Type].setTimeLevel(time-dt_old,dt_old,dt_old);
    } 
    else if (state[Press_Type].descriptor()->timeType() == StateDescriptor::Point) 
    {
        state[Press_Type].setTimeLevel(time-.5*dt_old,dt_old,dt_old);
        state[Dpdt_Type].setTimeLevel(time-dt_old,dt_old,dt_old);
    }
}

void
NavierStokesBase::sync_setup (MultiFab*& DeltaSsync)
{
    BL_ASSERT(DeltaSsync == 0);

    int nconserved = Godunov::how_many(advectionType, Conservative,
                                       BL_SPACEDIM, NUM_STATE-BL_SPACEDIM);

    if (nconserved > 0 && level < parent->finestLevel())
    {
        DeltaSsync = new MultiFab(grids, dmap, nconserved, 1);
        DeltaSsync->setVal(0,1);
    }
}

void
NavierStokesBase::sync_cleanup (MultiFab*& DeltaSsync)
{
    delete DeltaSsync;

    DeltaSsync = 0;
}

//
// Helper function for NavierStokesBase::SyncInterp().
//
static
void
set_bc_new (int*            bc_new,
            int             n,
            int             src_comp,
            const int*      clo,
            const int*      chi,
            const int*      cdomlo,
            const int*      cdomhi,
            const BoxArray& cgrids,
            int**           bc_orig_qty)
            
{
    for (int dir = 0; dir < BL_SPACEDIM; dir++)
    {
        int bc_index = (n+src_comp)*(2*BL_SPACEDIM) + dir;
        bc_new[bc_index]             = INT_DIR;
        bc_new[bc_index+BL_SPACEDIM] = INT_DIR;
 
        if (clo[dir] < cdomlo[dir] || chi[dir] > cdomhi[dir])
        {
            for (int crse = 0, N = cgrids.size(); crse < N; crse++)
            {
		const Box& bx = cgrids[crse];
                const int* c_lo = bx.loVect();
                const int* c_hi = bx.hiVect();

                if (clo[dir] < cdomlo[dir] && c_lo[dir] == cdomlo[dir])
                    bc_new[bc_index] = bc_orig_qty[crse][bc_index];
                if (chi[dir] > cdomhi[dir] && c_hi[dir] == cdomhi[dir])
                    bc_new[bc_index+BL_SPACEDIM] = bc_orig_qty[crse][bc_index+BL_SPACEDIM]; 
            }
        }
    }
}

//
// Interpolate A cell centered Sync correction from a
// coarse level (c_lev) to a fine level (f_lev).
//
// This routine interpolates the num_comp components of CrseSync
// (starting at src_comp) and either increments or puts the result into
// the num_comp components of FineSync (starting at dest_comp)
// The components of bc_orig_qty corespond to the quantities of CrseSync.
//
void
NavierStokesBase::SyncInterp (MultiFab&      CrseSync,
			      int            c_lev,
			      MultiFab&      FineSync,
			      int            f_lev,
			      IntVect&       ratio,
			      int            src_comp,
			      int            dest_comp,
			      int            num_comp,
			      int            increment,
			      Real           dt_clev, 
			      int**          bc_orig_qty,
			      SyncInterpType which_interp,
			      int            state_comp)
{
    BL_PROFILE("NavierStokesBase::SyncInterp()");

    BL_ASSERT(which_interp >= 0 && which_interp <= 5);

    Interpolater* interpolater = 0;

    switch (which_interp)
    {
    case PC_T:           interpolater = &pc_interp;           break;
    case CellCons_T:     interpolater = &cell_cons_interp;    break;
    case CellConsLin_T:  interpolater = &lincc_interp;        break;
    case CellConsProt_T: interpolater = &protected_interp;    break;
    default:
        amrex::Abort("NavierStokesBase::SyncInterp(): how did this happen");
    }

    NavierStokesBase& fine_level = getLevel(f_lev);
    const BoxArray& fgrids     = fine_level.boxArray();
    const DistributionMapping& fdmap = fine_level.DistributionMap();
    const Geometry& fgeom      = parent->Geom(f_lev);
    const BoxArray& cgrids     = getLevel(c_lev).boxArray();
    const Geometry& cgeom      = parent->Geom(c_lev);
    const Real*     dx_crse    = cgeom.CellSize();
    Box             cdomain    = amrex::coarsen(fgeom.Domain(),ratio);
    const int*      cdomlo     = cdomain.loVect();
    const int*      cdomhi     = cdomain.hiVect();
    const int       N          = fgrids.size();

    BoxArray cdataBA(N);

    for (int i = 0; i < N; i++)
        cdataBA.set(i,interpolater->CoarseBox(fgrids[i],ratio));
    //
    // Note: The boxes in cdataBA may NOT be disjoint !!!
    //
    MultiFab cdataMF(cdataBA,fdmap,num_comp,0);

    // Coarse box could expand beyond the extent of fine box depending on the interpolation type, so initialize here
    cdataMF.setVal(0);

    cdataMF.copy(CrseSync, src_comp, 0, num_comp);
    //
    // Set physical boundary conditions in cdataMF.
    //
    // tiling may not be needed here, but what the hey

#ifdef _OPENMP
#pragma omp parallel
#endif
    {
      int* bc_new = new int[2*BL_SPACEDIM*(src_comp+num_comp)];

      for (MFIter mfi(cdataMF,true); mfi.isValid(); ++mfi)
      {
       
        FArrayBox&  cdata   = cdataMF[mfi];
        const int*  clo     = cdata.loVect();
        const int*  chi     = cdata.hiVect();
	const Box&  bx      = mfi.tilebox();
        RealBox     gridloc = RealBox(bx,fine_level.geom.CellSize(),fine_level.geom.ProbLo());
        const int*  lo      = bx.loVect();
        const int*  hi      = bx.hiVect();
        const Real* xlo     = gridloc.lo();

        for (int n = 0; n < num_comp; n++)
        {
          set_bc_new(bc_new,n,src_comp,lo,hi,cdomlo,cdomhi,cgrids,bc_orig_qty);
	    
	  filcc_tile(ARLIM(lo),ARLIM(hi),
		     cdata.dataPtr(n), ARLIM(clo), ARLIM(chi),
		     cdomlo, cdomhi, dx_crse, xlo,
		     &(bc_new[2*BL_SPACEDIM*(n+src_comp)]));
        }
      }
      delete [] bc_new;
    }
    
    cdataMF.EnforcePeriodicity(cgeom.periodicity());
    //
    // Interpolate from cdataMF to fdata and update FineSync.
    // Note that FineSync and cdataMF will have the same distribution
    // since the length of their BoxArrays are equal.
    //

    MultiFab* fine_stateMF = 0;
    if (interpolater == &protected_interp)
    {
        fine_stateMF = &(getLevel(f_lev).get_new_data(State_Type));
    }


#ifdef _OPENMP
#pragma omp parallel
#endif
    {
      FArrayBox    fdata;
      Vector<BCRec> bc_interp(num_comp);
      int* bc_new = new int[2*BL_SPACEDIM*(src_comp+num_comp)];

      for (MFIter mfi(FineSync,true); mfi.isValid(); ++mfi)
      {
	  FArrayBox& cdata = cdataMF[mfi];
	  // cdataMF has no ghost cells
	  const Box&  fbx     = mfi.tilebox();
	  const Box cbx = interpolater->CoarseBox(fbx,ratio);
	  const int* clo   = cbx.loVect();
	  const int* chi   = cbx.hiVect();

	  fdata.resize(fbx, num_comp);
	  //
	  // Set the boundary condition array for interpolation.
	  //
	  for (int n = 0; n < num_comp; n++)
	  {
	      set_bc_new(bc_new,n,src_comp,clo,chi,cdomlo,cdomhi,cgrids,bc_orig_qty);
	  }

	  for (int n = 0; n < num_comp; n++)
	  {
	      for (int dir = 0; dir < BL_SPACEDIM; dir++)
	      {
		  int bc_index = (n+src_comp)*(2*BL_SPACEDIM) + dir;
		  bc_interp[n].setLo(dir,bc_new[bc_index]);
		  bc_interp[n].setHi(dir,bc_new[bc_index+BL_SPACEDIM]);
	      }
	  }

	  //        ScaleCrseSyncInterp(cdata, c_lev, num_comp);

	  interpolater->interp(cdata,0,fdata,0,num_comp,fbx,ratio,
			       cgeom,fgeom,bc_interp,src_comp,State_Type);
	  //        reScaleFineSyncInterp(fdata, f_lev, num_comp);

	  if (increment)
	  {
	      fdata.mult(dt_clev);

	      if (interpolater == &protected_interp)
	      {	      
		  cdata.mult(dt_clev,cbx);
		  FArrayBox& fine_state = (*fine_stateMF)[mfi];
		  interpolater->protect(cdata,0,fdata,0,fine_state,state_comp,
					num_comp,fbx,ratio,
					cgeom,fgeom,bc_interp);
		  Real dt_clev_inv = 1./dt_clev;
		  cdata.mult(dt_clev_inv,cbx);
	      }
            
	      FineSync[mfi].plus(fdata,fbx,0,dest_comp,num_comp);
	  }
	  else
	  {
	      FineSync[mfi].copy(fdata,fbx,0,fbx,dest_comp,num_comp);
	  }
      }
    delete [] bc_new;
    }
}

//
// Interpolate sync pressure correction to a finer level.
//
void
NavierStokesBase::SyncProjInterp (MultiFab& phi,
				  int       c_lev,
				  MultiFab& P_new,
				  MultiFab& P_old,
				  int       f_lev,
				  IntVect&  ratio,
				  bool      first_crse_step_after_initial_iters,
				  Real      cur_crse_pres_time,
				  Real      prev_crse_pres_time)
{
    BL_PROFILE("NavierStokesBase:::SyncProjInterp()");

    const BoxArray& P_grids = P_new.boxArray();
    const int       N       = P_grids.size();

    BoxArray crse_ba(N);

#ifdef _OPENMP
#pragma omp parallel for
#endif
    for (int i = 0; i < N; i++)
        crse_ba.set(i,node_bilinear_interp.CoarseBox(P_grids[i],ratio));

    // None  of these 3 are actually used by node_bilinear_interp()
    Vector<BCRec> bc(BL_SPACEDIM);
    const Geometry& fgeom   = parent->Geom(f_lev);
    const Geometry& cgeom   = parent->Geom(c_lev);

    MultiFab     crse_phi(crse_ba,P_new.DistributionMap(),1,0);
    crse_phi.setVal(1.e200);
    crse_phi.copy(phi,0,0,1);

    NavierStokesBase& fine_lev        = getLevel(f_lev);
    const Real    cur_fine_pres_time  = fine_lev.state[Press_Type].curTime();
    const Real    prev_fine_pres_time = fine_lev.state[Press_Type].prevTime();

    if (state[Press_Type].descriptor()->timeType() == 
	StateDescriptor::Point && first_crse_step_after_initial_iters)
    {
        const Real time_since_zero  = cur_crse_pres_time - prev_crse_pres_time;
        const Real dt_to_prev_time  = prev_fine_pres_time - prev_crse_pres_time;
        const Real dt_to_cur_time   = cur_fine_pres_time - prev_crse_pres_time;
        const Real cur_mult_factor  = dt_to_cur_time / time_since_zero;
        const Real prev_mult_factor = dt_to_prev_time / dt_to_cur_time;

#ifdef _OPENMP
#pragma omp parallel
#endif
	{
	  FArrayBox     fine_phi;

	  for (MFIter mfi(P_new,true); mfi.isValid(); ++mfi)
          {
	    const Box&  fbx     = mfi.tilebox();
	    
            fine_phi.resize(fbx,1);
            fine_phi.setVal(1.e200);
            node_bilinear_interp.interp(crse_phi[mfi],0,fine_phi,0,1,
                                        fine_phi.box(),ratio,cgeom,fgeom,bc,
                                        0,Press_Type);
            fine_phi.mult(cur_mult_factor);
            P_new[mfi].plus(fine_phi,fbx,0,0);
            fine_phi.mult(prev_mult_factor);
            P_old[mfi].plus(fine_phi,fbx,0,0);
	  }
	}
    }
    else 
    {
#ifdef _OPENMP
#pragma omp parallel
#endif
      {
        FArrayBox     fine_phi;
	
	for (MFIter mfi(P_new,true); mfi.isValid(); ++mfi)
        {
	    const Box&  fbx     = mfi.tilebox();
	    
            fine_phi.resize(fbx,1);
            fine_phi.setVal(1.e200);
            node_bilinear_interp.interp(crse_phi[mfi],0,fine_phi,0,1,
                                        fine_phi.box(),ratio,cgeom,fgeom,bc,
                                        0,Press_Type);
            P_new[mfi].plus(fine_phi,fbx,0,0);
            P_old[mfi].plus(fine_phi,fbx,0,0);
        }
      }
    }
}

std::string
NavierStokesBase::thePlotFileType () const
{
    //
    // Increment this whenever the writePlotFile() format changes.
    //
    static const std::string the_plot_file_type("NavierStokes-V1.1");

    return the_plot_file_type;
}

//
// This routine advects the velocities
//
void
NavierStokesBase::velocity_advection (Real dt)
{
    BL_PROFILE("NavierStokesBase::velocity_advection()");

    if (verbose)
    {
        if (do_mom_diff == 0) 
        {
            amrex::Print() << "... advect velocities\n";
        }
        else
        {
            if (predict_mom_together == 0)
            {
                amrex::Print() << "Must set predict_mom_together == 1 in NavierStokesBase." << '\n';
                exit(0);
            }
            amrex::Print() << "... advect momenta\n";
        }
    }

    const int   finest_level   = parent->finestLevel();
    const Real* dx             = geom.CellSize();
    const Real  prev_time      = state[State_Type].prevTime();
    const Real  prev_pres_time = state[Press_Type].prevTime();
    //
    // Compute viscosity components.
    //
#ifdef AMREX_USE_EB
    //fixme?  I think one gp is fine, just update as we go, but
    // maybe revisit this later
    //const MultiFab& Gp = getGradP();
MultiFab& Gp = *gradp;
     Gp.FillBoundary(geom.periodicity());

    //fixme
    // not sure the right place to do this, but need to ensure all u_mac's
    // ghost cells are filled.
    // only periodic for now, but later may need create_umac_grown()
    
    // E.M note: in PeleLM, filling u_mac ghost cells here lead to a wrong solution at boundaries
    // commenting the 2 lines below provide 0 errors in PeleLM
    
    for ( int i=0; i<BL_SPACEDIM; i++)
      u_mac[i].FillBoundary(geom.periodicity());

    //fixme
    //    aofs->setVal(0.);

#else
    MultiFab Gp(grids,dmap,BL_SPACEDIM,1);
    getGradP(Gp, prev_pres_time);
#endif

    //fixme
    //VisMF::Write(Gp,"gradpVA");
    
    static int count=0;
       count++;
            amrex::WriteSingleLevelPlotfile("Gp_in_VA"+std::to_string(count), Gp, {"gpx","gpy"}, parent->Geom(0), 0.0, 0);

VisMF::Write(*aofs,"aofs_in_VA");
    
    
    MultiFab visc_terms(grids,dmap,BL_SPACEDIM,1,MFInfo(),Factory());
    if (be_cn_theta != 1.0)
        getViscTerms(visc_terms,Xvel,BL_SPACEDIM,prev_time);
    else
        visc_terms.setVal(0.,1);

    //FIXME? right now, only working with constraint divu = 0, but later
    // divu_fp may get FillPatch'ed in create_mac_rhs(), so may need EBFactory
    MultiFab divu_fp(grids,dmap,1,1,MFInfo(),Factory());
    create_mac_rhs(divu_fp,1,prev_time,dt);

    MultiFab fluxes[BL_SPACEDIM];

    if (do_reflux)
    {
        for (int i = 0; i < BL_SPACEDIM; i++)
        {
            const BoxArray& ba = getEdgeBoxArray(i);
            fluxes[i].define(ba, dmap, BL_SPACEDIM, 0, MFInfo(),Factory());
        }
    }
    
    //
    // Compute the advective forcing.
    //
 { 
      FillPatchIterator
	    U_fpi(*this,visc_terms,Godunov::hypgrow(),prev_time,State_Type,Xvel,BL_SPACEDIM),
	    Rho_fpi(*this,visc_terms,Godunov::hypgrow(),prev_time,State_Type,Density,1);

      MultiFab& Umf=U_fpi.get_mf();
      MultiFab& Rmf=Rho_fpi.get_mf();

#ifdef BOUSSINESQ
      FillPatchIterator S_fpi(*this,visc_terms,1,prev_time,State_Type,Tracer,1);
      MultiFab& Smf=S_fpi.get_mf();
#else
#ifdef MOREGENGETFORCE
      FillPatchIterator S_fpi(*this,visc_terms,1,prev_time,State_Type,Density,NUM_SCALARS);
      MultiFab& Smf=S_fpi.get_mf();
#endif
#endif

#ifdef _OPENMP
#pragma omp parallel
#endif
{
      Vector<int> bndry[BL_SPACEDIM];
      // FIXME - need to think about if some of these should be EBFabs?
      FArrayBox tforces;
      FArrayBox S;
      FArrayBox cfluxes[BL_SPACEDIM];
      for (MFIter U_mfi(Umf,false); U_mfi.isValid(); ++U_mfi)
      {

	    const Box& bx=U_mfi.tilebox();
		
#ifdef BOUSSINESQ
      getForce(tforces,bx,1,Xvel,BL_SPACEDIM,prev_time,Smf[U_mfi]);
#else
#ifdef GENGETFORCE
      getForce(tforces,bx,1,Xvel,BL_SPACEDIM,prev_time,rho_ptime[U_mfi]);
#elif MOREGENGETFORCE
	    if (getForceVerbose)
	    {
	      amrex::Print() << "---" << '\n' 
			   << "B - velocity advection:" << '\n' 
			   << "Calling getForce..." << '\n';
	    }
      getForce(tforces,bx,1,Xvel,BL_SPACEDIM,prev_time,Umf[U_mfi],Smf[U_mfi],0);
#else
      getForce(tforces,bx,1,Xvel,BL_SPACEDIM,rho_ptime[U_mfi]);
#endif		 
#endif
      godunov->Sum_tf_gp_visc(tforces,visc_terms[U_mfi],Gp[U_mfi],rho_ptime[U_mfi]);
      
      D_TERM(bndry[0] = fetchBCArray(State_Type,bx,0,1);,
	     bndry[1] = fetchBCArray(State_Type,bx,1,1);,
	     bndry[2] = fetchBCArray(State_Type,bx,2,1);)
         
      for (int d=0; d<BL_SPACEDIM; ++d){
          const Box& ebx = amrex::surroundingNodes(bx,d);
          cfluxes[d].resize(ebx,BL_SPACEDIM+1);
      }

        //
        // Loop over the velocity components.
        //
        S.resize(grow(bx,Godunov::hypgrow()),BL_SPACEDIM); 
        S.copy(Umf[U_mfi],0,0,BL_SPACEDIM);
		
        FArrayBox& divufab = divu_fp[U_mfi];
        FArrayBox& aofsfab = (*aofs)[U_mfi];

        D_TERM(FArrayBox& u_mac_fab0 = u_mac[0][U_mfi];,
               FArrayBox& u_mac_fab1 = u_mac[1][U_mfi];,
               FArrayBox& u_mac_fab2 = u_mac[2][U_mfi];);

	// FIXME? not sure which is better here, looping over comps like
	//   orig IAMR or doing all comps together like incflo
//#ifdef AMREX_USE_EB
//	// Figure out fluxes for the multi-level sync later...
//
//	// this uses slopes saved from the computation of umac (i.e.
//	//   predict_velocity)
//	// aofs = ugradu
//	// incflo advection scheme doesn't include terms like gradp here
//	godunov->AdvectVel(U_mfi, Umf, *aofs,
//			   D_DECL(u_mac[0],u_mac[1],u_mac[2]),
//			   D_DECL(bndry[0], bndry[1], bndry[2]),
//			   geom.Domain(),
//			   geom.CellSize(),Godunov::hypgrow());	
//
//
// // FIXME
// // Print()<<"Wrting aofs ..\n";
// // VisMF::Write(*aofs,"aofs");
//
//	if (do_reflux){
//	     //FIXME make AdvectVel pass fluxes first
//	     for (int comp = 0 ; comp < BL_SPACEDIM ; comp++ )
//	     {
//	       for (int d = 0; d < BL_SPACEDIM; d++){
//		 const Box& ebx = U_mfi.nodaltilebox(d);
//		 fluxes[d][U_mfi].copy(cfluxes[d],ebx,0,ebx,comp,1);
//	       }
//	     }
//	   }
//#else // not eb
        for (int comp = 0 ; comp < BL_SPACEDIM ; comp++ )
        {
            int use_conserv_diff = (advectionType[comp] == Conservative) ? true : false;

            if (do_mom_diff == 1)
            {
                S.mult(Rmf[U_mfi],S.box(),S.box(),0,comp,1);
                tforces.mult(rho_ptime[U_mfi],tforces.box(),tforces.box(),0,comp,1);
            }
std::cout << "IN velocity_advection before AdvectState, comp = " << comp << std::endl;
//amrex::Print() << u_mac_fab1;
	    // WARNING: FPU argument is not used because FPU is by default in AdvectState
	    godunov->AdvectState(bx, dx, dt, 
                                 area[0][U_mfi], u_mac_fab0, cfluxes[0],
                                 area[1][U_mfi], u_mac_fab1, cfluxes[1],
#if (BL_SPACEDIM == 3)                       
                                 area[2][U_mfi], u_mac_fab2, cfluxes[2],
#endif
                                 Umf[U_mfi], S, tforces, divufab, comp,
                                 aofsfab,comp,use_conserv_diff,
                                 comp,bndry[comp].dataPtr(),FPU,volume[U_mfi]);

            if (do_reflux){
	      for (int d = 0; d < BL_SPACEDIM; d++){
                const Box& ebx = U_mfi.nodaltilebox(d);
		fluxes[d][U_mfi].copy(cfluxes[d],ebx,0,ebx,comp,1);
              }
            }
        }
//#endif //end if USE_EB
      } // end of MFIter
 } // end OMP region

 } //end scope of FillPatchIter

 VisMF::Write(*aofs,"aofs_after_AdvectState");
 
    if (do_reflux)
    {
        if (level > 0 )
	{
	  for (int d = 0; d < BL_SPACEDIM; d++)
	    advflux_reg->FineAdd(fluxes[d],d,0,0,BL_SPACEDIM,dt);
	}
        if(level < finest_level)
	{
	  for (int i = 0; i < BL_SPACEDIM; i++)
	    getAdvFluxReg(level+1).CrseInit(fluxes[i],i,0,0,BL_SPACEDIM,-dt);
	}
    }
}

//
// This subroutine updates the velocity field before the level projection.
//
// At this point in time, all we know is u^n, rho^n+1/2, and the
// general forcing terms at t^n, and after solving in this routine
// viscous forcing at t^n+1/2.  Except for a simple buoyancy term,
// b = -rho^n+1/2 g, it is usually not possible to estimate more
// general forcing terms at t^n+1/2.  Since the default getForce, handles
// this case automatically, F_new and F_old have been replaced by a single
// tforces FArrayBox.
//
// We assume that if one component of velocity is viscous that all must be.
//

void
NavierStokesBase::velocity_update (Real dt)
{
    BL_PROFILE("NavierStokesBase::velocity_update()");

    if (verbose)
    {
      if (do_mom_diff == 0)
      {
	amrex::Print() << "... update velocities \n";
      }
      else
      {
	amrex::Print() << "... update momenta \n";
      }
    }

    velocity_advection_update(dt);
    
    if (!initial_iter)
        velocity_diffusion_update(dt);
    else
        initial_velocity_diffusion_update(dt);

    MultiFab&  S_new     = get_new_data(State_Type);

    for (int sigma = 0; sigma < BL_SPACEDIM; sigma++)
    {
       if (S_new.contains_nan(sigma,1,0))
       {
	 amrex::Print() << "New velocity " << sigma << " contains Nans" << '\n';
	 exit(0);
       }
    }
}

void
NavierStokesBase::velocity_advection_update (Real dt)
{
    BL_PROFILE("NavierStokesBase::velocity_advection_update()");
    
    MultiFab&  U_old          = get_old_data(State_Type);
    MultiFab&  U_new          = get_new_data(State_Type);
    MultiFab&  Aofs           = *aofs;
    const Real prev_pres_time = state[Press_Type].prevTime();

#ifdef AMREX_USE_EB
    MultiFab& Gp=*gradp;
Gp.FillBoundary(geom.periodicity());
    if (do_mom_diff == 1)
      amrex::Abort("NavierStokesBase::velocity_advection_update(): do_mom_diff==1 not currently working with EB.");
    // Changing Gp to a point causes memory problems for non-EB (and maybe EB too)...
    // MultiFab* Gp;
      // if (do_mom_diff == 1){
      // 	//need to make a copy of gradp
      // 	Gp->define(grids,dmap,BL_SPACEDIM,1);
      // 	Copy(*Gp,*gradp,0,0,3,0);
      // }
      // else{
      // 	Gp = gradp.get();
      // }
#else
      MultiFab Gp(grids,dmap,BL_SPACEDIM,1);
      getGradP(Gp, prev_pres_time);
#endif
    
    //VisMF::Write(U_new,"Unew_in_VAU");
    //VisMF::Write(U_old,"Uold_in_VAU");
    
    static int count=0;
       count++;
            amrex::WriteSingleLevelPlotfile("Gp_in_VAU"+std::to_string(count), Gp, {"gpx","gpy"}, parent->Geom(0), 0.0, 0);

    
    MultiFab& halftime = get_rho_half_time();
#ifdef _OPENMP
#pragma omp parallel
#endif
{
    FArrayBox  tforces, S;
    for (MFIter Rhohalf_mfi(halftime,true); Rhohalf_mfi.isValid(); ++Rhohalf_mfi)
    {
        const int i = Rhohalf_mfi.index();
        const Box& bx = Rhohalf_mfi.tilebox();

#ifdef BOUSSINESQ
        //
	// Average the new and old time to get half time approximation.
        //
        const Real half_time = 0.5*(state[State_Type].prevTime()+state[State_Type].curTime());
        FArrayBox Scal(bx,1);
        Scal.copy(U_old[Rhohalf_mfi],bx,Tracer,bx,0,1);
        Scal.plus(U_new[Rhohalf_mfi],bx,Tracer,0,1);
        Scal.mult(0.5,bx);
        getForce(tforces,bx,0,Xvel,BL_SPACEDIM,half_time,Scal);
#else
#ifdef GENGETFORCE
        const Real half_time = 0.5*(state[State_Type].prevTime()+state[State_Type].curTime());
	getForce(tforces,bx,0,Xvel,BL_SPACEDIM,half_time,halftime[i]);
#elif MOREGENGETFORCE
        //
        // Need to do some funky half-time stuff.
        //
	if (getForceVerbose)
  	    amrex::Print() << "---" << '\n' << "F - velocity advection update (half time):" << '\n';
        //
        // Average the mac face velocities to get cell centred velocities.
        //
        FArrayBox Vel(amrex::grow(bx,0),BL_SPACEDIM);
        const int* vel_lo  = Vel.loVect();
        const int* vel_hi  = Vel.hiVect();
        const int* umacx_lo = u_mac[0][Rhohalf_mfi].loVect();
        const int* umacx_hi = u_mac[0][Rhohalf_mfi].hiVect();
        const int* umacy_lo = u_mac[1][Rhohalf_mfi].loVect();
        const int* umacy_hi = u_mac[1][Rhohalf_mfi].hiVect();
#if (BL_SPACEDIM==3)
        const int* umacz_lo = u_mac[2][Rhohalf_mfi].loVect();
        const int* umacz_hi = u_mac[2][Rhohalf_mfi].hiVect();
#endif
        FORT_AVERAGE_EDGE_STATES(Vel.dataPtr(),
            u_mac[0][Rhohalf_mfi].dataPtr(),
            u_mac[1][Rhohalf_mfi].dataPtr(),
#if (BL_SPACEDIM==3)
            u_mac[2][Rhohalf_mfi].dataPtr(),
#endif
            ARLIM(vel_lo),  ARLIM(vel_hi),
            ARLIM(umacx_lo), ARLIM(umacx_hi),
            ARLIM(umacy_lo), ARLIM(umacy_hi),
#if (BL_SPACEDIM==3)
            ARLIM(umacz_lo), ARLIM(umacz_hi),
#endif
            &getForceVerbose);
        //
        // Average the new and old time to get Crank-Nicholson half time approximation.
        //
        FArrayBox Scal(amrex::grow(bx,0),NUM_SCALARS);
        Scal.copy(U_old[Rhohalf_mfi],bx,Density,bx,0,NUM_SCALARS);
        Scal.plus(U_new[Rhohalf_mfi],bx,Density,0,NUM_SCALARS);
        Scal.mult(0.5,bx);
	
	if (getForceVerbose) amrex::Print() << "Calling getForce..." << '\n';
        const Real half_time = 0.5*(state[State_Type].prevTime()+state[State_Type].curTime());
        getForce(tforces,bx,0,Xvel,BL_SPACEDIM,half_time,Vel,Scal,0);
#else
        getForce(tforces,bx,0,Xvel,BL_SPACEDIM,halftime[i]);
#endif		 
#endif		 
        //
        // Do following only at initial iteration--per JBB.
        //
        if (initial_iter && is_diffusive[Xvel])
            tforces.setVal(0);

	//why is this on a grown box?
	const Box& sbx = Rhohalf_mfi.growntilebox();
        S.resize(sbx,BL_SPACEDIM);
        S.copy(U_old[Rhohalf_mfi],sbx,0,sbx,0,BL_SPACEDIM);

        if (do_mom_diff == 1)
        {
            for (int d = 0; d < BL_SPACEDIM; d++)
            {
	        Gp[Rhohalf_mfi].mult(halftime[i],bx,0,d,1);
                tforces.mult(halftime[i],bx,0,d,1);
                S.mult(rho_ptime[Rhohalf_mfi],bx,0,d,1);
            }
        }
// Here aofs changes
//VisMF::Write(Aofs,"aofs_in_VAU");
        godunov->Add_aofs_tf_gp(S,U_new[Rhohalf_mfi],Aofs[Rhohalf_mfi],tforces,
                                Gp[Rhohalf_mfi],halftime[i],bx,dt);
        if (do_mom_diff == 1)
        {
            for (int d = 0; d < BL_SPACEDIM; d++)
                U_new[Rhohalf_mfi].divide(rho_ctime[Rhohalf_mfi],bx,0,d,1);
        }
    }
}
    for (int sigma = 0; sigma < BL_SPACEDIM; sigma++)
    {
       if (U_old.contains_nan(sigma,1,0))
       {
	 amrex::Print() << "Old velocity " << sigma << " contains Nans" << '\n';
       }
       if (U_new.contains_nan(sigma,1,0))
       {
	 amrex::Print() << "New velocity " << sigma << " contains Nans" << '\n';
       }
    }
}

void
NavierStokesBase::initial_velocity_diffusion_update (Real dt)
{
    //
    // Do following only at initial iteration.
    //
    if (is_diffusive[Xvel])
    {
        MultiFab&  U_old          = get_old_data(State_Type);
        MultiFab&  U_new          = get_new_data(State_Type);
        MultiFab&  Aofs           = *aofs;
        const int  nComp          = BL_SPACEDIM;
        const Real prev_time      = state[State_Type].prevTime();
        const Real prev_pres_time = state[Press_Type].prevTime();

        MultiFab Gp(grids,dmap,BL_SPACEDIM,1);
        getGradP(Gp, prev_pres_time);
std::cout << "AHAH AHAH AHAH" << std::endl;
	MultiFab visc_terms(grids,dmap,nComp,1);

	if (be_cn_theta != 1.0)
        {
	    getViscTerms(visc_terms,Xvel,nComp,prev_time);
        }
        else
	{
	    visc_terms.setVal(0);
	}

        
        //
        // Update U_new with viscosity.
        //
        MultiFab& Rh = get_rho_half_time();

#ifdef BOUSSINESQ
        FillPatchIterator S_fpi(*this,get_old_data(State_Type),0,
				prev_time,State_Type,Tracer,1);
        const MultiFab& Smf = S_fpi.get_mf();
#endif

#ifdef _OPENMP
#pragma omp parallel
#endif
{
        FArrayBox tforces, S;
	for (MFIter mfi(U_old,true); mfi.isValid(); ++mfi)
        {
	  const Box& bx = mfi.tilebox();
	    
#ifdef BOUSSINESQ
            getForce(tforces,bx,0,Xvel,BL_SPACEDIM,prev_time,Smf[mfi]);
#else
#ifdef GENGETFORCE
            getForce(tforces,bx,0,Xvel,BL_SPACEDIM,prev_time,rho_ptime[mfi]);
#elif MOREGENGETFORCE
	    if (getForceVerbose)
	    {
	      amrex::Print() << "---" << '\n' 
			     << "G - initial velocity diffusion update:" << '\n' 
			     << "Calling getForce..." << '\n';
	    }
            getForce(tforces,bx,0,Xvel,BL_SPACEDIM,prev_time,U_old[mfi],U_old[mfi],Density);
#else
            getForce(tforces,bx,0,Xvel,BL_SPACEDIM,rho_ptime[mfi]);
#endif		 
#endif		 
            godunov->Sum_tf_gp_visc(tforces,visc_terms[mfi],Gp[mfi],Rh[mfi]);

	    const Box& gbx = mfi.growntilebox(); 
            S.resize(gbx,BL_SPACEDIM);
            S.copy(U_old[mfi],gbx,0,gbx,0,BL_SPACEDIM);

            if (do_mom_diff == 1)
            {
                for (int d = 0; d < BL_SPACEDIM; d++)
                {
                    tforces.mult(Rh[mfi],bx,0,d,1);
                    S.mult(rho_ptime[mfi],bx,0,d,1);
                }
            }

            godunov->Add_aofs_tf(S,U_new[mfi],0,BL_SPACEDIM,Aofs[mfi],
                                 0,tforces,0,bx,dt);

            if (do_mom_diff == 1)
            {
                for (int d = 0; d < BL_SPACEDIM; d++)
                    U_new[mfi].divide(rho_ctime[mfi],bx,0,d,1);
            }
        }
}
    }
}

Real
NavierStokesBase::volWgtSum (const std::string& name,
			     Real               time)
{
    Real        sum = 0.0;
    const Real* dx  = geom.CellSize();
    auto        mf  = derive(name,time,0);
    BoxArray    baf;

    if (level < parent->finestLevel())
    {
        baf = parent->boxArray(level+1);
        baf.coarsen(fine_ratio);
    }

    std::vector< std::pair<int,Box> > isects;

    for (MFIter mfi(*mf); mfi.isValid(); ++mfi)
    {
        FArrayBox& fab = (*mf)[mfi];

        if (level < parent->finestLevel())
        {
            baf.intersections(grids[mfi.index()],isects);

            for (int ii = 0, N = isects.size(); ii < N; ii++)
                fab.setVal(0,isects[ii].second,0,fab.nComp());
        }
        Real        s;
        const Real* dat = fab.dataPtr();
        const int*  dlo = fab.loVect();
        const int*  dhi = fab.hiVect();
        const Box&  grdbx = grids[mfi.index()];
        const int*  lo  = grdbx.loVect();
        const int*  hi  = grdbx.hiVect();

#if (BL_SPACEDIM == 2)
        int   rz_flag = Geometry::IsRZ() ? 1 : 0;
        Real* rad     = &radius[mfi.index()][0];
        int   irlo    = lo[0]-radius_grow;
        int   irhi    = hi[0]+radius_grow;
        //
        // Note that this routine will do a volume weighted sum of
        // whatever quantity is passed in, not strictly the "mass".
        //
        if (volWgtSum_sub_dz > 0 && volWgtSum_sub_Rcyl > 0)
        {
            const Real* plo = geom.ProbLo();
            summass_cyl(dat,ARLIM(dlo),ARLIM(dhi),ARLIM(lo),ARLIM(hi),
                             dx,&s,rad,&irlo,&irhi,&rz_flag,plo,
                             &volWgtSum_sub_dz,&volWgtSum_sub_Rcyl);
        }
        else
        {
            summass(dat,ARLIM(dlo),ARLIM(dhi),ARLIM(lo),ARLIM(hi),
                         dx,&s,rad,&irlo,&irhi,&rz_flag);
        }
#endif

#if (BL_SPACEDIM == 3)
        //
        // Note that this routine will do a volume weighted sum of
        // whatever quantity is passed in, not strictly the "mass".
        //
        if (volWgtSum_sub_dz > 0 && volWgtSum_sub_Rcyl > 0)
        {
            const Real* plo = geom.ProbLo();
            summass_cyl(dat,ARLIM(dlo),ARLIM(dhi),ARLIM(lo),ARLIM(hi),
                             dx,plo,&volWgtSum_sub_dz,&volWgtSum_sub_Rcyl,&s);
        }
        else
        {
            summass(dat,ARLIM(dlo),ARLIM(dhi),ARLIM(lo),ARLIM(hi),dx,&s);
        }
#endif
        sum += s;
    }

    ParallelDescriptor::ReduceRealSum(sum);

    return sum;
}

#if (BL_SPACEDIM == 3)
void
NavierStokesBase::sum_turbulent_quantities ()
{
    Real time = state[State_Type].curTime();
    const int finestLevel = parent->finestLevel();
    const Real *dx = parent->Geom(finestLevel).CellSize();
    const int ksize(parent->Geom(finestLevel).Domain().length(2));
    const int turbVars(33);
    int refRatio(1);

    Real* turb = new Real[turbVars*ksize];

    for (int i=0; i<turbVars*ksize; i++) turb[i]=0;

    for (int lev = finestLevel; lev >= 0; lev--)
    {
	const int levKsize(parent->Geom(lev).Domain().length(2));

	Real* levTurb = new Real[turbVars*levKsize];

	for (int i=0; i<turbVars*levKsize; i++) levTurb[i]=0;
    
        NavierStokesBase& ns_level = getLevel(lev);
	ns_level.TurbSum(time,levTurb,levKsize,turbVars);

	if (lev<finestLevel)  refRatio *= parent->refRatio(lev)[2];
	else                  refRatio  = 1;

	for (int l=0, k=0; l<levKsize; l++)
	    for (int r=0; r<refRatio; r++, k++)
		for (int v=0; v<turbVars; v++)
		    turb[k*turbVars+v] += levTurb[l*turbVars+v];

	delete [] levTurb;
    }

    ParallelDescriptor::ReduceRealSum(&turb[0], ksize*turbVars, ParallelDescriptor::IOProcessorNumber());

    if (ParallelDescriptor::IOProcessor())
    {
        std::string DirPath = "TurbData";
        if (!amrex::UtilCreateDirectory(DirPath, 0755))
            amrex::CreateDirectoryFailed(DirPath);

        const int steps = parent->levelSteps(0);
        FILE *file;

        std::string filename = amrex::Concatenate("TurbData/TurbData_", steps, 4);
        filename += ".dat";

        file = fopen(filename.c_str(),"w");
        for (int k=0; k<ksize; k++)
        {
            fprintf(file,"%e ",dx[2]*(0.5+(double)k));
            for (int v=0; v<turbVars; v++)
                fprintf(file,"%e ",turb[k*turbVars+v]);
            fprintf(file,"\n");
        }
        fclose(file);
    }
    
    delete [] turb;
}

void
NavierStokesBase::TurbSum (Real time, Real *turb, int ksize, int turbVars)
{
    const Real* dx = geom.CellSize();

    const int turbGrow(0);
    const int presGrow(0);
    auto turbMF = derive("TurbVars",time,turbGrow);
    auto presMF = derive("PresVars",time,presGrow);

    BoxArray baf;

    if (level < parent->finestLevel())
    {
        baf = parent->boxArray(level+1);
        baf.coarsen(fine_ratio);
    }

    std::vector< std::pair<int,Box> > isects;

    for (MFIter turbMfi(*turbMF), presMfi(*presMF);
	 turbMfi.isValid() && presMfi.isValid();
	 ++turbMfi, ++presMfi)
    {
	FArrayBox& turbFab = (*turbMF)[turbMfi];
	FArrayBox& presFab = (*presMF)[presMfi];

        if (level < parent->finestLevel())
        {
            baf.intersections(grids[turbMfi.index()],isects);

            for (int ii = 0, N = isects.size(); ii < N; ii++)
            {
                presFab.setVal(0,isects[ii].second,0,presMF->nComp());
                turbFab.setVal(0,isects[ii].second,0,turbMF->nComp());
            }
        }
    }

    turbMF->FillBoundary(0,turbMF->nComp(), geom.periodicity());
    presMF->FillBoundary(0,presMF->nComp(), geom.periodicity());

    for (MFIter turbMfi(*turbMF), presMfi(*presMF);
	 turbMfi.isValid() && presMfi.isValid();
	 ++turbMfi, ++presMfi)
    {
	FArrayBox& turbFab = (*turbMF)[turbMfi];
	FArrayBox& presFab = (*presMF)[presMfi];

        const Real* turbData = turbFab.dataPtr();
        const Real* presData = presFab.dataPtr();
        const int*  dlo = turbFab.loVect();
        const int*  dhi = turbFab.hiVect();
        const int*  plo = presFab.loVect();
        const int*  phi = presFab.hiVect();
	const Box& grdbx = grids[turbMfi.index()];
        const int*  lo  = grdbx.loVect();
        const int*  hi  = grdbx.hiVect();

        sumturb(turbData,presData,ARLIM(dlo),ARLIM(dhi),ARLIM(plo),ARLIM(phi),ARLIM(lo),ARLIM(hi),
		     dx,turb,&ksize,&turbVars);
   } 
}

#ifdef SUMJET
void
NavierStokesBase::JetSum (Real time, Real *jetData, int levRsize,  int levKsize,  int rsize,  int ksize, int jetVars)
{
    const Real* dx = geom.CellSize();

    const int turbGrow(0);
    const int presGrow(0);

    auto turbMF = derive("JetVars",time,turbGrow);
    auto presMF = derive("JetPresVars",time,presGrow);

    BoxArray baf;

    if (level < parent->finestLevel())
    {
        baf = parent->boxArray(level+1);
        baf.coarsen(fine_ratio);
    }

    std::vector< std::pair<int,Box> > isects;

    for (MFIter turbMfi(*turbMF), presMfi(*presMF);
	 turbMfi.isValid() && presMfi.isValid();
	 ++turbMfi, ++presMfi)
    {
	FArrayBox& turbFab = (*turbMF)[turbMfi];
	FArrayBox& presFab = (*presMF)[presMfi];

        if (level < parent->finestLevel())
        {
            baf.intersections(grids[turbMfi.index()],isects);

            for (int ii = 0, N = isects.size(); ii < N; ii++)
            {
                presFab.setVal(0,isects[ii].second,0,presMF->nComp());
                turbFab.setVal(0,isects[ii].second,0,turbMF->nComp());
            }
        }
    }

    turbMF->FillBoundary(0,turbMF->nComp(), geom.periodicity());
    presMF->FillBoundary(0,presMF->nComp(), geom.periodicity());

    for (MFIter turbMfi(*turbMF), presMfi(*presMF);
	 turbMfi.isValid() && presMfi.isValid();
	 ++turbMfi, ++presMfi)
    {
	FArrayBox& turbFab = (*turbMF)[turbMfi];
	FArrayBox& presFab = (*presMF)[presMfi];

        RealBox     gridloc  = RealBox(grids[turbMfi.index()],geom.CellSize(),geom.ProbLo());
        const Real* turbData = turbFab.dataPtr();
        const Real* presData = presFab.dataPtr();
        const int*  dlo = turbFab.loVect();
        const int*  dhi = turbFab.hiVect();
        const int*  plo = presFab.loVect();
        const int*  phi = presFab.hiVect();
        const int*  lo  = grids[turbMfi.index()].loVect();
        const int*  hi  = grids[turbMfi.index()].hiVect();

        sumjet(turbData,presData,ARLIM(dlo),ARLIM(dhi),ARLIM(plo),ARLIM(phi),ARLIM(lo),ARLIM(hi),
		    dx,jetData,&levRsize,&levKsize,&rsize,&ksize,&jetVars,&jet_interval_split,
		    gridloc.lo(),gridloc.hi());
    }
}

void
NavierStokesBase::sum_jet_quantities ()
{
    Real time = state[State_Type].curTime();
    const int finestLevel = parent->finestLevel();
    const Real *dx = parent->Geom(finestLevel).CellSize();
    const int isize(parent->Geom(finestLevel).Domain().length(0));
    const int ksize(parent->Geom(finestLevel).Domain().length(2));
    const int rsize=isize>>1;
    const int jetVars(104);

    amrex::Print() << "NavierStokesBase::sum_jet_quantities():" << '\n'
		   << "   jetVars: " << jetVars << '\n'
		   << "   rsize  : " << rsize << '\n'
		   << "   ksize  : " << ksize << '\n';
    
    Real* jetData = new Real[jetVars*ksize*rsize];

    for (int i=0; i<jetVars*ksize*rsize; i++) jetData[i]=0;

    for (int lev = finestLevel; lev >= 0; lev--)
    {
	const int levIsize(parent->Geom(lev).Domain().length(0));
	const int levKsize(parent->Geom(lev).Domain().length(2));
	const int levRsize(levIsize>>1);

        NavierStokesBase& ns_level = getLevel(lev);
	ns_level.JetSum(time,jetData,levRsize,levKsize,rsize,ksize,jetVars);
    }

    ParallelDescriptor::ReduceRealSum(&jetData[0], ksize*rsize*jetVars, ParallelDescriptor::IOProcessorNumber());

    if (ParallelDescriptor::IOProcessor())
    {
        amrex::Print() << "      Creating JetData..." << '\n';
        std::string DirPath = "JetData";
        if (!amrex::UtilCreateDirectory(DirPath, 0755))
            amrex::CreateDirectoryFailed(DirPath);

        const int steps = parent->levelSteps(0);
        FILE *file;
        std::string filename;

	Vector<Real> r(rsize);
	for (int i=0; i<rsize; i++)
	    r[i] = dx[0]*(0.5+(double)i);
	Vector<Real> z(ksize);
	for (int k=0; k<ksize; k++)
	    z[k] = dx[2]*(0.5+(double)k);

#if 0
        filename  = amrex::Concatenate("JetData/JetData_", steps, 4);
        filename += "_r.dat";

	file = fopen(filename.c_str(),"w");
	for (int i=0; i<rsize; i++)
	    fprintf(file,"%e ",r[i]);
	fclose(file);

        filename  = amrex::Concatenate("JetData/JetData_", steps, 4);
        filename += "_z.dat";

	file = fopen(filename.c_str(),"w");
	for (int k=0; k<ksize; k++) 
	    fprintf(file,"%e ",dx[2]*(0.5+(double)k));
	fclose(file);

	for (int v=0; v<jetVars; v++) {

            filename  = amrex::Concatenate("JetData/JetData_", steps, 4);
            filename += amrex::Concatenate(filename + "_v", v, 4);
            filename += ".dat";

	    file = fopen(filename.c_str(),"w");
	    for (int k=0; k<ksize; k++) {
		for (int i=0; i<rsize; i++) {
		    fprintf(file,"%e ",jetData[(k*rsize+i)*jetVars+v]);
		}
		fprintf(file,"\n");
	    }
	    fclose(file);
	    amrex::Print() << "   ...done." << '\n';
	}
#else
	std::string FullPath = amrex::Concatenate("JetData/JD", steps, 4);

	if (!amrex::UtilCreateDirectory(FullPath, 0755))
	    amrex::CreateDirectoryFailed(FullPath);

        filename = FullPath;
        filename += '/';
        filename += "data.bin";

	file=fopen(filename.c_str(),"w");
	fwrite(&time,sizeof(double),1,file);
	fwrite(&rsize,sizeof(int),1,file);
	fwrite(&ksize,sizeof(int),1,file);
	fwrite(&jetVars,sizeof(int),1,file);
	fwrite(r.dataPtr(),sizeof(Real),rsize,file);
	fwrite(z.dataPtr(),sizeof(Real),ksize,file);
	fwrite(jetData,sizeof(Real),jetVars*rsize*ksize,file);
	fclose(file);
#endif
    }

    delete [] jetData;
}
#endif // SUMJET

#endif  // (BL_SPACEDIM == 3)

#ifdef AMREX_PARTICLES

void
NavierStokesBase::read_particle_params ()
{
    ParmParse ppp("particles");
    //
    // The directory in which to store timestamp files.
    //
    ppp.query("timestamp_dir", timestamp_dir);
    //
    // Only the I/O processor makes the directory if it doesn't already exist.
    //
    if (ParallelDescriptor::IOProcessor())
        if (!amrex::UtilCreateDirectory(timestamp_dir, 0755))
            amrex::CreateDirectoryFailed(timestamp_dir);
    //
    // Force other processors to wait till directory is built.
    //
    ParallelDescriptor::Barrier();

    if (int nc = ppp.countval("timestamp_indices"))
    {
        timestamp_indices.resize(nc);

        ppp.getarr("timestamp_indices", timestamp_indices, 0, nc);
    }

    ppp.query("pverbose",pverbose);
    //
    // Used in initData() on startup to read in a file of particles.
    //
    ppp.query("particle_init_file", particle_init_file);
    //
    // Used in post_restart() to read in a file of particles.
    //
    ppp.query("particle_restart_file", particle_restart_file);
    //
    // This must be true the first time you try to restart from a checkpoint
    // that was written with USE_PARTICLES=FALSE; i.e. one that doesn't have
    // the particle checkpoint stuff (even if there are no active particles).
    // Otherwise the code will fail when trying to read the checkpointed particles.
    //
    ppp.query("restart_from_nonparticle_chkfile", restart_from_nonparticle_chkfile);
    //
    // Used in post_restart() to write out the file of particles.
    //
    ppp.query("particle_output_file", particle_output_file);
}

void
NavierStokesBase::initParticleData ()
{
    if (level == 0)
    {
        if (NSPC == 0)
        {
            NSPC = new AmrTracerParticleContainer(parent);
        }

        NSPC->SetVerbose(pverbose);

        if (!particle_init_file.empty())
        {
            NSPC->InitFromAsciiFile(particle_init_file,0);
        }
    }
}

void
NavierStokesBase::post_restart_particle ()
{
    if (level == 0)
    {
        BL_ASSERT(NSPC == 0);

        NSPC = new AmrTracerParticleContainer(parent);

        NSPC->SetVerbose(pverbose);
        //
        // We want to be able to add new particles on a restart.
        // As well as the ability to write the particles out to an ascii file.
        //
        if (!restart_from_nonparticle_chkfile)
        {
            NSPC->Restart(parent->theRestartFile(), the_ns_particle_file_name);
        }

        if (!particle_restart_file.empty())
        {
            NSPC->InitFromAsciiFile(particle_restart_file,0);
        }

        if (!particle_output_file.empty())
        {
            NSPC->WriteAsciiFile(particle_output_file);
        }
    }
}

void
NavierStokesBase::post_timestep_particle (int crse_iteration)
{
    const int ncycle = parent->nCycle(level);
    const int finest_level = parent->finestLevel();
    //
    // Don't redistribute/timestamp on the final subiteration except on the coarsest grid.
    //
    if (NSPC != 0 && (crse_iteration < ncycle || level == 0))
    {
        const Real curr_time = state[State_Type].curTime();
         
	int ngrow = (level == 0) ? 0 : crse_iteration;
   
        NSPC->Redistribute(level, finest_level, ngrow);

        if (!timestamp_dir.empty())
        {
            std::string basename = timestamp_dir;

            if (basename[basename.length()-1] != '/') basename += '/';

            basename += "Timestamp";

	    static bool first = true;
	    static int n, nextras;
	    static std::vector<int> tindices;

	    if (first)
	    {
		first = false;

		n = timestamp_indices.size();
		nextras = timestamp_num_extras();
	    
		int sz = n + nextras;
		tindices.reserve(sz);

		for (int i = 0; i < sz; ++i) {
		    tindices.push_back(i);
		}
	    }

            for (int lev = level; lev <= finest_level; lev++)
            {
                if (NSPC->NumberOfParticlesAtLevel(lev) <= 0) continue;

		int ng = (lev == level) ? ngrow+1 : 1;

		AmrLevel& amr_level = parent->getLevel(lev);
		MultiFab& S_new = amr_level.get_new_data(State_Type);

		MultiFab tmf;
		
		if (tindices.size() > 0)
		{
		    tmf.define(S_new.boxArray(), S_new.DistributionMap(), tindices.size(), ng);

		    if (n > 0)
		    {
		      FillPatchIterator fpi(parent->getLevel(lev), S_new, 
                                            ng, curr_time, State_Type, 0, NUM_STATE);
                      const MultiFab& S = fpi.get_mf();
		
#ifdef _OPENMP
#pragma omp parallel
#endif
                      for (MFIter mfi(tmf,true); mfi.isValid(); ++mfi)
                      {
                        FArrayBox& tfab = tmf[mfi];
                        const FArrayBox& sfab = S[mfi];
                        const Box& box = mfi.growntilebox();
                        for (int i = 0; i < n; ++i)
                        {
                          tfab.copy(sfab, box, timestamp_indices[i], box, i, 1);
                        }
                      }
		    }

		    if (nextras > 0)
		    {
			timestamp_add_extras(lev, curr_time, tmf);
		    }
		}

		NSPC->Timestamp(basename, tmf, lev, curr_time, tindices);
            }
        }
    }
}

std::unique_ptr<MultiFab>
NavierStokesBase::ParticleDerive (const std::string& name,
				  Real               time,
				  int                ngrow)
{
    if (name == "particle_count" || name == "total_particle_count") {
	int ncomp = 1;
	const DeriveRec* rec = derive_lst.get(name);
	if (rec)
	{
	    ncomp = rec->numDerive();
	}
	
        MultiFab* ret = new MultiFab(grids, dmap, ncomp, ngrow);
	ParticleDerive(name,time,*ret,0);
	return std::unique_ptr<MultiFab>{ret};
    }
    else {
	return AmrLevel::derive(name, time, ngrow);
    }
}

void
NavierStokesBase::ParticleDerive (const std::string& name,
				  Real               time,
				  MultiFab&          mf,
				  int                dcomp)
{
    if (NSPC == 0 || !(name == "particle_count" || name == "total_particle_count")) 
    {
        AmrLevel::derive(name,time,mf,dcomp);
    } 
    else {
	if (name == "particle_count")
	{
	    MultiFab temp_dat(grids,dmap,1,0);
	    temp_dat.setVal(0);
	    NSPC->Increment(temp_dat,level);
	    MultiFab::Copy(mf,temp_dat,0,dcomp,1,0);
	}
	else if (name == "total_particle_count")
	{
	    //
	    // We want the total particle count at this level or higher.
	    //
	    ParticleDerive("particle_count",time,mf,dcomp);
	    
	    IntVect trr(D_DECL(1,1,1));
	    
	    for (int lev = level+1; lev <= parent->finestLevel(); lev++)
	    {
		BoxArray ba = parent->boxArray(lev);

		MultiFab temp_dat(ba,parent->DistributionMap(lev),1,0);
		
		trr *= parent->refRatio(lev-1);
		
		ba.coarsen(trr);
		
		MultiFab ctemp_dat(ba,parent->DistributionMap(lev),1,0);
		
		temp_dat.setVal(0);
		ctemp_dat.setVal(0);
		
		NSPC->Increment(temp_dat,lev);

#ifdef _OPENMP
#pragma omp parallel
#endif
		for (MFIter mfi(temp_dat,true); mfi.isValid(); ++mfi)
		{
		    const FArrayBox& ffab =  temp_dat[mfi];
		    FArrayBox&       cfab = ctemp_dat[mfi];
		    const Box&       fbx  = mfi.tilebox();
		    
		    BL_ASSERT(cfab.box() == amrex::coarsen(fbx,trr));
		    
		    for (IntVect p = fbx.smallEnd(); p <= fbx.bigEnd(); fbx.next(p))
		    {
		        const Real val = ffab(p);
			if (val > 0)
			    cfab(amrex::coarsen(p,trr)) += val;
		    }
		}
		
		temp_dat.clear();

		MultiFab dat(grids,dmap,1,0);
		dat.setVal(0);
		dat.copy(ctemp_dat);
		
		MultiFab::Add(mf,dat,0,dcomp,1,0);
	    }
	}
	else
	{
	    amrex::Abort("NavierStokesBase::ParticleDerive: how did this happen?");
	}
    }
}

#endif  // AMREX_PARTICLES

// Boundary condition access function.
Vector<int>
NavierStokesBase::fetchBCArray (int State_Type, const Box& bx, int scomp, int ncomp)
{
    Vector<int> bc(2*BL_SPACEDIM*ncomp);
    BCRec bcr;
    const StateDescriptor* stDesc;
    const Box& domain = geom.Domain();
    
    for (int n = 0; n < ncomp; n++)
    {
      stDesc=state[State_Type].descriptor();
      setBC(bx,domain,stDesc->getBC(scomp+n),bcr);      

      const int* b_rec = bcr.vect();
      for (int m = 0; m < 2*BL_SPACEDIM; m++)
	bc[2*BL_SPACEDIM*n + m] = b_rec[m];
    }

    return bc;
}<|MERGE_RESOLUTION|>--- conflicted
+++ resolved
@@ -1188,13 +1188,8 @@
     {
         Box dm = domain_box;
         dm.surroundingNodes(n);
-<<<<<<< HEAD
-        const int*  dlo  = dm.loVect();
-        const int*  dhi  = dm.hiVect();
-=======
         const int*  lo  = dm.loVect();
         const int*  hi  = dm.hiVect();
->>>>>>> 957250c6
 
         //
         // HOEXTRAPTOCC isn't threaded.  OMP over calls to it.
@@ -1206,17 +1201,10 @@
         for (MFIter mfi(u_mac[n]); mfi.isValid(); ++mfi)
         {
             FArrayBox& fab = u_mac[n][mfi];
-            amrex_hoextraptocc(BL_TO_FORTRAN_ANYD(fab),dlo,dhi,dx,xlo);
-        }
-<<<<<<< HEAD
-        
-    	  // call FillBoundary to make sure that fine/fine grow cells are valid
-	      u_mac[n].FillBoundary(geom.periodicity());
-
-=======
+            amrex_hoextraptocc(BL_TO_FORTRAN_ANYD(fab),lo,hi,dx,xlo);
+        }
         // call FillBoundary to make sure that fine/fine grow cells are valid
 	u_mac[n].FillBoundary(geom.periodicity());
->>>>>>> 957250c6
     }
 }
 

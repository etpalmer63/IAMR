
#include <AMReX_ParmParse.H>
#include <AMReX_TagBox.H>
#include <AMReX_Utility.H>

#include <NavierStokesBase.H>
#include <NAVIERSTOKES_F.H>
#include <NAVIERSTOKESBASE_F.H>

#include <PROB_NS_F.H>

//fixme, for writesingle level plotfile
#include<AMReX_PlotFileUtil.H>

using namespace amrex;

Godunov*    NavierStokesBase::godunov       = 0;
ErrorList   NavierStokesBase::err_list;
BCRec       NavierStokesBase::phys_bc;
Projection* NavierStokesBase::projector     = 0;
MacProj*    NavierStokesBase::mac_projector = 0;

Real NavierStokesBase::init_shrink        = 1.0;
int  NavierStokesBase::init_iter          = 2;
Real NavierStokesBase::cfl                = 0.8;
Real NavierStokesBase::change_max         = 1.1;    
Real NavierStokesBase::fixed_dt           = -1.0;      
bool NavierStokesBase::stop_when_steady   = false;
Real NavierStokesBase::steady_tol         = 1.0e-10;
int  NavierStokesBase::initial_iter       = false;  
int  NavierStokesBase::initial_step       = false;  
Real NavierStokesBase::dt_cutoff          = 0.0;     
int  NavierStokesBase::sum_interval       = -1;  
int  NavierStokesBase::turb_interval      = -1; 
int  NavierStokesBase::jet_interval       = -1;  
int  NavierStokesBase::jet_interval_split = 2;

int  NavierStokesBase::radius_grow = 1;
int  NavierStokesBase::verbose     = 0;
Real NavierStokesBase::gravity     = 0.0;
int  NavierStokesBase::NUM_SCALARS = 0;
int  NavierStokesBase::NUM_STATE   = 0;

Vector<AdvectionForm> NavierStokesBase::advectionType;
Vector<DiffusionForm> NavierStokesBase::diffusionType;

Vector<int>  NavierStokesBase::is_diffusive;
Vector<Real> NavierStokesBase::visc_coef;
Real        NavierStokesBase::visc_tol           = 1.0e-10;
Real        NavierStokesBase::visc_abs_tol       = 1.0e-10;
Real        NavierStokesBase::be_cn_theta        = 0.5;
int         NavierStokesBase::variable_vel_visc  = 1;

int         NavierStokesBase::Tracer                    = -1;
int         NavierStokesBase::Tracer2                   = -1;
int         NavierStokesBase::Temp                      = -1;
int         NavierStokesBase::do_trac2                  = 0;
int         NavierStokesBase::do_temp                   = 0;
int         NavierStokesBase::do_cons_trac              = 0;
int         NavierStokesBase::do_cons_trac2             = 0;
int         NavierStokesBase::do_sync_proj              = 1;
int         NavierStokesBase::do_MLsync_proj            = 1;
int         NavierStokesBase::do_reflux                 = 1;
int         NavierStokesBase::modify_reflux_normal_vel  = 0;
int         NavierStokesBase::do_mac_proj               = 1;
int         NavierStokesBase::do_divu_sync              = 0;
int         NavierStokesBase::do_refine_outflow         = 0; 
int         NavierStokesBase::do_derefine_outflow       = 1;
int         NavierStokesBase::Nbuf_outflow              = 1;  
int         NavierStokesBase::do_denminmax              = 0;  
int         NavierStokesBase::do_scalminmax             = 0; 
int         NavierStokesBase::do_density_ref            = 0;
int         NavierStokesBase::do_tracer_ref             = 0;
int         NavierStokesBase::do_tracer2_ref            = 0;
int         NavierStokesBase::do_vorticity_ref          = 0;
int         NavierStokesBase::do_temp_ref               = 0;
int         NavierStokesBase::do_scalar_update_in_order = 0; 
Vector<int>  NavierStokesBase::scalarUpdateOrder;
int         NavierStokesBase::getForceVerbose           = 0;

int  NavierStokesBase::Dpdt_Type = -1;

int  NavierStokesBase::additional_state_types_initialized = 0;
int  NavierStokesBase::Divu_Type                          = -1;
int  NavierStokesBase::Dsdt_Type                          = -1;
int  NavierStokesBase::num_state_type                     = 2;
int  NavierStokesBase::have_divu                          = 0;
int  NavierStokesBase::have_dsdt                          = 0;
Real NavierStokesBase::divu_relax_factor                  = 0.0;
int  NavierStokesBase::S_in_vel_diffusion                 = 1;
int  NavierStokesBase::do_init_vort_proj                  = 0;
int  NavierStokesBase::do_init_proj                       = 1;

int  NavierStokesBase::do_running_statistics  = 0;
Real NavierStokesBase::volWgtSum_sub_origin_x = 0;
Real NavierStokesBase::volWgtSum_sub_origin_y = 0;
Real NavierStokesBase::volWgtSum_sub_origin_z = 0;
Real NavierStokesBase::volWgtSum_sub_Rcyl     = -1;
Real NavierStokesBase::volWgtSum_sub_dx       = -1;
Real NavierStokesBase::volWgtSum_sub_dy       = -1;
Real NavierStokesBase::volWgtSum_sub_dz       = -1;

int  NavierStokesBase::do_mom_diff            = 0;
int  NavierStokesBase::predict_mom_together   = 0;
bool NavierStokesBase::def_harm_avg_cen2edge  = false;

#ifdef AMREX_USE_EB
bool         NavierStokesBase::eb_initialized      = false;
bool         NavierStokesBase::no_eb_in_domain     = true;
bool         NavierStokesBase::body_state_set      = false;
std::vector<Real> NavierStokesBase::body_state;
#endif

namespace
{
    bool initialized = false;
    int  dump_plane  = -1;
    std::string dump_plane_name("SLABS/vel-");
    bool benchmarking = false;
}

#ifdef AMREX_PARTICLES
namespace
{
    //
    // Name of subdirectory in chk???? holding checkpointed particles.
    //
    const std::string the_ns_particle_file_name("Particles");
    //
    // There's really only one of these.
    //
    AmrTracerParticleContainer* NSPC = 0;

    std::string      timestamp_dir                   ("Timestamps");
    std::vector<int> timestamp_indices;
    std::string      particle_init_file;
    std::string      particle_restart_file;
    std::string      particle_output_file;
    bool             restart_from_nonparticle_chkfile = false;
    int              pverbose                         = 2;
}

AmrTracerParticleContainer* NavierStokesBase::theNSPC () { return NSPC; }
#endif

int NavierStokesBase::DoTrac2() {return NavierStokesBase::do_trac2;}
//
BL_FORT_PROC_DECL(BL_NS_DOTRAC2,bl_ns_dotrac2)(int* dotrac2)
{
    *dotrac2 = NavierStokesBase::DoTrac2();
}

NavierStokesBase::NavierStokesBase ()
{
    rho_qtime    = 0;
    rho_tqtime   = 0;
    sync_reg     = 0;
    advflux_reg  = 0;
    viscflux_reg = 0;
    u_mac        = 0;
    aofs         = 0;
    diffusion    = 0;

#ifdef AMREX_USE_EB    
    m_xslopes    = 0;
    m_yslopes    = 0;
    m_zslopes    = 0;
#endif
    
    if (!additional_state_types_initialized)
        init_additional_state_types();
}

NavierStokesBase::NavierStokesBase (Amr&            papa,
				    int             lev,
				    const Geometry& level_geom,
				    const BoxArray& bl,
                                    const DistributionMapping& dm,
				    Real            time)
    :
    AmrLevel(papa,lev,level_geom,bl,dm,time)
{
    if(!additional_state_types_initialized) {
        init_additional_state_types();
    }
    
    const BoxArray& P_grids = state[Press_Type].boxArray();
    //
    // Alloc old_time pressure.
    //
    state[Press_Type].allocOldData();
    //
    // Alloc space for density and temporary pressure variables.
    //
    if (level > 0)
    {
        rho_avg.define(grids,dmap,1,1);
        p_avg.define(P_grids,dmap,1,0);
    }
<<<<<<< HEAD

#ifdef AMREX_USE_EB
    //fixme? not 100% sure this is the right place
    gradp.reset(new MultiFab(grids,dmap,BL_SPACEDIM,1, MFInfo(), Factory()));
    gradp->setVal(0.);

    //FIXME --- this fn is really similar to restart()... work on that later   
#endif
=======
>>>>>>> ee943d50
    //
    // rho_half is passed into level_project to be used as sigma in the MLMG
    // solve
    rho_half.define (grids,dmap,1,1, MFInfo(), Factory());
    //FIXME???
    // not sure about whether all these other rhos need EBFacotry too or not
    rho_ptime.define(grids,dmap,1,1);
    rho_ctime.define(grids,dmap,1,1);
    rho_qtime  = 0;
    rho_tqtime = 0;
    //
    // Build metric coefficients for RZ calculations.
    // Build volume and areas.
    //
    buildMetrics();
    
    
#ifdef AMREX_USE_EB

    init_eb(level_geom, bl, dm);

    //fixme? not 100% sure this is the right place
    gradp.reset(new MultiFab(grids,dmap,BL_SPACEDIM,1, MFInfo(), Factory()));
    gradp->setVal(0.);

    //FIXME --- this fn is really similar to restart()... work on that later   
#endif

    //
    // Set up reflux registers.
    //
    sync_reg = 0;
    if (level > 0 && do_sync_proj)
    {
        sync_reg = new SyncRegister(grids,dmap,crse_ratio);
    }
    advflux_reg  = 0;
    viscflux_reg = 0;
    if (level > 0 && do_reflux)
    {
        advflux_reg  = new FluxRegister(grids,dmap,crse_ratio,level,NUM_STATE);
        viscflux_reg = new FluxRegister(grids,dmap,crse_ratio,level,NUM_STATE);
    }
    //
    // Initialize work multifabs.
    //
    u_mac   = 0;
    aofs    = 0;
        
    //
    // Set up the level projector.
    //
    if (projector == 0)
    {
        projector = new Projection(parent,&phys_bc,do_sync_proj,
                                   parent->finestLevel(),radius_grow);
    }
    projector->install_level(level,this,&radius);
    //
    // Set up the godunov box.
    //
    SetGodunov();
    //
    // Set up diffusion.
    //
    diffusion = new Diffusion(parent,this,
                              (level > 0) ? getLevel(level-1).diffusion : 0,
                              NUM_STATE,viscflux_reg,is_diffusive,visc_coef);
    //
    // Allocate the storage for variable viscosity and diffusivity
    //
    viscn_cc   = new MultiFab(grids, dmap, 1, 1);
    viscnp1_cc = new MultiFab(grids, dmap, 1, 1);
  
    diffn_cc   = new MultiFab(grids, dmap, NUM_STATE-Density-1, 1);
    diffnp1_cc = new MultiFab(grids, dmap, NUM_STATE-Density-1, 1);
    //
    // Set up the mac projector.
    //
    if (mac_projector == 0)
    {
        mac_projector = new MacProj(parent,parent->finestLevel(),
                                    &phys_bc,radius_grow);
    }
    mac_projector->install_level(level,this);
}

NavierStokesBase::~NavierStokesBase ()
{
    delete rho_qtime;
    delete rho_tqtime;
    delete sync_reg;
    delete advflux_reg;
    delete viscflux_reg;
    delete [] u_mac;
    
    if (mac_projector != 0)
        mac_projector->cleanup(level);
    //
    // Remove the arrays for variable viscosity and diffusivity
    // and delete the Diffusion object
    //
    delete viscn_cc;
    delete viscnp1_cc;

    delete diffn_cc;
    delete diffnp1_cc;

    delete diffusion;
}

void
NavierStokesBase::allocOldData ()
{
    bool init_pres = !(state[Press_Type].hasOldData());
    AmrLevel::allocOldData();
    if (init_pres)
        initOldPress();
}

void
NavierStokesBase::variableCleanUp ()
{
    desc_lst.clear();
    derive_lst.clear();

    delete godunov;
    godunov = 0;

    err_list.clear();

    delete projector;
    projector = 0;

    delete mac_projector;
    mac_projector = 0;

#ifdef AMREX_PARTICLES
    delete NSPC;
    NSPC = 0;
#endif
}

void
NavierStokesBase::Initialize ()
{
    if (initialized) return;

    ParmParse pp("ns");

    pp.query("dump_plane",dump_plane);

    pp.query("benchmarking",benchmarking);

    pp.query("v",verbose);


    //
    // Get timestepping parameters.
    //
    pp.get("cfl",cfl);
    pp.query("init_iter",init_iter);
    pp.query("init_shrink",init_shrink);
    pp.query("dt_cutoff",dt_cutoff);
    pp.query("change_max",change_max);
    pp.query("fixed_dt",fixed_dt);
    pp.query("stop_when_steady",stop_when_steady);
    pp.query("steady_tol",steady_tol);
    pp.query("sum_interval",sum_interval);
    pp.query("turb_interval",turb_interval);
    pp.query("jet_interval",jet_interval);
    pp.query("jet_interval_split",jet_interval_split);
    pp.query("gravity",gravity);
    //
    // Get run options.
    //
    pp.query("do_temp",                  do_temp          );
    pp.query("do_trac2",                 do_trac2         );
    pp.query("do_cons_trac",             do_cons_trac     );
    pp.query("do_cons_trac2",            do_cons_trac2    );
    int initial_do_sync_proj =           do_sync_proj;
    pp.query("do_sync_proj",             do_sync_proj     );
    pp.query("do_MLsync_proj",           do_MLsync_proj   );
    pp.query("do_reflux",                do_reflux        );
    pp.query("modify_reflux_normal_vel", modify_reflux_normal_vel);
    pp.query("do_init_vort_proj",        do_init_vort_proj);
    pp.query("do_init_proj",             do_init_proj     );
    pp.query("do_mac_proj",              do_mac_proj      );
    pp.query("do_divu_sync",             do_divu_sync     );
    pp.query("do_denminmax",             do_denminmax     );
    pp.query("do_scalminmax",            do_scalminmax    );
    pp.query("do_density_ref",           do_density_ref   );
    pp.query("do_tracer_ref",            do_tracer_ref    );
    pp.query("do_tracer2_ref",           do_tracer2_ref   );
    pp.query("do_vorticity_ref",         do_vorticity_ref );
    pp.query("do_temp_ref",              do_temp_ref      );
    
    pp.query("visc_tol",visc_tol);
    pp.query("visc_abs_tol",visc_abs_tol);
    
    pp.query("variable_vel_visc",variable_vel_visc);
 
    if (modify_reflux_normal_vel)
        amrex::Abort("modify_reflux_normal_vel is no longer supported");

    pp.query("getForceVerbose",          getForceVerbose  );
    pp.query("do_scalar_update_in_order",do_scalar_update_in_order );
    if (do_scalar_update_in_order) {
	const int n_scalar_update_order_vals = pp.countval("scalar_update_order");
	scalarUpdateOrder.resize(n_scalar_update_order_vals);
	int got_scalar_update_order = pp.queryarr("scalar_update_order",scalarUpdateOrder,0,n_scalar_update_order_vals);
    }

    // Don't let init_shrink be greater than 1
    if (init_shrink > 1.0)
        amrex::Abort("NavierStokesBase::Initialize(): init_shrink cannot be greater than 1");

    //
    // Make sure we don't use divu_sync.
    //
    if (do_divu_sync)
        amrex::Error("do_divu_sync == 1 is not supported");
    //
    // This test ensures that if the user toggles do_sync_proj,
    // the user has knowledge that do_MLsync_proj is meaningless.
    //
    if (do_MLsync_proj && !do_sync_proj && initial_do_sync_proj != do_sync_proj)
    {
        amrex::Print() << "Mismatched options for NavierStokesBase\n"
		       << "do_MLsync_proj and do_sync_proj are inconsistent\n";

        amrex::Abort("NavierStokesBase::Initialize()");
    }

    
    pp.query("divu_relax_factor",divu_relax_factor);
    pp.query("S_in_vel_diffusion",S_in_vel_diffusion);
    pp.query("be_cn_theta",be_cn_theta);
    if (be_cn_theta > 1.0 || be_cn_theta < .5)
        amrex::Abort("NavierStokesBase::Initialize(): Must have be_cn_theta <= 1.0 && >= .5");
    //
    // Set parameters dealing with how grids are treated at outflow boundaries.
    //
    pp.query("do_refine_outflow",do_refine_outflow);
    pp.query("do_derefine_outflow",do_derefine_outflow);
    if (do_derefine_outflow == 1 && do_refine_outflow == 1)
      amrex::Abort("NavierStokesBase::Initialize(): Cannot have both do_refine_outflow==1 and do_derefine_outflow==1");

    pp.query("Nbuf_outflow",Nbuf_outflow);
    BL_ASSERT(Nbuf_outflow >= 0);
    BL_ASSERT(!(Nbuf_outflow <= 0 && do_derefine_outflow == 1));

    //
    // Check whether we are doing running statistics.
    //
    pp.query("do_running_statistics",do_running_statistics);

    // If dx,dy,dz,Rcyl<0 (default) the volWgtSum is computed over the entire domain
    pp.query("volWgtSum_sub_origin_x",volWgtSum_sub_origin_x);
    pp.query("volWgtSum_sub_origin_y",volWgtSum_sub_origin_y);
    pp.query("volWgtSum_sub_origin_z",volWgtSum_sub_origin_z);
    pp.query("volWgtSum_sub_Rcyl",volWgtSum_sub_Rcyl);
    pp.query("volWgtSum_sub_dx",volWgtSum_sub_dx);
    pp.query("volWgtSum_sub_dy",volWgtSum_sub_dy);
    pp.query("volWgtSum_sub_dz",volWgtSum_sub_dz);

    //
    // Are we going to do velocity or momentum update?
    //
    pp.query("do_mom_diff",do_mom_diff);
    pp.query("predict_mom_together",predict_mom_together);

    if (do_mom_diff == 0 && predict_mom_together == 1)
    {
      amrex::Print() << "MAKES NO SENSE TO HAVE DO_MOM_DIFF=0 AND PREDICT_MOM_TOGETHER=1\n";
      exit(0);
    }

    pp.query("harm_avg_cen2edge", def_harm_avg_cen2edge);

#ifdef AMREX_PARTICLES
    read_particle_params ();
#endif

    amrex::ExecOnFinalize(NavierStokesBase::Finalize);

    initialized = true;
}

// The following Initialize_specific is dedicated to read and set data
// only specific for IAMR, because it conflicts with PeleLM.
// PeleLM calls NavierStokesBase::Initialize() and its own PelelM::Initialize_specific ()
void
NavierStokesBase::Initialize_specific ()
{
    ParmParse pp("ns");
    
    Vector<int> lo_bc(BL_SPACEDIM), hi_bc(BL_SPACEDIM);
    pp.getarr("lo_bc",lo_bc,0,BL_SPACEDIM);
    pp.getarr("hi_bc",hi_bc,0,BL_SPACEDIM);
    for (int i = 0; i < BL_SPACEDIM; i++)
    {
        phys_bc.setLo(i,lo_bc[i]);
        phys_bc.setHi(i,hi_bc[i]);
    }
  
    read_geometry();
    //
    // Check phys_bc against possible periodic geometry
    // if periodic, must have internal BC marked.
    //
    if (DefaultGeometry().isAnyPeriodic())
    {
        //
        // Do idiot check.  Periodic means interior in those directions.
        //
        for (int dir = 0; dir < BL_SPACEDIM; dir++)
        {
            if (DefaultGeometry().isPeriodic(dir))
            {
                if (lo_bc[dir] != Interior)
                {
                    std::cerr << "NavierStokesBase::variableSetUp:periodic in direction "
                              << dir
                              << " but low BC is not Interior\n";
                    amrex::Abort("NavierStokesBase::Initialize()");
                }
                if (hi_bc[dir] != Interior)
                {
                    std::cerr << "NavierStokesBase::variableSetUp:periodic in direction "
                              << dir
                              << " but high BC is not Interior\n";
                    amrex::Abort("NavierStokesBase::Initialize()");
                }
            } 
        }
    }

    {
        //
        // Do idiot check.  If not periodic, should be no interior.
        //
        for (int dir = 0; dir < BL_SPACEDIM; dir++)
        {
            if (!DefaultGeometry().isPeriodic(dir))
            {
              if (lo_bc[dir] == Interior)
              {
                  std::cerr << "NavierStokesBase::variableSetUp:Interior bc in direction "
                            << dir
                            << " but not defined as periodic\n";
                  amrex::Abort("NavierStokesBase::Initialize()");
              }
              if (hi_bc[dir] == Interior)
              {
                  std::cerr << "NavierStokesBase::variableSetUp:Interior bc in direction "
                            << dir
                            << " but not defined as periodic\n";
                  amrex::Abort("NavierStokesBase::Initialize()");
              }
            }
        }
    }
    
    //
    // Read viscous/diffusive parameters and array of viscous/diffusive coeffs.
    // NOTE: at this point, we dont know number of state variables
    //       so just read all values listed.
    //

    const int n_vel_visc_coef   = pp.countval("vel_visc_coef");
    const int n_temp_cond_coef  = pp.countval("temp_cond_coef");
    const int n_scal_diff_coefs = pp.countval("scal_diff_coefs");

    if (n_vel_visc_coef != 1)
        amrex::Abort("NavierStokesBase::Initialize(): Only one vel_visc_coef allowed");

    if (do_temp && n_temp_cond_coef != 1)
        amrex::Abort("NavierStokesBase::Initialize(): Only one temp_cond_coef allowed");

    int n_visc = BL_SPACEDIM + 1 + n_scal_diff_coefs;
    if (do_temp)
        n_visc++;
    visc_coef.resize(n_visc);
    is_diffusive.resize(n_visc);
 
    pp.get("vel_visc_coef",visc_coef[0]);
    for (int i = 1; i < BL_SPACEDIM; i++)
      visc_coef[i] = visc_coef[0];
    //
    // Here we set the coefficient for density, which does not diffuse.
    //
    visc_coef[Density] = -1;
    //
    // Set the coefficients for the scalars, but temperature.
    //
    Vector<Real> scal_diff_coefs(n_scal_diff_coefs);
    pp.getarr("scal_diff_coefs",scal_diff_coefs,0,n_scal_diff_coefs);

    int scalId = Density;

    // Will need to add more lines when more variables are added
    Tracer = Density+1;
    if (do_trac2)
	    Tracer2 = Density+2;

    for (int i = 0; i < n_scal_diff_coefs; i++)
    {
        visc_coef[++scalId] = scal_diff_coefs[i];
    }
    //
    // Set the coefficient for temperature.
    //
    if (do_temp)
    {
	    Temp = ++scalId;
	    pp.get("temp_cond_coef",visc_coef[Temp]);
    }    
}


void
NavierStokesBase::Finalize ()
{
    initialized = false;
}

void
NavierStokesBase::read_geometry ()
{
#if (BL_SPACEDIM == 2)
    //
    // Must load coord here because Geometry hasn't read it in yet.
    //
    ParmParse pp("geometry");

    int coord;
    pp.get("coord_sys",coord);

    if ((Geometry::CoordType) coord == Geometry::RZ && phys_bc.lo(0) != Symmetry)
    {
        phys_bc.setLo(0,Symmetry);
	amrex::Print() << "\nWarning: Setting phys_bc at xlo to Symmetry\n\n";
    }
#endif
}

void
NavierStokesBase::advance_setup (Real time,
                                 Real dt,
	                         int  iteration,
                                 int  ncycle)
{
    BL_PROFILE("NavierStokesBase::advance_setup()");

    const int finest_level = parent->finestLevel();

#ifdef AMREX_USE_EB
   // just cribbing from incflo
    // note mfix now uses 4...
   umac_n_grow = 5;
#else
    umac_n_grow = 1;
#endif
    
#ifdef AMREX_PARTICLES
    if (ncycle >= 1)
        umac_n_grow = ncycle;
#endif
        
    mac_projector->setup(level);
    //
    // Why are they defined here versus the constructor?
    //
    if (level < finest_level)
    {
        if (Vsync.empty())
            Vsync.define(grids,dmap,BL_SPACEDIM,1);
        if (Ssync.empty())
            Ssync.define(grids,dmap,NUM_STATE-BL_SPACEDIM,1);
        Vsync.setVal(0);
        Ssync.setVal(0);
    }
    //
    // Set reflux registers to zero.
    //
    if (do_reflux && level < finest_level)
    {
        getAdvFluxReg(level+1).setVal(0);
        getViscFluxReg(level+1).setVal(0);
    }
    //
    // Alloc space for edge velocities (normal comp only).
    //
    if (u_mac == 0 || u_mac[0].nGrow() < umac_n_grow)
    {
	if (u_mac != 0) delete [] u_mac;

        u_mac = new MultiFab[BL_SPACEDIM];

        for (int dir = 0; dir < BL_SPACEDIM; dir++)
        {
	    const BoxArray& edgeba = getEdgeBoxArray(dir);
            u_mac[dir].define(edgeba,dmap,1,umac_n_grow,MFInfo(),Factory());
            u_mac[dir].setVal(1.e40);
        }
    }
    //
    // Alloc MultiFab to hold advective update terms.
    //
    BL_ASSERT(aofs == 0);
    // NOTE: nghost=0 for aofs appears to work. mfix also uses no ghost cells.  
<<<<<<< HEAD
    aofs = new MultiFab(grids,dmap,NUM_STATE,0);
=======
    aofs = new MultiFab(grids,dmap,NUM_STATE,0,MFInfo(),Factory());

#ifdef AMREX_USE_EB    
    //Slopes in x-direction
    m_xslopes.define(grids, dmap, AMREX_SPACEDIM, Godunov::hypgrow(), MFInfo(), Factory());
    m_xslopes.setVal(0.);
    // Slopes in y-direction
    m_yslopes.define(grids, dmap, AMREX_SPACEDIM, Godunov::hypgrow(), MFInfo(), Factory());
    m_yslopes.setVal(0.);
#if (AMREX_SPACEDIM > 2)
    // Slopes in z-direction
    m_zslopes.define(grids, dmap, AMREX_SPACEDIM, Godunov::hypgrow(), MFInfo(), Factory());
    m_zslopes.setVal(0.);
#endif
#endif 
    
>>>>>>> ee943d50
    //
    // Set rho_avg.
    //
    if (!initial_step && level > 0 && iteration == 1)
        initRhoAvg(0.5/Real(ncycle));
    //
    // Set up state multifabs for the advance.
    //
    for (int k = 0; k < num_state_type; k++)
    {
	bool has_old_data = state[k].hasOldData();
        state[k].allocOldData();
	if (! has_old_data) state[k].oldData().setVal(0.0);
        state[k].swapTimeLevels(dt);
    }

    if (state[Press_Type].descriptor()->timeType() == StateDescriptor::Point) 
    {
        const Real new_press_time = .5 * (state[State_Type].prevTime() +
                                          state[State_Type].curTime());
        state[Press_Type].setNewTimeLevel(new_press_time);
    }

    make_rho_prev_time();

    // refRatio==4 is not currently supported
    //
    // If refRatio==4 to the next level coarser, and we're going to diffuse
    // scalars as SoverRho, we're going to need rho at 1/4 and 3/4 time there.
    // Make these things if need be.
    //
    // if (level > 0)
    // {
    //     bool needs_rho4 = false;

    //     if (parent->nCycle(level) == 4)
    //         for (int i = 0; i < NUM_STATE && !needs_rho4; ++i)
    //             needs_rho4 = (diffusionType[i] == Laplacian_SoverRho);

    //     if (needs_rho4)
    //     {
    //         NavierStokesBase& clevel = getLevel(level-1);
    //         const BoxArray& cgrids = clevel.boxArray();
    //         const DistributionMapping& cdmap = clevel.DistributionMap();
    //         const Real      ptime  = clevel.state[State_Type].prevTime();
    //         const Real      ctime  = clevel.state[State_Type].curTime();

    //         if (clevel.rho_qtime == 0)
    //         {
    //             const Real qtime = ptime + 0.25*(ctime-ptime);
    //             clevel.rho_qtime = new MultiFab(cgrids,cdmap,1,1);
    //             FillPatch(clevel,*(clevel.rho_qtime),1,qtime,State_Type,Density,1,0);
    //         }
    //         if (clevel.rho_tqtime == 0)
    //         {
    //             const Real tqtime = ptime + 0.75*(ctime-ptime);
    //             clevel.rho_tqtime = new MultiFab(cgrids,cdmap,1,1);
    // 		FillPatch(clevel, *(clevel.rho_tqtime), 1, tqtime, State_Type, Density, 1, 0);
    //         }
    //    }
    // }

    //
    // Calculate the time N viscosity and diffusivity
    //   Note: The viscosity and diffusivity at time N+1 are 
    //         initialized here to the time N values just to
    //         have something reasonable.
    //
    const Real prev_time = state[State_Type].prevTime();
    calcViscosity(prev_time,dt,iteration,ncycle);
	  MultiFab::Copy(*viscnp1_cc, *viscn_cc, 0, 0, 1, viscn_cc->nGrow());

    const int num_diff = NUM_STATE-BL_SPACEDIM-1;
    calcDiffusivity(prev_time);
    MultiFab::Copy(*diffnp1_cc, *diffn_cc, 0, 0, num_diff, diffn_cc->nGrow());
}

//
// Clean up after the advance function.
//
void
NavierStokesBase::advance_cleanup (int iteration, int ncycle)
{
    delete aofs;
    aofs = 0;
}

void
NavierStokesBase::buildMetrics ()
{
    //
    // We "should" only need radius when we're RZ, but some 2-D code is written to
    // access it first and then "use" if if RZ.  It's easier to just always build
    // it for 2D than try to fix the underlying Fortran calls that take radius.
    //
#if (BL_SPACEDIM == 2)
    radius.resize(grids.size());

    const Real dxr = geom.CellSize()[0];

    for (int i = 0; i < grids.size(); i++)
    {
        const int ilo = grids[i].smallEnd(0)-radius_grow;
        const int ihi = grids[i].bigEnd(0)+radius_grow;
        const int len = ihi - ilo + 1;

        radius[i].resize(len);

        RealBox gridloc = RealBox(grids[i],geom.CellSize(),geom.ProbLo());

        const Real xlo = gridloc.lo(0) + (0.5 - radius_grow)*dxr;
        for (int j = 0; j < len; j++)
            radius[i][j] = xlo + j*dxr;
    }
#endif

    volume.clear();
    volume.define(grids,dmap,1,GEOM_GROW);
    geom.GetVolume(volume);

    for (int dir = 0; dir < BL_SPACEDIM; ++dir)
    {
        area[dir].clear();
	area[dir].define(getEdgeBoxArray(dir),dmap,1,GEOM_GROW);
        geom.GetFaceArea(area[dir],dir);
    }

#ifdef AMREX_USE_EB
    // make sure dx == dy == dz
    const Real* dx = geom.CellSize();
    Print()<<"dx = "<<dx[0]<<" "<<dx[1]<<" "<<dx[2]<<" \n";
    for (int i = 1; i < BL_SPACEDIM; i++){
      if (std::abs(dx[i]-dx[i-1]) > 1.e-12*dx[0]) 
        amrex::Abort("EB requires dx == dy (== dz)\n");
    }

<<<<<<< HEAD
=======
    vfrac.clear();
    vfrac.define(grids,dmap,1,NUM_GROW,MFInfo(),Factory());
    const auto& ebfactory = dynamic_cast<EBFArrayBoxFactory const&>(Factory());
    MultiFab::Copy(vfrac, ebfactory.getVolFrac(), 0, 0, 1, NUM_GROW);
    areafrac = ebfactory.getAreaFrac();

    
>>>>>>> ee943d50
    //fixme? assume will need this part cribbed from CNS
    // level_mask.clear();
    // level_mask.define(grids,dmap,1,1);
    // level_mask.BuildMask(geom.Domain(), geom.periodicity(), 
    //                      level_mask_covered,
    //                      level_mask_notcovered,
    //                      level_mask_physbnd,
    //                      level_mask_interior);

#endif
}

void
NavierStokesBase::calcDpdt ()
{
    BL_ASSERT(state[Press_Type].descriptor()->timeType() == StateDescriptor::Point);

    MultiFab&  new_press   = get_new_data(Press_Type);
    MultiFab&  old_press   = get_old_data(Press_Type);
    MultiFab&  dpdt        = get_new_data(Dpdt_Type);
    const Real dt_for_dpdt = state[Press_Type].curTime()-state[Press_Type].prevTime();

    if (dt_for_dpdt != 0.0) 
    {
#ifdef _OPENMP
#pragma omp parallel
#endif
        for (MFIter mfi(dpdt,true); mfi.isValid(); ++mfi)
        {
            const Box& vbx     = mfi.tilebox();
            FArrayBox& dpdtfab = dpdt[mfi];
            dpdtfab.copy(new_press[mfi],vbx,0,vbx,0,1);
            dpdtfab.minus(old_press[mfi],vbx,0,0,1);
            dpdtfab.divide(dt_for_dpdt,vbx,0,1);
        }
    }
    else
    {
        dpdt.setVal(0);
    }
}

void
NavierStokesBase::checkPoint (const std::string& dir,
			      std::ostream&      os,
			      VisMF::How         how,
			      bool               dump_old)
{
    AmrLevel::checkPoint(dir, os, how, dump_old);

#ifdef AMREX_PARTICLES
    if (level == 0)
    {
        if (NSPC != 0)
            NSPC->Checkpoint(dir,the_ns_particle_file_name);
    }
#endif
}

void
NavierStokesBase::computeInitialDt (int                   finest_level,
				    int                   sub_cycle,
				    Vector<int>&           n_cycle,
				    const Vector<IntVect>& ref_ratio,
				    Vector<Real>&          dt_level, 
				    Real                  stop_time)
{
    //
    // Grids have been constructed, compute dt for all levels.
    //
    if (level > 0)
        return;

    int i;

    Real dt_0    = 1.0e+100;
    int n_factor = 1;
    ///TODO/DEBUG: This will need to change for optimal subcycling.
    for (i = 0; i <= finest_level; i++)
    {
        dt_level[i] = getLevel(i).initialTimeStep();
        n_factor   *= n_cycle[i];
        dt_0        = std::min(dt_0,n_factor*dt_level[i]);
    }

    //
    // Limit dt's by the value of stop_time.
    //
    if (stop_time >= 0.0)
    {
        const Real eps      = 0.0001*dt_0;
        const Real cur_time = state[State_Type].curTime();
        if ((cur_time + dt_0) > (stop_time - eps))
            dt_0 = stop_time - cur_time;
    }

    n_factor = 1;
    for (i = 0; i <= finest_level; i++)
    {
        n_factor   *= n_cycle[i];
        dt_level[i] = dt_0/( (Real)n_factor );
    }
}

void
NavierStokesBase::computeNewDt (int                   finest_level,
				int                   sub_cycle,
				Vector<int>&           n_cycle,
				const Vector<IntVect>& ref_ratio,
				Vector<Real>&          dt_min,
				Vector<Real>&          dt_level,
				Real                  stop_time,
				int                   post_regrid_flag) 
{
    //
    // We are at the start of a coarse grid timecycle.
    // Compute the timesteps for the next iteration.
    //
    if (level > 0) 
        return;

    int i;

    Real dt_0     = 1.0e+100;
    int  n_factor = 1;
    for (i = 0; i <= finest_level; i++)
    {
        NavierStokesBase& adv_level = getLevel(i);
        dt_min[i] = std::min(dt_min[i],adv_level.estTimeStep());
    }

    if (fixed_dt <= 0.0) 
    {
       if (post_regrid_flag == 1)
       {
          //
          // Limit dt's by pre-regrid dt
          //
          for (i = 0; i <= finest_level; i++)
          {
              dt_min[i] = std::min(dt_min[i],dt_level[i]);
          }
       }
       else
       {
          //
          // Limit dt's by change_max * old dt
          //
          for (i = 0; i <= finest_level; i++)
          {
	    if (verbose)
                 if (dt_min[i] > change_max*dt_level[i])
                 {
                     amrex::Print() << "NavierStokesBase::compute_new_dt : limiting dt at level "
				    << i << '\n';
                     amrex::Print() << " ... new dt computed: " << dt_min[i]
				    << '\n';
                     amrex::Print() << " ... but limiting to: "
				    << change_max * dt_level[i] << " = " << change_max
				    << " * " << dt_level[i] << '\n';
                 }
             dt_min[i] = std::min(dt_min[i],change_max*dt_level[i]);
          }
       }
    }

    //
    // Find the minimum over all levels
    //
    for (i = 0; i <= finest_level; i++)
    {
        n_factor *= n_cycle[i];
        dt_0      = std::min(dt_0,n_factor*dt_min[i]);
    }

    //
    // Limit dt's by the value of stop_time.
    //
    const Real eps      = 0.0001*dt_0;
    const Real cur_time = state[State_Type].curTime();
    if (stop_time >= 0.0)
    {
        if ((cur_time + dt_0) > (stop_time - eps))
            dt_0 = stop_time - cur_time;
    }

    //
    // Set dt at each level of refinement
    //
    n_factor = 1;
    for (i = 0; i <= finest_level; i++)
    {
        n_factor   *= n_cycle[i];
        dt_level[i] = dt_0/( (Real)n_factor );
    }
}

void
NavierStokesBase::create_mac_rhs (MultiFab& rhs, int nGrow, Real time, Real dt)
{
    BL_PROFILE("NavierStokesBase::create_mac_rhs()");

    BL_ASSERT(rhs.nGrow()>=nGrow);
    BL_ASSERT(rhs.boxArray()==grids);

    const int sCompDivU = 0;
    const int nCompDivU = 1;
    const int sCompDsdt = 0;
    const int nCompDsdt = 1;

    if (have_divu)
    {
	FillPatch(*this,rhs,nGrow,time,Divu_Type,sCompDivU,nCompDivU,sCompDivU);
    }
    else
    {
        rhs.setVal(0.);
    }

    if (have_dsdt)
    {
	FillPatchIterator fpi(*this,rhs,nGrow,time,Dsdt_Type,sCompDsdt,nCompDsdt);
	const MultiFab& mf = fpi.get_mf();
	MultiFab::Saxpy(rhs, 0.5*dt, mf, 0, sCompDsdt, nCompDsdt, nGrow);
    }
}

void
NavierStokesBase::create_umac_grown (int nGrow)
{
    BL_PROFILE("NavierStokesBase::create_umac_grown()");

    if (level > 0)
    {
        BoxList bl = amrex::GetBndryCells(grids,nGrow);

        BoxArray f_bnd_ba(std::move(bl));

        BoxArray c_bnd_ba = f_bnd_ba; c_bnd_ba.coarsen(crse_ratio);

        c_bnd_ba.maxSize(32);

        f_bnd_ba = c_bnd_ba; f_bnd_ba.refine(crse_ratio);

        for (int n = 0; n < BL_SPACEDIM; ++n)
        {
            //
            // crse_src & fine_src must have same parallel distribution.
            // We'll use the KnapSack distribution for the fine_src_ba.
            // Since fine_src_ba should contain more points, this'll lead
            // to a better distribution.
            //
            BoxArray crse_src_ba(c_bnd_ba), fine_src_ba(f_bnd_ba);

            crse_src_ba.surroundingNodes(n);
            fine_src_ba.surroundingNodes(n);

            const int N = fine_src_ba.size();

            std::vector<long> wgts(N);

#ifdef _OPENMP
#pragma omp parallel for
#endif
            for (int i = 0; i < N; i++)
                wgts[i] = fine_src_ba[i].numPts();

            DistributionMapping dm;
            // This DM won't be put into the cache.
            dm.KnapSackProcessorMap(wgts,ParallelDescriptor::NProcs());

            MultiFab crse_src(crse_src_ba, dm, 1, 0);
            MultiFab fine_src(fine_src_ba, dm, 1, 0);

            crse_src.setVal(1.e200);
            fine_src.setVal(1.e200);
            //
            // We want to fill crse_src from lower level u_mac including u_mac's grow cells.
            //
	    const MultiFab& u_macLL = getLevel(level-1).u_mac[n];
	    crse_src.copy(u_macLL,0,0,1,1,0);

#ifdef _OPENMP
#pragma omp parallel
#endif
            for (MFIter mfi(crse_src); mfi.isValid(); ++mfi)
            {
                const int  nComp = 1;
                const Box& box   = crse_src[mfi].box();
                const int* rat   = crse_ratio.getVect();
                pc_edge_interp(box.loVect(), box.hiVect(), &nComp, rat, &n,
                                       crse_src[mfi].dataPtr(),
                                       ARLIM(crse_src[mfi].loVect()),
                                       ARLIM(crse_src[mfi].hiVect()),
                                       fine_src[mfi].dataPtr(),
                                       ARLIM(fine_src[mfi].loVect()),
                                       ARLIM(fine_src[mfi].hiVect()));
            }
            crse_src.clear();
            //
            // Replace pc-interpd fine data with preferred u_mac data at
            // this level u_mac valid only on surrounding faces of valid
            // region - this op will not fill grow region.
            //
            fine_src.copy(u_mac[n]);
            //
            // Interpolate unfilled grow cells using best data from
            // surrounding faces of valid region, and pc-interpd data
            // on fine edges overlaying coarse edges.
            //
#ifdef _OPENMP
#pragma omp parallel
#endif
            for (MFIter mfi(fine_src); mfi.isValid(); ++mfi)
            {
                const int  nComp = 1;
                const Box& fbox  = fine_src[mfi].box();
                const int* rat   = crse_ratio.getVect();
                edge_interp(fbox.loVect(), fbox.hiVect(), &nComp, rat, &n,
                                 fine_src[mfi].dataPtr(),
                                 ARLIM(fine_src[mfi].loVect()),
                                 ARLIM(fine_src[mfi].hiVect()));
            }

	    MultiFab u_mac_save(u_mac[n].boxArray(),u_mac[n].DistributionMap(), 1,0);
	    u_mac_save.copy(u_mac[n]);
	    u_mac[n].copy(fine_src,0,0,1,0,nGrow);
	    u_mac[n].copy(u_mac_save);
        }
    }
    //
    // Now we set the boundary data
    // FillBoundary fills grow cells that overlap valid regions.
    // HOEXTRAPTOCC fills outside of domain cells.
    //
    const Real* xlo = geom.ProbLo(); //these aren't actually used by the FORT method
    const Real* dx  = geom.CellSize();

    Box domain_box = geom.Domain();
    for (int idim = 0; idim < BL_SPACEDIM; ++idim) {
        if (geom.isPeriodic(idim)) {
            domain_box.grow(idim,nGrow);
        }
    }

    for (int n = 0; n < BL_SPACEDIM; ++n)
    {
        Box dm = domain_box;
        dm.surroundingNodes(n);
        const int*  lo  = dm.loVect();
        const int*  hi  = dm.hiVect();

        //
        // HOEXTRAPTOCC isn't threaded.  OMP over calls to it.
        //

#ifdef _OPENMP
#pragma omp parallel
#endif
        for (MFIter mfi(u_mac[n]); mfi.isValid(); ++mfi)
        {
            FArrayBox& fab = u_mac[n][mfi];
            amrex_hoextraptocc(BL_TO_FORTRAN_ANYD(fab),lo,hi,dx,xlo);
        }
        // call FillBoundary to make sure that fine/fine grow cells are valid
	u_mac[n].FillBoundary(geom.periodicity());
    }
}

void
NavierStokesBase::diffuse_scalar_setup (int sigma, int& rho_flag)
{

    rho_flag = Diffusion::set_rho_flag(diffusionType[sigma]);
}

void
NavierStokesBase::errorEst (TagBoxArray& tags,
			    int          clearval,
			    int          tagval,
			    Real         time,
			    int          n_error_buf, 
			    int          ngrow)
{
    const int*  domain_lo = geom.Domain().loVect();
    const int*  domain_hi = geom.Domain().hiVect();
    const Real* dx        = geom.CellSize();
    const Real* prob_lo   = geom.ProbLo();

    for (int j = 0; j < err_list.size(); j++)
    {
        auto mf = derive(err_list[j].name(), time, err_list[j].nGrow());
#ifdef _OPENMP
#pragma omp parallel
#endif
        for (MFIter mfi(*mf,true); mfi.isValid(); ++mfi)
        {
	          const Box&  vbx     = mfi.tilebox();
            RealBox     gridloc = RealBox(vbx,geom.CellSize(),geom.ProbLo());
            Vector<int>  itags   = tags[mfi].tags();
            int*        tptr    = itags.dataPtr();
            const int*  tlo     = tags[mfi].box().loVect();
            const int*  thi     = tags[mfi].box().hiVect();
            const int*  lo      = vbx.loVect();
            const int*  hi      = vbx.hiVect();
            const Real* xlo     = gridloc.lo();
            FArrayBox&  fab     = (*mf)[mfi];
            Real*       dat     = fab.dataPtr();
            const int*  dlo     = fab.box().loVect();
            const int*  dhi     = fab.box().hiVect();
            const int   ncomp   = fab.nComp();

            err_list[j].errFunc()(tptr, ARLIM(tlo), ARLIM(thi), &tagval,
                                  &clearval, dat, ARLIM(dlo), ARLIM(dhi),
                                  lo,hi, &ncomp, domain_lo, domain_hi,
                                  dx, xlo, prob_lo, &time, &level);
            //
            // Don't forget to set the tags in the TagBox.
            //
            tags[mfi].tags(itags);
        }
    }
}

Real
NavierStokesBase::estTimeStep ()
{
    BL_PROFILE("NavierStokesBase::estTimeStep()");

    if (fixed_dt > 0.0)
    {
        Real factor = 1.0;

        if (!(level == 0))
        {
            int ratio = 1;
            for (int lev = 1; lev <= level; lev++)
            {
                ratio *= parent->nCycle(lev);
            }
            factor = 1.0/double(ratio);
        }

        return factor*fixed_dt;
    }

    const int   n_grow        = 0;
    Real        estdt         = 1.0e+20;

    const Real  cur_pres_time = state[Press_Type].curTime();
    MultiFab&   U_new         = get_new_data(State_Type);

    Real u_max[BL_SPACEDIM] = {0};

#ifdef AMREX_USE_EB
    // Nodal Projection sets EB covered cells to zero, so no need to do it here
    MultiFab& Gp = getGradP();
//MultiFab& Gp = ns->getGradP();
Gp.FillBoundary(geom.periodicity());
#else
    MultiFab Gp(grids,dmap,BL_SPACEDIM,1);
    getGradP(Gp, cur_pres_time);
#endif
    
// EM_DEBUG    
    //static int count=0;
    //   count++;
    //        amrex::WriteSingleLevelPlotfile("Gp_in_estTimeStep"+std::to_string(count), Gp, {"gpx","gpy"}, parent->Geom(0), 0.0, 0);
    //
    //
    
    //FIXME? find a better solution for umax? gcc 5.4, OMP reduction does not take arrays
    Real umax_x=-1.e200,umax_y=-1.e200,umax_z=-1.e200;
#ifdef _OPENMP
#pragma omp parallel if (!system::regtest_reduction) reduction(min:estdt) reduction(max:umax_x,umax_y,umax_z)
#endif
{
    FArrayBox tforces;
    Real gr_max[BL_SPACEDIM];

    for (MFIter Rho_mfi(rho_ctime,true); Rho_mfi.isValid(); ++Rho_mfi)
    {
        const Box& bx=Rho_mfi.tilebox();

        //
        // Get the velocity forcing.  For some reason no viscous forcing.
        //

        const Real cur_time = state[State_Type].curTime();
        
        if (getForceVerbose)
        amrex::Print() << "---" << '\n' 
        << "H - est Time Step:" << '\n' 
        << "Calling getForce..." << '\n';
        
        getForce(tforces,bx,n_grow,Xvel,BL_SPACEDIM,cur_time,U_new[Rho_mfi],U_new[Rho_mfi],Density);

        tforces.minus(Gp[Rho_mfi],0,0,BL_SPACEDIM);
        //
        // Estimate the maximum allowable timestep from the Godunov box.
        //
        Real dt = godunov->estdt(U_new[Rho_mfi],tforces,rho_ctime[Rho_mfi],bx,
                                 geom.CellSize(),cfl,gr_max);

        // for (int k = 0; k < BL_SPACEDIM; k++)
        // {
	//     u_max[k] = std::max(u_max[k],gr_max[k]);
	// }
        umax_x = std::max(umax_x,gr_max[0]);
        umax_y = std::max(umax_y,gr_max[1]);
#if (BL_SPACEDIM == 3)
        umax_z = std::max(umax_z,gr_max[2]);
#endif 
        estdt = std::min(estdt,dt);
    }
}

    ParallelDescriptor::ReduceRealMin(estdt);

    if (verbose)
    {
        const int IOProc = ParallelDescriptor::IOProcessorNumber();

        u_max[0] = umax_x; 
        u_max[1] = umax_y;
#if (BL_SPACEDIM == 3)
        u_max[2] = umax_z;
#endif 
        ParallelDescriptor::ReduceRealMax(u_max, BL_SPACEDIM, IOProc);


	      amrex::Print() << "estTimeStep :: \n" << "LEV = " << level << " UMAX = ";
	      for (int k = 0; k < BL_SPACEDIM; k++)
	       amrex::Print() << u_max[k] << "  ";
	       amrex::Print() << '\n';
    }

    return estdt;
}

const MultiFab&
NavierStokesBase::get_rho (Real time)
{
    const TimeLevel whichTime = which_time(State_Type,time);

    if (whichTime == AmrOldTime)
    {
        return rho_ptime;
    }
    else if (whichTime == AmrNewTime)
    {
        return rho_ctime;
    }
    else if (whichTime == Amr1QtrTime)
    {
        BL_ASSERT(rho_qtime);
        return *rho_qtime;
    }
    else if (whichTime == Amr3QtrTime)
    {
        BL_ASSERT(rho_tqtime);
        return *rho_tqtime;
    }
    else if (whichTime == AmrHalfTime)
    {
        return get_rho_half_time();
    }
    else
    {
        amrex::Error("NavierStokesBase::get_rho(): bad time");

        return rho_ptime; // Got to return something to shut up compiler.
    }
}

MultiFab&
NavierStokesBase::get_rho_half_time ()
{
    //
    // Fill it in when needed ...
    //
#ifdef _OPENMP
#pragma omp parallel
#endif
  for (MFIter mfi(rho_half,true); mfi.isValid(); ++mfi)
    {
        FArrayBox& rhofab = rho_half[mfi];
	const Box& bx = mfi.growntilebox();
	
        rhofab.copy(rho_ptime[mfi],bx,0,bx,0,1);
        rhofab.plus(rho_ctime[mfi],bx,0,0);
        rhofab.mult(.5,bx);

    }

    return rho_half;
}

//
// Fill patch divU.
//
MultiFab*
NavierStokesBase::getDivCond (int ngrow, Real time)
{
    MultiFab* divu = 0;

    if (!have_divu)
    {
        divu = new MultiFab(grids,dmap,1,ngrow);

        divu->setVal(0);
    }
    else
    {
        divu = getState(ngrow,Divu_Type,0,1,time);
    }

    return divu;
}

//
// Fill patch dSdt.
//
MultiFab*
NavierStokesBase::getDsdt (int ngrow, Real time)
{
    MultiFab* dsdt = 0;

    if (!(have_dsdt && have_divu))
    {
        dsdt = new MultiFab(grids,dmap,1,ngrow);

        dsdt->setVal(0);
    }
    else
    {
        dsdt = getState(ngrow,Dsdt_Type,0,1,time);
    }

    return dsdt;
}


void
NavierStokesBase::getGradP (MultiFab& gp, Real      time)
{
    BL_PROFILE("NavierStokesBase::getGradP()");

    const int   NGrow = gp.nGrow();
    MultiFab&   P_old = get_old_data(Press_Type);
    const Real* dx    = geom.CellSize();

    if (level > 0 && state[Press_Type].descriptor()->timeType() == StateDescriptor::Point)
    {
        //
        // We want to be sure the intersection of old and new grids is
        // entirely contained within gp.boxArray()
        //
        BL_ASSERT(gp.boxArray() == grids);

        {
            const BoxArray& pBA = state[Press_Type].boxArray();
            MultiFab pMF(pBA,dmap,1,NGrow);

            if (time == getLevel(level-1).state[Press_Type].prevTime() || 
                time == getLevel(level-1).state[Press_Type].curTime())
            {
                FillCoarsePatch(pMF,0,time,Press_Type,0,1,NGrow);
            } 
            else
            {
                Real crse_time;

                if (time > getLevel(level-1).state[State_Type].prevTime())
                {
                    crse_time = getLevel(level-1).state[Press_Type].curTime();
                }
                else
                {
                    crse_time = getLevel(level-1).state[Press_Type].prevTime();
                }
  
                FillCoarsePatch(pMF,0,crse_time,Press_Type,0,1,NGrow);
  
                MultiFab dpdtMF(pBA,dmap,1,NGrow);

                FillCoarsePatch(dpdtMF,0,time,Dpdt_Type,0,1,NGrow);

                Real dt_temp = time - crse_time;

                dpdtMF.mult(dt_temp,0,1,NGrow);

                pMF.plus(dpdtMF,0,1,NGrow);
            }
#ifdef _OPENMP
#pragma omp parallel
#endif
	    for (MFIter mfi(gp, true); mfi.isValid(); ++mfi) 
            {
              const Box& bx=mfi.growntilebox();
              Projection::getGradP(pMF[mfi],gp[mfi],bx,dx);
            }
        }
        //
        // We've now got good coarse data everywhere in gp.
        //
        MultiFab gpTmp(gp.boxArray(),gp.DistributionMap(),1,NGrow);

	{

	  FillPatchIterator P_fpi(*this,P_old,NGrow,time,Press_Type,0,1);
	  MultiFab& pMF = P_fpi.get_mf();

#ifdef _OPENMP
#pragma omp parallel
#endif
	  for (MFIter mfi(gpTmp, true); mfi.isValid(); ++mfi) 
	  {
      	    const Box& bx=mfi.growntilebox();
	    Projection::getGradP(pMF[mfi],gpTmp[mfi],bx,dx);
	  }
	}
        //
        // Now must decide which parts of gpTmp to copy to gp.
        //
        const int M = old_intersect_new.size();

        BoxArray fineBA(M);

        for (int j = 0; j < M; j++)
        {
            Box bx = old_intersect_new[j];

            for (int i = 0; i < BL_SPACEDIM; i++)
            {
                if (!geom.isPeriodic(i))
                {
                    if (bx.smallEnd(i) == geom.Domain().smallEnd(i))
                        bx.growLo(i,NGrow);
                    if (bx.bigEnd(i) == geom.Domain().bigEnd(i))
                        bx.growHi(i,NGrow);
                }
            }

            fineBA.set(j,bx);
        }

#ifdef _OPENMP
#pragma omp parallel
#endif
	{
	  std::vector< std::pair<int,Box> > isects;

	  for (MFIter mfi(gpTmp,true); mfi.isValid(); ++mfi) 
	  {
            fineBA.intersections(mfi.growntilebox(),isects);

            FArrayBox&       gpfab    =    gp[mfi];
            const FArrayBox& gptmpfab = gpTmp[mfi];

            for (int ii = 0, N = isects.size(); ii < N; ii++)
            {
                gpfab.copy(gptmpfab,isects[ii].second);
            }
	  }
	}

	gp.EnforcePeriodicity(geom.periodicity());
    }
    else
    {

        FillPatchIterator P_fpi(*this,P_old,NGrow,time,Press_Type,0,1);
	MultiFab& pMF = P_fpi.get_mf();
#ifdef _OPENMP
#pragma omp parallel
#endif	
	for (MFIter mfi(gp, true); mfi.isValid(); ++mfi) 
        {
	  BL_ASSERT(amrex::grow(grids[mfi.index()],NGrow) == gp[mfi].box());

	  Projection::getGradP(pMF[mfi],gp[mfi],mfi.growntilebox(),dx);
	}
    }
}

//
// Fill patch a state component.
//
MultiFab*
NavierStokesBase::getState (int  ngrow,
			    int  state_idx,
			    int  scomp,
			    int  ncomp, 
			    Real time)
{
    BL_PROFILE("NavierStokesBase::getState()");

    MultiFab* mf = new MultiFab(state[state_idx].boxArray(),
                                state[state_idx].DistributionMap(),
<<<<<<< HEAD
                                ncomp,ngrow, MFInfo(), Factory());
=======
                                ncomp,ngrow,MFInfo(),Factory());
>>>>>>> ee943d50
    FillPatch(*this,*mf,ngrow,time,state_idx,scomp,ncomp,0);

    return mf;
}

void
NavierStokesBase::getOutFlowFaces (Vector<Orientation>& outFaces)
{
    outFaces.resize(0);
    for (int idir = 0; idir < BL_SPACEDIM; idir++)
    {
        if (phys_bc.lo(idir) == Outflow)
        {
            const int len = outFaces.size();
            outFaces.resize(len+1);
            outFaces[len] = Orientation(idir,Orientation::low);
        }

        if (phys_bc.hi(idir) == Outflow)
        {
            const int len = outFaces.size();
            outFaces.resize(len+1);
            outFaces[len] = Orientation(idir,Orientation::high);
        }
    }
}

void
NavierStokesBase::incrPAvg ()
{
    //
    // Increment p_avg with 1/ncycle times current pressure
    //
    MultiFab& P_new = get_new_data(Press_Type);

    Real alpha = 1.0/Real(parent->nCycle(level));

    MultiFab::Saxpy(p_avg,alpha,P_new,0,0,1,0);
}

void
NavierStokesBase::initRhoAvg (Real alpha)
{
    const MultiFab& S_new = get_new_data(State_Type);

    // Set to a ridiculous number just for debugging -- shouldn't need this otherwise
    rho_avg.setVal(1.e200);

#ifdef _OPENMP
#pragma omp parallel
#endif
    for (MFIter rho_avgmfi(rho_avg,true); rho_avgmfi.isValid(); ++rho_avgmfi)
    {
//  	const Box& bx = rho_avgmfi.growntilebox();
    	const Box& bx = rho_avgmfi.tilebox();
        FArrayBox& rhoavgfab = rho_avg[rho_avgmfi];
	  
    	rhoavgfab.copy(S_new[rho_avgmfi],bx,Density,bx,0,1);
        rhoavgfab.mult(alpha,bx);
    }
}

void
NavierStokesBase::incrRhoAvg(const MultiFab& rho_incr,
                         int             sComp,
                         Real            alpha)
{
    MultiFab::Saxpy(rho_avg,alpha,rho_incr,sComp,0,1,0);
}

void
NavierStokesBase::incrRhoAvg (Real alpha)
{
    const MultiFab& S_new = get_new_data(State_Type);
    incrRhoAvg(S_new,Density,alpha);
}

//
// Fills a new level n with best level n and coarser data available.
//
void
NavierStokesBase::init (AmrLevel &old)
{
    NavierStokesBase* oldns = (NavierStokesBase*) &old;
    const Real    dt_new    = parent->dtLevel(level);
    const Real    cur_time  = oldns->state[State_Type].curTime();
    const Real    prev_time = oldns->state[State_Type].prevTime();
    const Real    dt_old    = cur_time - prev_time;
    MultiFab&     S_new     = get_new_data(State_Type);
    MultiFab&     P_new     = get_new_data(Press_Type);
    MultiFab&     P_old     = get_old_data(Press_Type);

    setTimeLevel(cur_time,dt_old,dt_new);

    const Real cur_pres_time = state[Press_Type].curTime();
    //
    // Get best state and pressure data.
    //
    FillPatch(old,S_new,0,cur_time,State_Type,0,NUM_STATE);
    //
    // Note: we don't need to worry here about using FillPatch because
    //       it will automatically use the "old dpdt" to interpolate,
    //       since we haven't yet defined a new pressure at the lower level.
    //
    {
	FillPatchIterator fpi(old,P_new,0,cur_pres_time,Press_Type,0,1);
	const MultiFab& mf_fpi = fpi.get_mf();
#ifdef _OPENMP
#pragma omp parallel
#endif
	for (MFIter mfi(mf_fpi,true); mfi.isValid(); ++mfi)
	{
	  const Box& vbx  = mfi.tilebox();
	  const FArrayBox& pfab = mf_fpi[mfi];

	  P_old[mfi].copy(pfab,vbx,0,vbx,0,1);
	  P_new[mfi].copy(pfab,vbx,0,vbx,0,1);
	}
    }

    if (state[Press_Type].descriptor()->timeType() == StateDescriptor::Point) 
    {
        MultiFab& Dpdt_new = get_new_data(Dpdt_Type);
	FillPatch(old,Dpdt_new,0,cur_pres_time,Dpdt_Type,0,1);
    }
    //
    // Get best divu and dSdt data.
    //
    if (have_divu)
    {
        MultiFab& Divu_new = get_new_data(Divu_Type);
	FillPatch(old,Divu_new,0,cur_time,Divu_Type,0,1);

        if (have_dsdt)
        {
            MultiFab& Dsdt_new = get_new_data(Dsdt_Type);
	    FillPatch(old,Dsdt_new,0,cur_time,Dsdt_Type,0,1);
        }
    }

    old_intersect_new          = amrex::intersect(grids,oldns->boxArray());
    is_first_step_after_regrid = true;
}

void
NavierStokesBase::init ()
{
    MultiFab& S_new = get_new_data(State_Type);
    MultiFab& P_new = get_new_data(Press_Type);

    BL_ASSERT(level > 0);

    const Vector<Real>& dt_amr = parent->dtLevel();
    Vector<Real>        dt_new(level+1);

    for (int lev = 0; lev < level; lev++)
        dt_new[lev] = dt_amr[lev];
    //
    // Guess new dt from new data (interpolated from coarser level).
    //
    const Real dt = dt_new[level-1]/Real(parent->MaxRefRatio(level-1));
    dt_new[level] = dt;

    parent->setDtLevel(dt_new);
    //
    // Compute dt based on old data.
    //
    NavierStokesBase& old   = getLevel(level-1);
    const Real    cur_time  = old.state[State_Type].curTime();
    const Real    prev_time = old.state[State_Type].prevTime();
    const Real    dt_old    = (cur_time-prev_time)/Real(parent->MaxRefRatio(level-1));

    setTimeLevel(cur_time,dt_old,dt);

    Real cur_pres_time = state[Press_Type].curTime();
    //
    // Get best coarse state and pressure data.
    //
    FillCoarsePatch(S_new,0,cur_time,State_Type,0,NUM_STATE);
    FillCoarsePatch(P_new,0,cur_pres_time,Press_Type,0,1);

    if (state[Press_Type].descriptor()->timeType() == StateDescriptor::Point) 
        FillCoarsePatch(get_new_data(Dpdt_Type),0,cur_time,Dpdt_Type,0,1);

    initOldPress();

    //
    // Get best coarse divU and dSdt data.
    //
    if (have_divu)
    {
        FillCoarsePatch(get_new_data(Divu_Type),0,cur_time,Divu_Type,0,1);
        if (have_dsdt)
            FillCoarsePatch(get_new_data(Dsdt_Type),0,cur_time,Dsdt_Type,0,1);
    }
    old_intersect_new = grids;
}

void
NavierStokesBase::init_additional_state_types ()
{
    additional_state_types_initialized = 1;
    //
    // Set "Temp" from user's variable setup.
    //
    int dummy_State_Type;
    int have_temp = isStateVariable("temp", dummy_State_Type, Temp);
    have_temp &= (dummy_State_Type == State_Type);
    BL_ASSERT((do_temp && have_temp)  ||  (!do_temp && !have_temp));

    int _Divu = -1;
    int dummy_Divu_Type;
    have_divu = 0;
    have_divu = isStateVariable("divu", dummy_Divu_Type, _Divu);
    have_divu = have_divu && dummy_Divu_Type == Divu_Type;
    if (verbose)
    {
        amrex::Print() << "NavierStokesBase::init_additional_state_types()::have_divu = "
                  << have_divu << '\n';
    }
    if (have_divu && _Divu!=Divu)
    {
        amrex::Print() << "divu must be 0-th Divu_Type component in the state\n";

        amrex::Abort("NavierStokesBase::init_additional_state_types()");
    }

    if (have_divu && do_sync_proj && !do_MLsync_proj) 
    {
        amrex::Print() << "Must run the ML sync project if have_divu is true " << '\n';
        amrex::Print() << "  because the divu sync is only implemented in the " << '\n';
        amrex::Print() << "  multilevel sync (MLsyncProject), not in the single level " << '\n';
        amrex::Print() << "  (syncProject)." << '\n';
        amrex::Abort("NavierStokesBase::init_additional_state_types()");
    }

    int _Dsdt = -1;
    int dummy_Dsdt_Type;
    have_dsdt = 0;
    have_dsdt = isStateVariable("dsdt", dummy_Dsdt_Type, _Dsdt);
    have_dsdt = have_dsdt && dummy_Dsdt_Type==Dsdt_Type;
    if (verbose)
    {
        amrex::Print() << "NavierStokesBase::init_additional_state_types()::have_dsdt = "
		       << have_dsdt << '\n';
    }
    if (have_dsdt && _Dsdt!=Dsdt)
    {
        amrex::Print() << "dsdt must be 0-th Dsdt_Type component in the state\n";

        amrex::Abort("NavierStokesBase::init_additional_state_types()");
    }
    if (have_dsdt && !have_divu)
    {
        amrex::Print() << "Must have divu in order to have dsdt\n";

        amrex::Abort("NavierStokesBase::init_additional_state_types()");
    }

    num_state_type = desc_lst.size();
    if (verbose && ParallelDescriptor::IOProcessor())
    {
        amrex::Print() << "NavierStokesBase::init_additional_state_types: num_state_type = "
		       << num_state_type << '\n';
    }
}

Real
NavierStokesBase::initialTimeStep ()
{
  Real returnDt = init_shrink*estTimeStep();

  amrex::Print() << "Multiplying dt by init_shrink; dt = " 
		 << returnDt << '\n';

  return returnDt;
}

//
// Since the pressure solver always stores its estimate of the
// pressure solver in Pnew, we need to copy it to Pold at the start.
//
void
NavierStokesBase::initOldPress ()
{
    MultiFab& P_new = get_new_data(Press_Type);
    MultiFab& P_old = get_old_data(Press_Type);

    MultiFab::Copy(P_old, P_new, 0, 0, P_old.nComp(), P_old.nGrow());
}

void
NavierStokesBase::zeroNewPress ()
{
    get_new_data(Press_Type).setVal(0);
}

void
NavierStokesBase::zeroOldPress ()
{
    get_old_data(Press_Type).setVal(0);
}

//
// Inject fine pressure nodes down onto coarse nodes.
//
void
NavierStokesBase::injectDown (const Box&       ovlp,
			      FArrayBox&       Pcrse,
			      const FArrayBox& Pfine,
			      IntVect&         fratio )
{
    BL_PROFILE("NavierStokesBase::injectDown()");

    const int*  ovlo  = ovlp.loVect();
    const int*  ovhi  = ovlp.hiVect();
    Real*       cpres = Pcrse.dataPtr();
    const int*  clo   = Pcrse.loVect();
    const int*  chi   = Pcrse.hiVect();
    const Real* fpres = Pfine.dataPtr();
    const int*  flo   = Pfine.loVect();
    const int*  fhi   = Pfine.hiVect();

    fort_putdown(cpres,ARLIM(clo),ARLIM(chi),
                 fpres,ARLIM(flo),ARLIM(fhi),
                 ovlo,ovhi,fratio.getVect());
}

void
NavierStokesBase::level_projector (Real dt,
				   Real time,
				   int  iteration)
{
    BL_PROFILE_REGION_START("R::NavierStokesBase::level_projector()");
    BL_PROFILE("NavierStokesBase::level_projector()");

    BL_ASSERT(iteration > 0);

    MultiFab& U_old = get_old_data(State_Type);
    MultiFab& U_new = get_new_data(State_Type);
    MultiFab& P_old = get_old_data(Press_Type);
    MultiFab& P_new = get_new_data(Press_Type);

    SyncRegister* crse_ptr = 0;

    if (level < parent->finestLevel() && do_sync_proj)
    {
        crse_ptr = &(getLevel(level+1).getSyncReg());
    }

    int        crse_dt_ratio  = (level > 0) ? parent->nCycle(level) : -1;
    const Real cur_pres_time  = state[Press_Type].curTime();
    const Real prev_pres_time = state[Press_Type].prevTime();

    projector->level_project(level,time,dt,cur_pres_time,prev_pres_time,
                             geom,U_old,U_new,P_old,P_new,
                             get_rho_half_time(),crse_ptr,sync_reg,
                             crse_dt_ratio,iteration,have_divu);

    if (state[Press_Type].descriptor()->timeType() == StateDescriptor::Point)
        calcDpdt();

    BL_PROFILE_REGION_STOP("R::NavierStokesBase::level_projector()");
}

void
NavierStokesBase::level_sync (int crse_iteration)
{
    BL_PROFILE_REGION_START("R::NavierStokesBase::level_sync()");
    BL_PROFILE("NavierStokesBase::level_sync()");

    const Real*     dx            = geom.CellSize();
    IntVect         ratio         = parent->refRatio(level);
    const int       finest_level  = parent->finestLevel();
    int             crse_dt_ratio = parent->nCycle(level);
    Real            dt            = parent->dtLevel(level);
    MultiFab&       pres          = get_new_data(Press_Type);
    MultiFab&       vel           = get_new_data(State_Type);
    SyncRegister&   rhs_sync_reg  = getLevel(level+1).getSyncReg();
    SyncRegister*   crsr_sync_ptr = 0;
    NavierStokesBase&   fine_level    = getLevel(level+1);
    MultiFab&       pres_fine     = fine_level.get_new_data(Press_Type);
    MultiFab&       vel_fine      = fine_level.get_new_data(State_Type);
    const BoxArray& finegrids     = vel_fine.boxArray();
    const DistributionMapping& finedmap = vel_fine.DistributionMap();
    
    if (level > 0)
        crsr_sync_ptr = &(getLevel(level).getSyncReg());
    //
    // Get boundary conditions.
    //
    const int N = grids.size();

    Vector<int*>         sync_bc(N);
    Vector< Vector<int> > sync_bc_array(N);

    for (int i = 0; i < N; i++)
    {
        sync_bc_array[i] = getBCArray(State_Type,i,Xvel,BL_SPACEDIM);
        sync_bc[i] = sync_bc_array[i].dataPtr();
    }

    MultiFab cc_rhs_crse, cc_rhs_fine;

    if ((do_sync_proj && have_divu && do_divu_sync == 1) || do_MLsync_proj)
    {
        cc_rhs_crse.define(grids,dmap,1,1);
        cc_rhs_fine.define(finegrids,finedmap,1,1);
        cc_rhs_crse.setVal(0);
        cc_rhs_fine.setVal(0);
    }
    //
    // At this point the Divu state data is what was used in the original
    // level project and has not been updated by avgDown or mac_sync.
    // We want to fill cc_rhs_crse and cc_rhs_fine with the difference
    // between the divu we now define using calc_divu and the divu which
    // is in the state data.
    // We are also copying the new computed value of divu into the Divu state.
    //
    if (do_sync_proj && have_divu && do_divu_sync == 1) 
    {
        const Real cur_time = state[Divu_Type].curTime();
        const Real dt_inv = 1.0 / dt;

        MultiFab& cur_divu_crse = get_new_data(Divu_Type);
        calc_divu(cur_time,dt,cc_rhs_crse);
        {
            MultiFab new_divu_crse(grids,dmap,1,0);
            MultiFab::Copy(new_divu_crse,cc_rhs_crse,0,0,1,0);
            cc_rhs_crse.minus(cur_divu_crse,0,1,0);
            MultiFab::Copy(cur_divu_crse,new_divu_crse,0,0,1,0);
        }
        cc_rhs_crse.mult(dt_inv,0,1,0);

        NavierStokesBase& fine_lev = getLevel(level+1);
        MultiFab& cur_divu_fine = fine_lev.get_new_data(Divu_Type);
        fine_lev.calc_divu(cur_time,dt,cc_rhs_fine);
        {
            MultiFab new_divu_fine(finegrids,finedmap,1,0);
            MultiFab::Copy(new_divu_fine,cc_rhs_fine,0,0,1,0);
            cc_rhs_fine.minus(cur_divu_fine,0,1,0);
            MultiFab::Copy(cur_divu_fine,new_divu_fine,0,0,1,0);
        }
        cc_rhs_fine.mult(dt_inv,0,1,0);
        //
        // With new divu's, get new Dsdt, then average down.
        //
        calc_dsdt(cur_time, dt, get_new_data(Dsdt_Type));
        fine_lev.calc_dsdt(cur_time, dt/crse_dt_ratio,
                           fine_lev.get_new_data(Dsdt_Type));
        for (int k = level; k>= 0; k--)
        {
            NavierStokesBase&   flev     = getLevel(k+1);
            NavierStokesBase&   clev     = getLevel(k);

            const IntVect&  fratio = clev.fine_ratio;
          
            amrex::average_down(flev.get_new_data(Divu_Type),
                                 clev.get_new_data(Divu_Type),
                                 flev.geom, clev.geom,
                                 0, 1, fratio);

            amrex::average_down(flev.get_new_data(Dsdt_Type),
                                 clev.get_new_data(Dsdt_Type),
                                 flev.geom, clev.geom,
                                 0, 1, fratio);
        }
    }
    //
    // Multilevel or single-level sync projection.
    //
    MultiFab& Rh = get_rho_half_time();

    if (do_MLsync_proj)
    {
        
        MultiFab&         v_fine    = fine_level.get_new_data(State_Type);
        MultiFab&       rho_fine    = fine_level.rho_avg;
        const Geometry& crse_geom   = parent->Geom(level);
        const BoxArray& P_finegrids = pres_fine.boxArray();
        const DistributionMapping& P_finedmap = pres_fine.DistributionMap();

        MultiFab phi(P_finegrids,P_finedmap,1,1);
        MultiFab V_corr(finegrids,finedmap,BL_SPACEDIM,1);

        V_corr.setVal(0);
        //
        // If periodic, enforce periodicity on Vsync.
        //
	if (crse_geom.isAnyPeriodic()) {
	    Vsync.FillBoundary(0, BL_SPACEDIM, crse_geom.periodicity());
	}
        //
        // Interpolate Vsync to fine grid correction in Vcorr.
        //
        SyncInterp(Vsync, level, V_corr, level+1, ratio,
                   0, 0, BL_SPACEDIM, 0 , dt, sync_bc.dataPtr());
        //
        // The multilevel projection.  This computes the projection and
        // adds in its contribution to levels (level) and (level+1).
        //
        Real  cur_crse_pres_time = state[Press_Type].curTime();
        Real prev_crse_pres_time = state[Press_Type].prevTime();

        NavierStokesBase& fine_lev   = getLevel(level+1);
        Real  cur_fine_pres_time = fine_lev.state[Press_Type].curTime();
        Real prev_fine_pres_time = fine_lev.state[Press_Type].prevTime();

        bool first_crse_step_after_initial_iters =
         (prev_crse_pres_time > state[State_Type].prevTime());

        bool pressure_time_is_interval = 
         (state[Press_Type].descriptor()->timeType() == StateDescriptor::Interval);
        projector->MLsyncProject(level,pres,vel,cc_rhs_crse,
                                 pres_fine,v_fine,cc_rhs_fine,
                                 Rh,rho_fine,Vsync,V_corr,
                                 phi,&rhs_sync_reg,crsr_sync_ptr,
                                 dt,ratio,crse_iteration,crse_dt_ratio, 
                                 geom,pressure_time_is_interval,
                                 first_crse_step_after_initial_iters,
                                 cur_crse_pres_time,prev_crse_pres_time,
                                 cur_fine_pres_time,prev_fine_pres_time);
        cc_rhs_crse.clear();
        cc_rhs_fine.clear();
        //
        // Correct pressure and velocities after the projection.
        //
        const int Nf = finegrids.size();

        ratio = IntVect::TheUnitVector();

        Vector<int*>         fine_sync_bc(Nf);
        Vector< Vector<int> > fine_sync_bc_array(Nf);

        for (int i = 0; i < Nf; i++)
        {
            fine_sync_bc_array[i] = getLevel(level+1).getBCArray(State_Type,
                                                                 i,
                                                                 Xvel,
                                                                 BL_SPACEDIM);
            fine_sync_bc[i] = fine_sync_bc_array[i].dataPtr();
        }

        for (int lev = level+2; lev <= finest_level; lev++)
        {
            ratio                 *= parent->refRatio(lev-1);
            NavierStokesBase& flev = getLevel(lev);
            MultiFab&     P_new    = flev.get_new_data(Press_Type);
            MultiFab&     P_old    = flev.get_old_data(Press_Type);
            MultiFab&     U_new    = flev.get_new_data(State_Type);

            SyncInterp(V_corr, level+1, U_new, lev, ratio,
                       0, 0, BL_SPACEDIM, 1 , dt, fine_sync_bc.dataPtr());
            SyncProjInterp(phi, level+1, P_new, P_old, lev, ratio,
                           first_crse_step_after_initial_iters,
                           cur_crse_pres_time, prev_crse_pres_time);
        }

        if (state[Press_Type].descriptor()->timeType() == StateDescriptor::Point)
            calcDpdt();
    }
    else if (do_sync_proj) 
    {
        MultiFab phi(pres.boxArray(),pres.DistributionMap(),1,1);
        BoxArray sync_boxes = pres_fine.boxArray();
        sync_boxes.coarsen(ratio);
        //
        // The single level projection.  This computes the projection and
        // adds in its contribution to level (level).
        //
        projector->syncProject(level,pres,vel,Rh,Vsync,phi,
                               &rhs_sync_reg,crsr_sync_ptr,sync_boxes,
                               geom,dx,dt,crse_iteration,crse_dt_ratio);
        //
        // Correct pressure and velocities after the projection.
        //
        ratio = IntVect::TheUnitVector(); 

        const Real cur_crse_pres_time  = state[Press_Type].curTime();
        const Real prev_crse_pres_time = state[Press_Type].prevTime();

        bool first_crse_step_after_initial_iters =
         (prev_crse_pres_time > state[State_Type].prevTime());

        for (int lev = level+1; lev <= finest_level; lev++)
        {
            ratio                 *= parent->refRatio(lev-1);
            NavierStokesBase& fine_lev = getLevel(lev);
            MultiFab&     P_new    = fine_lev.get_new_data(Press_Type);
            MultiFab&     P_old    = fine_lev.get_old_data(Press_Type);
            MultiFab&     U_new    = fine_lev.get_new_data(State_Type);
            
            SyncInterp(Vsync, level, U_new, lev, ratio,
                       0, 0, BL_SPACEDIM, 1 , dt, sync_bc.dataPtr());
            SyncProjInterp(phi, level, P_new, P_old, lev, ratio,
                           first_crse_step_after_initial_iters,
                           cur_crse_pres_time, prev_crse_pres_time);
        }

        if (state[Press_Type].descriptor()->timeType() == StateDescriptor::Point)
            calcDpdt();
    }

    BL_PROFILE_REGION_STOP("R::NavierStokesBase::level_sync()");
}

void
NavierStokesBase::make_rho_prev_time ()
{
    const Real prev_time = state[State_Type].prevTime();

    FillPatch(*this,rho_ptime,1,prev_time,State_Type,Density,1,0);
}

void
NavierStokesBase::make_rho_curr_time ()
{
    const Real curr_time = state[State_Type].curTime();

    FillPatch(*this,rho_ctime,1,curr_time,State_Type,Density,1,0);
}

void
NavierStokesBase::mac_project (Real      time,
			       Real      dt,
			       MultiFab& Sold, 
			       MultiFab* divu,
			       int       ngrow,
			       bool      increment_vel_register)
{
    BL_PROFILE_REGION_START("R::NavierStokesBase::mac_project()");
    BL_PROFILE("NavierStokesBase::mac_project()");

    if (verbose) amrex::Print() << "... mac_projection\n";

    if (verbose && benchmarking) ParallelDescriptor::Barrier();

    const Real strt_time = ParallelDescriptor::second();

    mac_projector->mac_project(level,u_mac,Sold,dt,time,*divu,have_divu,increment_vel_register);
    
    create_umac_grown(ngrow);

    if (verbose)
    {
        Real run_time    = ParallelDescriptor::second() - strt_time;
        const int IOProc = ParallelDescriptor::IOProcessorNumber();

        ParallelDescriptor::ReduceRealMax(run_time,IOProc);

	amrex::Print() << "NavierStokesBase:mac_project(): lev: "
		       << level
		       << ", time: " << run_time << '\n';
    }
    BL_PROFILE_REGION_STOP("R::NavierStokesBase::mac_project()");
}

void
NavierStokesBase::manual_tags_placement (TagBoxArray&    tags,
					 const Vector<IntVect>& bf_lev)
{
    Vector<Orientation> outFaces;
    getOutFlowFaces(outFaces);
    if (outFaces.size()>0)
    {
        for (int i=0; i<outFaces.size(); ++i)
        {
            const Orientation& outFace = outFaces[i];
            const int oDir = outFace.coordDir();
            const Box& crse_domain = amrex::coarsen(geom.Domain(),bf_lev[level]);
            const int mult = (outFace.isLow() ? +1 : -1);
            if (do_refine_outflow)
            {
                //
                // Refine entire outflow boundary if new boxes within grid_tol
                // from outflow
                //
                const int grid_tol = 1;

                Box outflowBox = amrex::adjCell(crse_domain,outFace,grid_tol);

                outflowBox.shift(oDir,mult*grid_tol);

                //
                // Only refine if there are already tagged cells in the outflow
                // region
                //
                bool hasTags = false;
                for (MFIter tbi(tags); !hasTags && tbi.isValid(); ++tbi)
                    if (tags[tbi].numTags(outflowBox) > 0)
                        hasTags = true;
		ParallelAllReduce::Or(hasTags, ParallelContext::CommunicatorSub());
                if (hasTags)
                    tags.setVal(BoxArray(&outflowBox,1),TagBox::SET);
	    }
            else if (do_derefine_outflow)
            {
                const int np = parent->nProper();
                //
                // Calculate the number of level 0 cells to be left uncovered
                // at the outflow.  The convoluted logic allows for the fact that
                // the number of uncovered cells must be a multiple of the level
                // blocking factor.  So, when calculating the number of coarse
                // cells below, we always round the division up.
                //
                int N_coarse_cells = Nbuf_outflow / bf_lev[0][oDir];
                if (Nbuf_outflow % bf_lev[0][oDir] != 0)
                    N_coarse_cells++;
                
                int N_level_cells = N_coarse_cells * bf_lev[0][oDir];
                
                //
                // Adjust this to get the number of cells to be left uncovered at
                // levels higher than 0
                //
                for (int j = 1; j <= level; ++j)
                {
                    /*** Calculate the minimum cells at this level ***/
                    
                    const int rat = (parent->refRatio(j-1))[oDir];
                    N_level_cells = N_level_cells * rat + np;
                    
                    /*** Calculate the required number of coarse cells ***/
                    
                    N_coarse_cells = N_level_cells / bf_lev[j][oDir];
                    if (N_level_cells % bf_lev[j][oDir] != 0)
                        N_coarse_cells++;
                    
                    /*** Calculate the corresponding number of level cells ***/
                    
                    N_level_cells = N_coarse_cells * bf_lev[j][oDir];
                }
                //
                // Untag the cells near the outflow
                //
                if (N_coarse_cells > 0)
                {
                    //
                    // Generate box at the outflow and grow it in all directions
                    // other than the outflow.  This forces outflow cells in the
                    // ghostcells in directions other that oDir to be cleared.
                    //
                    Box outflowBox = amrex::adjCell(crse_domain, outFace, 1);
                    for (int dir = 0; dir < BL_SPACEDIM; dir++)
                        if (dir != oDir) outflowBox.grow(dir, 1);
                    //
                    // Now, grow the box into the domain (opposite direction as
                    // outFace) the number of cells we need to clear.
                    //
                    if (outFace.isLow())
                        outflowBox.growHi(oDir, N_coarse_cells);
                    else
                        outflowBox.growLo(oDir, N_coarse_cells);
                    
                    tags.setVal(BoxArray(&outflowBox,1),TagBox::CLEAR);
                }
            }
        }
    }
}

int
NavierStokesBase::okToContinue ()
{
	//
	// Check that dt is OK across AMR levels
	//
  	int okLevel = (level > 0) ? true : (parent->dtLevel(0) > dt_cutoff);

	if (stop_when_steady)
		//
		// If stop_when_steady is enabled, also check that we haven't reached
		// steady-state. 
		//
		return (okLevel && !steadyState());
	else 
	  	return okLevel;
}

int 
NavierStokesBase::steadyState()
{
    if (!get_state_data(State_Type).hasOldData()) {
        return false; // If nothing to compare to, must not yet be steady :)
    }

    Real        max_change    = 0.0;
    MultiFab&   U_old         = get_old_data(State_Type);
    MultiFab&   U_new         = get_new_data(State_Type);

	//
	// Estimate the maximum change in velocity magnitude since previous
	// iteration
	//
#ifdef _OPENMP
#pragma omp parallel if (!system::regtest_reduction) reduction(max:max_change)
#endif
    for (MFIter Rho_mfi(rho_ctime,true); Rho_mfi.isValid(); ++Rho_mfi)
    {
      const Box& bx=Rho_mfi.tilebox();
      Real change = godunov->maxchng_velmag(U_new[Rho_mfi],U_old[Rho_mfi],bx);

      max_change = std::max(change, max_change);
    }

    ParallelDescriptor::ReduceRealMax(max_change);

	//
	// System is classified as steady if the maximum change is smaller than
	// prescribed tolerance
	//
    bool steady = max_change < steady_tol;

    if (verbose)
    {
        amrex::Print() << "steadyState :: \n" << "LEV = " << level 
                       << " MAX_CHANGE = " << max_change << std::endl; 

        if (steady)
        {
            amrex::Print() 
                << "System reached steady-state, stopping simulation." 
                << std::endl;
        }
    }

    return steady;
}

//
// This function estimates the initial timesteping used by the model.
//
void
NavierStokesBase::post_init_estDT (Real&        dt_init,
				   Vector<int>&  nc_save,
				   Vector<Real>& dt_save,
				   Real         stop_time)
{
    const Real strt_time    = state[State_Type].curTime();
    const int  finest_level = parent->finestLevel();

    dt_init = 1.0e+100;

    int  n_factor;
    for (int k = 0; k <= finest_level; k++)
    {
        nc_save[k] = parent->nCycle(k);
        dt_save[k] = getLevel(k).initialTimeStep();

        n_factor   = 1;
        for (int m = finest_level; m > k; m--) 
             n_factor *= parent->nCycle(m);
        dt_init    = std::min( dt_init, dt_save[k]/((Real) n_factor) );
    }
 
    Vector<Real> dt_level(finest_level+1,dt_init);
    Vector<int>  n_cycle(finest_level+1,1);

    Real dt0 = dt_save[0];
    n_factor = 1;
    for (int k = 0; k <= finest_level; k++)
    {
        n_factor *= nc_save[k];
        dt0       = std::min(dt0,n_factor*dt_save[k]);
    }

    if (stop_time >= 0.0)
    {
        const Real eps = 0.0001*dt0;
        if ((strt_time + dt0) > (stop_time - eps))
            dt0 = stop_time - strt_time;
    }

    n_factor = 1;
    for (int k = 0; k <= finest_level; k++)
    {
        n_factor  *= nc_save[k];
        dt_save[k] = dt0/( (Real) n_factor);
    }
    //
    // Hack.
    //
    parent->setDtLevel(dt_level);
    parent->setNCycle(n_cycle);
    for (int k = 0; k <= finest_level; k++)
    {
        getLevel(k).setTimeLevel(strt_time,dt_init,dt_init);
    }
}

//
// This function ensures that the state is initially consistent
// with respect to the divergence condition and fields are initially consistent
//
void
NavierStokesBase::post_init_state ()
{
    const int finest_level = parent->finestLevel();
    const Real divu_time   = have_divu ? state[Divu_Type].curTime()
                                       : state[Press_Type].curTime();

    // 
    // Make sure we're not trying to use ref_ratio=4
    // Fortran multigrid has a problem and MLMG does not support rr=4 yet
    //
    // Derived class PeleLM seems to also use this function , so it's a
    // convienient place for the test, even though it's not the most
    // logical place to put the check
    int maxlev = parent->maxLevel();
    for (int i = 0; i<maxlev; i++)
    {
      const int rr = parent->MaxRefRatio(i);
      if (rr == 4)
      {  
	  Print()<<"Refinement ratio of 4 not currently supported.\n";
	  exit(0);
      }
    }

    if (do_init_vort_proj)
    {
        //
	// NOTE: this assumes have_divu == 0.
	// Only used if vorticity is used to initialize the velocity field.
        //
        BL_ASSERT(!(projector == 0));
        
	if (verbose) amrex::Print() << "calling initialVorticityProject" << std::endl;

	projector->initialVorticityProject(0);

	if (verbose) amrex::Print() << "done calling initialVorticityProject" << std::endl;
    }

    if (do_init_proj && projector)
    {
      //
      // Do sync project to define divergence free velocity field.
      //

      if (verbose) amrex::Print() << "calling initialVelocityProject" << std::endl;

      projector->initialVelocityProject(0,divu_time,have_divu);

      if (verbose) amrex::Print() << "done calling initialVelocityProject" << std::endl;
    }

    NavierStokesBase::initial_step = true;
    //
    // Average velocity and scalar data down from finer levels
    // so that conserved data is consistant between levels.
    //
    for (int k = finest_level-1; k>= 0; k--)
    {
        getLevel(k).avgDown();
    }
    make_rho_curr_time();

    if (do_init_proj && projector && (std::fabs(gravity)) > 0.)
        //
        // Do projection to establish initially hydrostatic pressure field.
        //
        projector->initialPressureProject(0);

    // make sure there's not NANs in pressure field
    if(!do_init_proj){
      MultiFab& press=get_old_data(Press_Type);
      press.setVal(0.);
    }

}

//
// Build any additional data structures after regrid.
//
void
NavierStokesBase::post_regrid (int lbase,
			       int new_finest)
{
#ifdef AMREX_PARTICLES
    if (NSPC && level == lbase)
    {
        NSPC->Redistribute(lbase);
    }
#endif
}

//
// Build any additional data structures after restart.
//
void
NavierStokesBase::post_restart ()
{
    make_rho_prev_time();
    make_rho_curr_time();

#ifdef AMREX_PARTICLES
    post_restart_particle ();
#endif
}

//
// Integration cycle on fine level grids is complete .
// post_timestep() is responsible for syncing levels together.
//
// The registers used for level syncing are initialized in the
// coarse level advance and incremented in the fine level advance.
// These quantities are described in comments above advance_setup.
//
void
NavierStokesBase::post_timestep (int crse_iteration)
{

  BL_PROFILE("NavierStokesBase::post_timestep()");

    const int finest_level = parent->finestLevel();

#ifdef AMREX_PARTICLES
    post_timestep_particle (crse_iteration);
#endif

    if (level == parent->finestLevel())
    {
        delete [] u_mac;
        u_mac = 0;
    }

    if (do_reflux && level < finest_level)
        reflux();

    if (level < finest_level)
        avgDown();

    if (do_mac_proj && level < finest_level)
        mac_sync();

    if (do_sync_proj && (level < finest_level))
        level_sync(crse_iteration);
    //
    // Test for conservation.
    //
    if (level==0 && sum_interval>0 && (parent->levelSteps(0)%sum_interval == 0))
    {
        sum_integrated_quantities();
    }
#if (BL_SPACEDIM==3)
    //
    // Derive turbulent statistics
    //
    if (level==0 && turb_interval>0 && (parent->levelSteps(0)%turb_interval == 0))
    {
        sum_turbulent_quantities();
    }
#ifdef SUMJET
    //
    // Derive turbulent statistics for the round jet
    //
    if (level==0 && jet_interval>0 && (parent->levelSteps(0)%jet_interval == 0))
    {
        sum_jet_quantities();
    }
#endif
#endif

    if (level > 0) incrPAvg();

    old_intersect_new          = grids;
    is_first_step_after_regrid = false;

    if (level == 0 && dump_plane >= 0)
    {
        Box bx = geom.Domain();

        BL_ASSERT(bx.bigEnd(BL_SPACEDIM-1) >= dump_plane);

        bx.setSmall(BL_SPACEDIM-1, dump_plane);
        bx.setBig  (BL_SPACEDIM-1, dump_plane);

        BoxArray ba(bx);
        DistributionMapping dm{ba};

        MultiFab mf(ba, dm, BL_SPACEDIM, 0);

        mf.copy(get_new_data(State_Type), Xvel, 0, BL_SPACEDIM);

        if (ParallelDescriptor::MyProc() == mf.DistributionMap()[0])
        {
            char buf[64];
            sprintf(buf, "%14.12e", state[State_Type].curTime());

            std::string name(dump_plane_name);
            name += buf;
            name += ".fab";

            std::ofstream ofs;
            ofs.open(name.c_str(),std::ios::out|std::ios::trunc|std::ios::binary);
            if (!ofs.good())
                amrex::FileOpenFailed(name);

            mf[0].writeOn(ofs);
        }
    }
}

//
// Reset the time levels to time (time) and timestep dt.
// This is done at the start of the timestep in the pressure iteration section.
//
void
NavierStokesBase::resetState (Real time,
			      Real dt_old,
			      Real dt_new)
{
    //
    // Reset state types.
    //
    state[State_Type].reset();
    state[State_Type].setTimeLevel(time,dt_old,dt_new);

    initOldPress();
    if (state[Press_Type].descriptor()->timeType() == StateDescriptor::Interval) 
    {
        state[Press_Type].setTimeLevel(time-dt_old,dt_old,dt_new);
    } 
    else if (state[Press_Type].descriptor()->timeType() == StateDescriptor::Point) 
    {
        state[Press_Type].setTimeLevel(time-.5*dt_old,dt_old,dt_old);
        state[Dpdt_Type].setTimeLevel(time-dt_old,dt_old,dt_old);
    } 
    //
    // Reset state types for divu not equal to zero.
    //
    if (have_divu)
    {
        state[Divu_Type].reset();
        state[Divu_Type].setTimeLevel(time,dt_old,dt_new);
        if (have_dsdt)
        {
            //
            // Dont do this, we want to improve dsdt with press iters
            // but we do need to make sure time is set correctly..
            // state[Dsdt_Type].reset();
            state[Dsdt_Type].setTimeLevel(time,dt_old,dt_new);
        }
    }
}

void
NavierStokesBase::restart (Amr&          papa,
                       std::istream& is,
                       bool          bReadSpecial)
{
    AmrLevel::restart(papa,is,bReadSpecial);

#ifdef AMREX_USE_EB
    amrex::Warning("Restart not tested with EB yet.");
#endif
    //
    // Build metric coefficients for RZ calculations.
    // Build volume and areas.
    //
    buildMetrics();

    if (projector == 0)
    {
        projector = new Projection(parent,&phys_bc,do_sync_proj,
                                   parent->finestLevel(),radius_grow);
    }
    projector->install_level(level, this, &radius);
    //
    // Set the godunov box.
    //
    SetGodunov();
    
    if (mac_projector == 0)
    {
        mac_projector = new MacProj(parent,parent->finestLevel(),
                                    &phys_bc,radius_grow);
    }
    mac_projector->install_level(level,this);

    const BoxArray& P_grids = state[Press_Type].boxArray();
//#ifdef AMREX_USE_EB
//    //fixme? not 100% sure this is the right place
//    // note --- this fn is really similar to constructor
//    //  need to make sure gradp is getting properly filled for this restart case?
//    //  incflo style advection does not use Gp in tracing states to edges,
//    //  don't think Gp is needed until the vel update after the projection
//    gradp.reset(new MultiFab(grids,dmap,BL_SPACEDIM,1, MFInfo(), Factory()));
//    gradp->setVal(0.);
//
//#endif

    //
    // Alloc space for density and temporary pressure variables.
    //
    if (level > 0)
    {
        rho_avg.define(grids,dmap,1,1);
        p_avg.define(P_grids,dmap,1,0);
    }
    //FIXME see similar stuff in constructor
    rho_half.define (grids,dmap,1,1,MFInfo(),Factory());
    rho_ptime.define(grids,dmap,1,1);
    rho_ctime.define(grids,dmap,1,1);
    rho_qtime  = 0;
    rho_tqtime = 0;

    BL_ASSERT(sync_reg == 0);
    if (level > 0 && do_sync_proj)
    {
        sync_reg = new SyncRegister(grids,dmap,crse_ratio);
    }
    BL_ASSERT(advflux_reg == 0);
    if (level > 0 && do_reflux)
    {
        advflux_reg = new FluxRegister(grids,dmap,crse_ratio,level,NUM_STATE);
    }
    BL_ASSERT(viscflux_reg == 0);
    if (level > 0 && do_reflux)
    {
        viscflux_reg = new FluxRegister(grids,dmap,crse_ratio,level,NUM_STATE);
    }

    if (level < parent->finestLevel())
    {
        Vsync.define(grids,dmap,BL_SPACEDIM,1);
        Ssync.define(grids,dmap,NUM_STATE-BL_SPACEDIM,1);
    }

    diffusion = new Diffusion(parent, this,
                              (level > 0) ? getLevel(level-1).diffusion : 0,
                              NUM_STATE, viscflux_reg,is_diffusive, visc_coef);
    //
    // Allocate the storage for variable viscosity and diffusivity
    //
    viscn_cc   = new MultiFab(grids, dmap, 1, 1);
    viscnp1_cc = new MultiFab(grids, dmap, 1, 1);

    diffn_cc   = new MultiFab(grids, dmap, NUM_STATE-Density-1, 1);
    diffnp1_cc = new MultiFab(grids, dmap, NUM_STATE-Density-1, 1);

    is_first_step_after_regrid = false;
    old_intersect_new          = grids;
}

void
NavierStokesBase::scalar_advection_update (Real dt,
					   int  first_scalar,
					   int  last_scalar)
{
    BL_PROFILE("NavierStokesBase::scalar_advection_update()");

    MultiFab&  S_old     = get_old_data(State_Type);
    MultiFab&  S_new     = get_new_data(State_Type);
    MultiFab&  Aofs      = *aofs;

    const Real prev_time = state[State_Type].prevTime();
    
    
    //
    // Compute inviscid estimate of scalars.
    // (do rho separate, as we do not have rho at new time yet)
    //
    int sComp = first_scalar;

    if (sComp == Density)
    {
#ifdef _OPENMP
#pragma omp parallel
#endif
{
      FArrayBox  tforces;
      for (MFIter S_oldmfi(S_old,true); S_oldmfi.isValid(); ++S_oldmfi)
      {
        
	    const Box& bx = S_oldmfi.tilebox();
            tforces.resize(bx,1);
            tforces.setVal(0);
            godunov->Add_aofs_tf(S_old[S_oldmfi],S_new[S_oldmfi],Density,1,
                                 Aofs[S_oldmfi],Density,tforces,0,bx,dt);
      }
}
        //
        // Call ScalMinMax to avoid overshoots in density.
        //
      if (do_denminmax)
      {
	    //
            // Must do FillPatch here instead of MF iterator because we need the
            // boundary values in the old data (especially at inflow)
            //
            const int index_new_s   = Density;
            const int index_new_rho = Density;
            const int index_old_s   = index_new_s   - Density;
            const int index_old_rho = index_new_rho - Density;

            FillPatchIterator S_fpi(*this,S_old,1,prev_time,State_Type,Density,1);
            MultiFab& Smf=S_fpi.get_mf();

#ifdef _OPENMP
#pragma omp parallel
#endif
{
            Vector<int> state_bc;
	    for (MFIter mfi(Smf,true); mfi.isValid(); ++mfi)
            {
                const Box& bx = mfi.tilebox();
                state_bc = fetchBCArray(State_Type,bx,Density,1);
                godunov->ConservativeScalMinMax(Smf[mfi],S_new[mfi],
                                                index_old_s, index_old_rho,
                                                index_new_s, index_new_rho,
                                                state_bc.dataPtr(),bx);
            }
}
      }
      ++sComp;
    }

    if (sComp <= last_scalar)
    {
        const MultiFab& rho_halftime = get_rho_half_time();
#ifdef _OPENMP
#pragma omp parallel
#endif
{
        FArrayBox  tforces;

        for (MFIter Rho_mfi(rho_halftime,true); Rho_mfi.isValid(); ++Rho_mfi)
        {
            const Box& bx = Rho_mfi.tilebox();

            for (int sigma = sComp; sigma <= last_scalar; sigma++)
            {
		// Need to do some funky half-time stuff
		if (getForceVerbose)
  		    amrex::Print() << "---" << '\n' << "E - scalar advection update (half time):" << '\n';

		// Average the mac face velocities to get cell centred velocities
                const Real halftime = 0.5*(state[State_Type].curTime()+state[State_Type].prevTime());
		FArrayBox Vel(amrex::grow(bx,0),BL_SPACEDIM);
		const int* vel_lo  = Vel.loVect();
		const int* vel_hi  = Vel.hiVect();
		const int* umacx_lo = u_mac[0][Rho_mfi].loVect();
		const int* umacx_hi = u_mac[0][Rho_mfi].hiVect();
		const int* umacy_lo = u_mac[1][Rho_mfi].loVect();
		const int* umacy_hi = u_mac[1][Rho_mfi].hiVect();
#if (BL_SPACEDIM==3)
		const int* umacz_lo = u_mac[2][Rho_mfi].loVect();
		const int* umacz_hi = u_mac[2][Rho_mfi].hiVect();
#endif
		FORT_AVERAGE_EDGE_STATES(Vel.dataPtr(),
					 u_mac[0][Rho_mfi].dataPtr(),
					 u_mac[1][Rho_mfi].dataPtr(),
#if (BL_SPACEDIM==3)
					 u_mac[2][Rho_mfi].dataPtr(),
#endif
					 ARLIM(vel_lo),  ARLIM(vel_hi),
					 ARLIM(umacx_lo), ARLIM(umacx_hi),
					 ARLIM(umacy_lo), ARLIM(umacy_hi),
#if (BL_SPACEDIM==3)
					 
					 ARLIM(umacz_lo), ARLIM(umacz_hi),
#endif
					 &getForceVerbose);
		//
		// Average the new and old time to get Crank-Nicholson half time approximation.
		//
		FArrayBox Scal(amrex::grow(bx,0),NUM_SCALARS);
		Scal.copy(S_old[Rho_mfi],bx,Density,bx,0,NUM_SCALARS);
		Scal.plus(S_new[Rho_mfi],bx,Density,0,NUM_SCALARS);
		Scal.mult(0.5,bx);
		
		if (getForceVerbose) amrex::Print() << "Calling getForce..." << '\n';
                getForce(tforces,bx,0,sigma,1,halftime,Vel,Scal,0);

                godunov->Add_aofs_tf(S_old[Rho_mfi],S_new[Rho_mfi],sigma,1,
                                     Aofs[Rho_mfi],sigma,tforces,0,bx,dt);
            }
        }
}
    }
    //
    // Call ScalMinMax to avoid overshoots in the scalars.
    //
           
    if ( do_scalminmax && (sComp <= last_scalar) )
    {
        const int num_scalars = last_scalar - Density + 1;
        //
        // Must do FillPatch here instead of MF iterator because we need the
        // boundary values in the old data (especially at inflow).
        //

        FillPatchIterator S_fpi(*this,S_old,1,prev_time,State_Type,Density,num_scalars);
        MultiFab& Smf=S_fpi.get_mf();

#ifdef _OPENMP
#pragma omp parallel
#endif
{
        Vector<int> state_bc;
	for (MFIter mfi(Smf,true); mfi.isValid();++mfi)
        {
            const Box& bx = mfi.tilebox();
            for (int sigma = sComp; sigma <= last_scalar; sigma++)
            {
                const int index_new_s   = sigma;
                const int index_new_rho = Density;
                const int index_old_s   = index_new_s   - Density;
                const int index_old_rho = index_new_rho - Density;
		
                state_bc = fetchBCArray(State_Type,bx,sigma,1);
                if (advectionType[sigma] == Conservative)
                {
		    godunov->ConservativeScalMinMax(Smf[mfi],S_new[mfi],
                                                    index_old_s, index_old_rho,
                                                    index_new_s, index_new_rho,
                                                    state_bc.dataPtr(),bx);
                }
                else if (advectionType[sigma] == NonConservative)
                {
                    godunov->ConvectiveScalMinMax(Smf[mfi],S_new[mfi],index_old_s,sigma,
                                                  state_bc.dataPtr(),bx);
                }
            }
        }
}
    }
}

//
// Set the time levels to time (time) and timestep dt.
//
void
NavierStokesBase::setTimeLevel (Real time,
				Real dt_old,
				Real dt_new)
{
    state[State_Type].setTimeLevel(time,dt_old,dt_new);

    if (have_divu)
    {
        state[Divu_Type].setTimeLevel(time,dt_old,dt_new);
        if (have_dsdt)
        {
            state[Dsdt_Type].setTimeLevel(time,dt_old,dt_new);
        }
    }

    if (state[Press_Type].descriptor()->timeType() == StateDescriptor::Interval) 
    {
        state[Press_Type].setTimeLevel(time-dt_old,dt_old,dt_old);
    } 
    else if (state[Press_Type].descriptor()->timeType() == StateDescriptor::Point) 
    {
        state[Press_Type].setTimeLevel(time-.5*dt_old,dt_old,dt_old);
        state[Dpdt_Type].setTimeLevel(time-dt_old,dt_old,dt_old);
    }
}

void
NavierStokesBase::sync_setup (MultiFab*& DeltaSsync)
{
    BL_ASSERT(DeltaSsync == 0);

    int nconserved = Godunov::how_many(advectionType, Conservative,
                                       BL_SPACEDIM, NUM_STATE-BL_SPACEDIM);

    if (nconserved > 0 && level < parent->finestLevel())
    {
        DeltaSsync = new MultiFab(grids, dmap, nconserved, 1);
        DeltaSsync->setVal(0,1);
    }
}

void
NavierStokesBase::sync_cleanup (MultiFab*& DeltaSsync)
{
    delete DeltaSsync;

    DeltaSsync = 0;
}

//
// Helper function for NavierStokesBase::SyncInterp().
//
static
void
set_bc_new (int*            bc_new,
            int             n,
            int             src_comp,
            const int*      clo,
            const int*      chi,
            const int*      cdomlo,
            const int*      cdomhi,
            const BoxArray& cgrids,
            int**           bc_orig_qty)
            
{
    for (int dir = 0; dir < BL_SPACEDIM; dir++)
    {
        int bc_index = (n+src_comp)*(2*BL_SPACEDIM) + dir;
        bc_new[bc_index]             = INT_DIR;
        bc_new[bc_index+BL_SPACEDIM] = INT_DIR;
 
        if (clo[dir] < cdomlo[dir] || chi[dir] > cdomhi[dir])
        {
            for (int crse = 0, N = cgrids.size(); crse < N; crse++)
            {
		const Box& bx = cgrids[crse];
                const int* c_lo = bx.loVect();
                const int* c_hi = bx.hiVect();

                if (clo[dir] < cdomlo[dir] && c_lo[dir] == cdomlo[dir])
                    bc_new[bc_index] = bc_orig_qty[crse][bc_index];
                if (chi[dir] > cdomhi[dir] && c_hi[dir] == cdomhi[dir])
                    bc_new[bc_index+BL_SPACEDIM] = bc_orig_qty[crse][bc_index+BL_SPACEDIM]; 
            }
        }
    }
}

//
// Interpolate A cell centered Sync correction from a
// coarse level (c_lev) to a fine level (f_lev).
//
// This routine interpolates the num_comp components of CrseSync
// (starting at src_comp) and either increments or puts the result into
// the num_comp components of FineSync (starting at dest_comp)
// The components of bc_orig_qty corespond to the quantities of CrseSync.
//
void
NavierStokesBase::SyncInterp (MultiFab&      CrseSync,
			      int            c_lev,
			      MultiFab&      FineSync,
			      int            f_lev,
			      IntVect&       ratio,
			      int            src_comp,
			      int            dest_comp,
			      int            num_comp,
			      int            increment,
			      Real           dt_clev, 
			      int**          bc_orig_qty,
			      SyncInterpType which_interp,
			      int            state_comp)
{
    BL_PROFILE("NavierStokesBase::SyncInterp()");

    BL_ASSERT(which_interp >= 0 && which_interp <= 5);

    Interpolater* interpolater = 0;

    switch (which_interp)
    {
    case PC_T:           interpolater = &pc_interp;           break;
    case CellCons_T:     interpolater = &cell_cons_interp;    break;
    case CellConsLin_T:  interpolater = &lincc_interp;        break;
    case CellConsProt_T: interpolater = &protected_interp;    break;
    default:
        amrex::Abort("NavierStokesBase::SyncInterp(): how did this happen");
    }

    NavierStokesBase& fine_level = getLevel(f_lev);
    const BoxArray& fgrids     = fine_level.boxArray();
    const DistributionMapping& fdmap = fine_level.DistributionMap();
    const Geometry& fgeom      = parent->Geom(f_lev);
    const BoxArray& cgrids     = getLevel(c_lev).boxArray();
    const Geometry& cgeom      = parent->Geom(c_lev);
    const Real*     dx_crse    = cgeom.CellSize();
    Box             cdomain    = amrex::coarsen(fgeom.Domain(),ratio);
    const int*      cdomlo     = cdomain.loVect();
    const int*      cdomhi     = cdomain.hiVect();
    const int       N          = fgrids.size();

    BoxArray cdataBA(N);

    for (int i = 0; i < N; i++)
        cdataBA.set(i,interpolater->CoarseBox(fgrids[i],ratio));
    //
    // Note: The boxes in cdataBA may NOT be disjoint !!!
    //
    MultiFab cdataMF(cdataBA,fdmap,num_comp,0);

    // Coarse box could expand beyond the extent of fine box depending on the interpolation type, so initialize here
    cdataMF.setVal(0);

    cdataMF.copy(CrseSync, src_comp, 0, num_comp);
    //
    // Set physical boundary conditions in cdataMF.
    //
    // tiling may not be needed here, but what the hey

#ifdef _OPENMP
#pragma omp parallel
#endif
    {
      int* bc_new = new int[2*BL_SPACEDIM*(src_comp+num_comp)];

      for (MFIter mfi(cdataMF,true); mfi.isValid(); ++mfi)
      {
       
        FArrayBox&  cdata   = cdataMF[mfi];
        const int*  clo     = cdata.loVect();
        const int*  chi     = cdata.hiVect();
	const Box&  bx      = mfi.tilebox();
        RealBox     gridloc = RealBox(bx,fine_level.geom.CellSize(),fine_level.geom.ProbLo());
        const int*  lo      = bx.loVect();
        const int*  hi      = bx.hiVect();
        const Real* xlo     = gridloc.lo();

        for (int n = 0; n < num_comp; n++)
        {
          set_bc_new(bc_new,n,src_comp,lo,hi,cdomlo,cdomhi,cgrids,bc_orig_qty);
	    
	  filcc_tile(ARLIM(lo),ARLIM(hi),
		     cdata.dataPtr(n), ARLIM(clo), ARLIM(chi),
		     cdomlo, cdomhi, dx_crse, xlo,
		     &(bc_new[2*BL_SPACEDIM*(n+src_comp)]));
        }
      }
      delete [] bc_new;
    }
    
    cdataMF.EnforcePeriodicity(cgeom.periodicity());
    //
    // Interpolate from cdataMF to fdata and update FineSync.
    // Note that FineSync and cdataMF will have the same distribution
    // since the length of their BoxArrays are equal.
    //

    MultiFab* fine_stateMF = 0;
    if (interpolater == &protected_interp)
    {
        fine_stateMF = &(getLevel(f_lev).get_new_data(State_Type));
    }


#ifdef _OPENMP
#pragma omp parallel
#endif
    {
      FArrayBox    fdata;
      Vector<BCRec> bc_interp(num_comp);
      int* bc_new = new int[2*BL_SPACEDIM*(src_comp+num_comp)];

      for (MFIter mfi(FineSync,true); mfi.isValid(); ++mfi)
      {
	  FArrayBox& cdata = cdataMF[mfi];
	  // cdataMF has no ghost cells
	  const Box&  fbx     = mfi.tilebox();
	  const Box cbx = interpolater->CoarseBox(fbx,ratio);
	  const int* clo   = cbx.loVect();
	  const int* chi   = cbx.hiVect();

	  fdata.resize(fbx, num_comp);
	  //
	  // Set the boundary condition array for interpolation.
	  //
	  for (int n = 0; n < num_comp; n++)
	  {
	      set_bc_new(bc_new,n,src_comp,clo,chi,cdomlo,cdomhi,cgrids,bc_orig_qty);
	  }

	  for (int n = 0; n < num_comp; n++)
	  {
	      for (int dir = 0; dir < BL_SPACEDIM; dir++)
	      {
		  int bc_index = (n+src_comp)*(2*BL_SPACEDIM) + dir;
		  bc_interp[n].setLo(dir,bc_new[bc_index]);
		  bc_interp[n].setHi(dir,bc_new[bc_index+BL_SPACEDIM]);
	      }
	  }

	  //        ScaleCrseSyncInterp(cdata, c_lev, num_comp);

	  interpolater->interp(cdata,0,fdata,0,num_comp,fbx,ratio,
			       cgeom,fgeom,bc_interp,src_comp,State_Type,RunOn::Cpu);

	  //        reScaleFineSyncInterp(fdata, f_lev, num_comp);

	  if (increment)
	  {
	      fdata.mult(dt_clev);

	      if (interpolater == &protected_interp)
	      {	      
		  cdata.mult(dt_clev,cbx);
		  FArrayBox& fine_state = (*fine_stateMF)[mfi];
		  interpolater->protect(cdata,0,fdata,0,fine_state,state_comp,
					num_comp,fbx,ratio,
					cgeom,fgeom,bc_interp,RunOn::Cpu);

		  Real dt_clev_inv = 1./dt_clev;
		  cdata.mult(dt_clev_inv,cbx);
	      }
            
	      FineSync[mfi].plus(fdata,fbx,0,dest_comp,num_comp);
	  }
	  else
	  {
	      FineSync[mfi].copy(fdata,fbx,0,fbx,dest_comp,num_comp);
	  }
      }
    delete [] bc_new;
    }
}

//
// Interpolate sync pressure correction to a finer level.
//
void
NavierStokesBase::SyncProjInterp (MultiFab& phi,
				  int       c_lev,
				  MultiFab& P_new,
				  MultiFab& P_old,
				  int       f_lev,
				  IntVect&  ratio,
				  bool      first_crse_step_after_initial_iters,
				  Real      cur_crse_pres_time,
				  Real      prev_crse_pres_time)
{
    BL_PROFILE("NavierStokesBase:::SyncProjInterp()");

    const BoxArray& P_grids = P_new.boxArray();
    const int       N       = P_grids.size();

    BoxArray crse_ba(N);

#ifdef _OPENMP
#pragma omp parallel for
#endif
    for (int i = 0; i < N; i++)
        crse_ba.set(i,node_bilinear_interp.CoarseBox(P_grids[i],ratio));

    // None  of these 3 are actually used by node_bilinear_interp()
    Vector<BCRec> bc(BL_SPACEDIM);
    const Geometry& fgeom   = parent->Geom(f_lev);
    const Geometry& cgeom   = parent->Geom(c_lev);

    MultiFab     crse_phi(crse_ba,P_new.DistributionMap(),1,0);
    crse_phi.setVal(1.e200);
    crse_phi.copy(phi,0,0,1);

    NavierStokesBase& fine_lev        = getLevel(f_lev);
    const Real    cur_fine_pres_time  = fine_lev.state[Press_Type].curTime();
    const Real    prev_fine_pres_time = fine_lev.state[Press_Type].prevTime();

    if (state[Press_Type].descriptor()->timeType() == 
	StateDescriptor::Point && first_crse_step_after_initial_iters)
    {
        const Real time_since_zero  = cur_crse_pres_time - prev_crse_pres_time;
        const Real dt_to_prev_time  = prev_fine_pres_time - prev_crse_pres_time;
        const Real dt_to_cur_time   = cur_fine_pres_time - prev_crse_pres_time;
        const Real cur_mult_factor  = dt_to_cur_time / time_since_zero;
        const Real prev_mult_factor = dt_to_prev_time / dt_to_cur_time;

#ifdef _OPENMP
#pragma omp parallel
#endif
	{
	  FArrayBox     fine_phi;

	  for (MFIter mfi(P_new,true); mfi.isValid(); ++mfi)
          {
	    const Box&  fbx     = mfi.tilebox();
	    
            fine_phi.resize(fbx,1);
            fine_phi.setVal(1.e200);
            node_bilinear_interp.interp(crse_phi[mfi],0,fine_phi,0,1,
                                        fine_phi.box(),ratio,cgeom,fgeom,bc,
                                        0,Press_Type,RunOn::Cpu);

            fine_phi.mult(cur_mult_factor);
            P_new[mfi].plus(fine_phi,fbx,0,0);
            fine_phi.mult(prev_mult_factor);
            P_old[mfi].plus(fine_phi,fbx,0,0);
	  }
	}
    }
    else 
    {
#ifdef _OPENMP
#pragma omp parallel
#endif
      {
        FArrayBox     fine_phi;
	
	for (MFIter mfi(P_new,true); mfi.isValid(); ++mfi)
        {
	    const Box&  fbx     = mfi.tilebox();
	    
            fine_phi.resize(fbx,1);
            fine_phi.setVal(1.e200);
            node_bilinear_interp.interp(crse_phi[mfi],0,fine_phi,0,1,
                                        fine_phi.box(),ratio,cgeom,fgeom,bc,
                                        0,Press_Type,RunOn::Cpu);

            P_new[mfi].plus(fine_phi,fbx,0,0);
            P_old[mfi].plus(fine_phi,fbx,0,0);
        }
      }
    }
}

std::string
NavierStokesBase::thePlotFileType () const
{
    //
    // Increment this whenever the writePlotFile() format changes.
    //
    static const std::string the_plot_file_type("NavierStokes-V1.1");

    return the_plot_file_type;
}

//
// This routine advects the velocities
//
void
NavierStokesBase::velocity_advection (Real dt)
{
    BL_PROFILE("NavierStokesBase::velocity_advection()");

    if (verbose)
    {
        if (do_mom_diff == 0) 
        {
            amrex::Print() << "... advect velocities\n";
        }
        else
        {
            if (predict_mom_together == 0)
            {
                amrex::Print() << "Must set predict_mom_together == 1 in NavierStokesBase." << '\n';
                exit(0);
            }
            amrex::Print() << "... advect momenta\n";
        }
    }

    const int   finest_level   = parent->finestLevel();
    const Real* dx             = geom.CellSize();
    const Real  prev_time      = state[State_Type].prevTime();
    const Real  prev_pres_time = state[Press_Type].prevTime();
    //
    // Compute viscosity components.
    //
#ifdef AMREX_USE_EB
    //fixme?  I think one gp is fine, just update as we go, but
    // maybe revisit this later
    //const MultiFab& Gp = getGradP();
<<<<<<< HEAD
MultiFab& Gp = *gradp;
=======
     MultiFab& Gp = *gradp;
>>>>>>> ee943d50
     Gp.FillBoundary(geom.periodicity());

    //fixme
    // not sure the right place to do this, but need to ensure all u_mac's
    // ghost cells are filled.
    // only periodic for now, but later may need create_umac_grown()
    
    // E.M note: in PeleLM, filling u_mac ghost cells here lead to a wrong solution at boundaries
    // commenting the 2 lines below provide 0 errors in PeleLM
    
    for ( int i=0; i<BL_SPACEDIM; i++)
      u_mac[i].FillBoundary(geom.periodicity());
<<<<<<< HEAD

    //fixme
    //    aofs->setVal(0.);

=======

    //fixme
    //    aofs->setVal(0.);

>>>>>>> ee943d50
#else
    MultiFab Gp(grids,dmap,BL_SPACEDIM,1);
    getGradP(Gp, prev_pres_time);
#endif

    //fixme
    //VisMF::Write(Gp,"gradpVA");

// EM_DEBUG    
//    static int count=0;
//       count++;
//            amrex::WriteSingleLevelPlotfile("Gp_in_VA"+std::to_string(count), Gp, {"gpx","gpy"}, parent->Geom(0), 0.0, 0);
//
//VisMF::Write(*aofs,"aofs_in_VA");
    
    
    MultiFab visc_terms(grids,dmap,BL_SPACEDIM,1,MFInfo(),Factory());
    if (be_cn_theta != 1.0)
        getViscTerms(visc_terms,Xvel,BL_SPACEDIM,prev_time);
    else
        visc_terms.setVal(0.,1);

    //FIXME? right now, only working with constraint divu = 0, but later
    // divu_fp may get FillPatch'ed in create_mac_rhs(), so may need EBFactory
    MultiFab divu_fp(grids,dmap,1,1,MFInfo(),Factory());
    create_mac_rhs(divu_fp,1,prev_time,dt);

    MultiFab fluxes[BL_SPACEDIM];

    if (do_reflux)
    {
        for (int i = 0; i < BL_SPACEDIM; i++)
        {
            const BoxArray& ba = getEdgeBoxArray(i);
            fluxes[i].define(ba, dmap, BL_SPACEDIM, 0, MFInfo(),Factory());
        }
    }
    
    //
    // Compute the advective forcing.
    //
 { 
      FillPatchIterator
	    U_fpi(*this,visc_terms,Godunov::hypgrow(),prev_time,State_Type,Xvel,BL_SPACEDIM),
	    Rho_fpi(*this,visc_terms,Godunov::hypgrow(),prev_time,State_Type,Density,1);
      
      MultiFab& Umf=U_fpi.get_mf();
      MultiFab& Rmf=Rho_fpi.get_mf();

      FillPatchIterator S_fpi(*this,visc_terms,1,prev_time,State_Type,Density,NUM_SCALARS);
      MultiFab& Smf=S_fpi.get_mf();

#ifdef _OPENMP
#pragma omp parallel
#endif
{
      Vector<int> bndry[BL_SPACEDIM];
      // FIXME - need to think about if some of these should be EBFabs?
      FArrayBox tforces;
      FArrayBox S;
      FArrayBox cfluxes[BL_SPACEDIM];
      FArrayBox edgstate[BL_SPACEDIM];
      for (MFIter U_mfi(Umf,true); U_mfi.isValid(); ++U_mfi)
      {

	    const Box& bx=U_mfi.tilebox();
		
	    if (getForceVerbose)
	    {
	      amrex::Print() << "---" << '\n' 
			   << "B - velocity advection:" << '\n' 
			   << "Calling getForce..." << '\n';
	    }
      getForce(tforces,bx,1,Xvel,BL_SPACEDIM,prev_time,Umf[U_mfi],Smf[U_mfi],0);


//      Print() << "tforces from getForce of velocity_advection: " << tforces << std::endl;	// OK

//      VisMF::Write(visc_terms,"viscterms_velocityadvection");	// OK 
//      VisMF::Write(Gp,"Gp_velocityadvection");			// NO!!!!!!!!!!!!!!!!!!1
//      VisMF::Write(rho_ptime,"rhoptime_velocityadvection");	// OK

      godunov->Sum_tf_gp_visc(tforces,visc_terms[U_mfi],Gp[U_mfi],rho_ptime[U_mfi]);

//      Print() << "tforces from velocity_advection: " << tforces << std::endl;	// NO
      
      D_TERM(bndry[0] = fetchBCArray(State_Type,bx,0,1);,
	     bndry[1] = fetchBCArray(State_Type,bx,1,1);,
	     bndry[2] = fetchBCArray(State_Type,bx,2,1);)
         
      for (int d=0; d<BL_SPACEDIM; ++d){
#ifdef AMREX_USE_EB        
        const Box& ebx = amrex::grow(amrex::surroundingNodes(bx,d),3);
#else
        const Box& ebx = amrex::surroundingNodes(bx,d);
#endif
        cfluxes[d].resize(ebx,BL_SPACEDIM+1);
        edgstate[d].resize(ebx,BL_SPACEDIM+1);
      }
        
        //
        // Loop over the velocity components.
        //
        S.resize(grow(bx,Godunov::hypgrow()),BL_SPACEDIM); 
        S.copy(Umf[U_mfi],0,0,BL_SPACEDIM);
		
        FArrayBox& divufab = divu_fp[U_mfi];
        FArrayBox& aofsfab = (*aofs)[U_mfi];

        D_TERM(FArrayBox& u_mac_fab0 = u_mac[0][U_mfi];,
               FArrayBox& u_mac_fab1 = u_mac[1][U_mfi];,
               FArrayBox& u_mac_fab2 = u_mac[2][U_mfi];);

	// FIXME? not sure which is better here, looping over comps like
	//   orig IAMR or doing all comps together like incflo
#ifdef AMREX_USE_EB
	// Figure out fluxes for the multi-level sync later...

	// this uses slopes saved from the computation of umac (i.e.
	//   predict_velocity)
	// aofs = ugradu
	// incflo advection scheme doesn't include terms like gradp here
	godunov->AdvectVel(U_mfi, Umf, *aofs,
<<<<<<< HEAD
			   D_DECL(u_mac[0],u_mac[1],u_mac[2]),
			   D_DECL(bndry[0], bndry[1], bndry[2]),
			   geom.Domain(),
			   geom.CellSize(),Godunov::hypgrow());	


 // FIXME
 // Print()<<"Wrting aofs ..\n";
 // VisMF::Write(*aofs,"aofs");

=======
			   D_DECL(u_mac[0][U_mfi],u_mac[1][U_mfi],u_mac[2][U_mfi]),
         D_DECL(cfluxes[0],cfluxes[1],cfluxes[2]),
         D_DECL(edgstate[0],edgstate[1],edgstate[2]),
			   D_DECL(bndry[0], bndry[1], bndry[2]),
         D_DECL(m_xslopes, m_yslopes, m_zslopes),
         *volfrac, *bndrycent,
         D_DECL(*areafrac[0], *areafrac[1], *areafrac[2]),
         D_DECL(*facecent[0], *facecent[1], *facecent[2]),
			   geom.Domain(),
			   geom.CellSize(),Godunov::hypgrow());	

>>>>>>> ee943d50
	if (do_reflux){
	     //FIXME make AdvectVel pass fluxes first
	     for (int comp = 0 ; comp < BL_SPACEDIM ; comp++ )
	     {
	       for (int d = 0; d < BL_SPACEDIM; d++){
		 const Box& ebx = U_mfi.nodaltilebox(d);
		 fluxes[d][U_mfi].copy(cfluxes[d],ebx,0,ebx,comp,1);
	       }
	     }
	   }
#else // not eb
        for (int comp = 0 ; comp < BL_SPACEDIM ; comp++ )
        {
            int use_conserv_diff = (advectionType[comp] == Conservative) ? true : false;

            if (do_mom_diff == 1)
            {
                S.mult(Rmf[U_mfi],S.box(),S.box(),0,comp,1);
                tforces.mult(rho_ptime[U_mfi],tforces.box(),tforces.box(),0,comp,1);
            }

	    // WARNING: FPU argument is not used because FPU is by default in AdvectState
	    godunov->AdvectState(bx, dx, dt, 
                                 area[0][U_mfi], u_mac_fab0, cfluxes[0],
                                 area[1][U_mfi], u_mac_fab1, cfluxes[1],
#if (BL_SPACEDIM == 3)                       
                                 area[2][U_mfi], u_mac_fab2, cfluxes[2],
#endif
                                 Umf[U_mfi], S, tforces, divufab, comp,
                                 aofsfab,comp,use_conserv_diff,
                                 comp,bndry[comp].dataPtr(),FPU,volume[U_mfi]);

            if (do_reflux){
	      for (int d = 0; d < BL_SPACEDIM; d++){
                const Box& ebx = U_mfi.nodaltilebox(d);
		fluxes[d][U_mfi].copy(cfluxes[d],ebx,0,ebx,comp,1);
              }
            }
        }
#endif //end if USE_EB
      } // end of MFIter
 } // end OMP region

 } //end scope of FillPatchIter

    if (do_reflux)
    {
        if (level > 0 )
	{
	  for (int d = 0; d < BL_SPACEDIM; d++)
	    advflux_reg->FineAdd(fluxes[d],d,0,0,BL_SPACEDIM,dt);
	}
        if(level < finest_level)
	{
	  for (int i = 0; i < BL_SPACEDIM; i++)
	    getAdvFluxReg(level+1).CrseInit(fluxes[i],i,0,0,BL_SPACEDIM,-dt);
	}
    }
}

//
// This subroutine updates the velocity field before the level projection.
//
// At this point in time, all we know is u^n, rho^n+1/2, and the
// general forcing terms at t^n, and after solving in this routine
// viscous forcing at t^n+1/2.  Except for a simple buoyancy term,
// b = -rho^n+1/2 g, it is usually not possible to estimate more
// general forcing terms at t^n+1/2.  Since the default getForce, handles
// this case automatically, F_new and F_old have been replaced by a single
// tforces FArrayBox.
//
// We assume that if one component of velocity is viscous that all must be.
//

void
NavierStokesBase::velocity_update (Real dt)
{
    BL_PROFILE("NavierStokesBase::velocity_update()");

    if (verbose)
    {
      if (do_mom_diff == 0)
      {
	amrex::Print() << "... update velocities \n";
      }
      else
      {
	amrex::Print() << "... update momenta \n";
      }
    }

//    VisMF::Write(get_new_data(State_Type),"Snew_from_velupdate00000");	// OK

    velocity_advection_update(dt);

    if (!initial_iter)
        velocity_diffusion_update(dt);
    else
        initial_velocity_diffusion_update(dt);

    MultiFab&  S_new     = get_new_data(State_Type);

//    VisMF::Write(S_new,"Snew_from_velupdate1111");			// OK... how is that possible??

    for (int sigma = 0; sigma < BL_SPACEDIM; sigma++)
    {
       if (S_new.contains_nan(sigma,1,0))
       {
	 amrex::Print() << "New velocity " << sigma << " contains Nans" << '\n';
	 exit(0);
       }
    }
}

void
NavierStokesBase::velocity_advection_update (Real dt)
{
    BL_PROFILE("NavierStokesBase::velocity_advection_update()");
    
    MultiFab&  U_old          = get_old_data(State_Type);
    MultiFab&  U_new          = get_new_data(State_Type);
    MultiFab&  Aofs           = *aofs;
    const Real prev_pres_time = state[Press_Type].prevTime();

#ifdef AMREX_USE_EB
    MultiFab& Gp=*gradp;
<<<<<<< HEAD
Gp.FillBoundary(geom.periodicity());
=======
    Gp.FillBoundary(geom.periodicity());
>>>>>>> ee943d50
    if (do_mom_diff == 1)
      amrex::Abort("NavierStokesBase::velocity_advection_update(): do_mom_diff==1 not currently working with EB.");
    // Changing Gp to a point causes memory problems for non-EB (and maybe EB too)...
    // MultiFab* Gp;
      // if (do_mom_diff == 1){
      // 	//need to make a copy of gradp
      // 	Gp->define(grids,dmap,BL_SPACEDIM,1);
      // 	Copy(*Gp,*gradp,0,0,3,0);
      // }
      // else{
      // 	Gp = gradp.get();
      // }
#else
      MultiFab Gp(grids,dmap,BL_SPACEDIM,1);
      getGradP(Gp, prev_pres_time);
#endif

<<<<<<< HEAD
// EM_DEBUG    
    //VisMF::Write(U_new,"Unew_in_VAU");
    //VisMF::Write(U_old,"Uold_in_VAU");
    //static int count=0;
    //   count++;
    //        amrex::WriteSingleLevelPlotfile("Gp_in_VAU"+std::to_string(count), Gp, {"gpx","gpy"}, parent->Geom(0), 0.0, 0);

    
=======

>>>>>>> ee943d50
    MultiFab& halftime = get_rho_half_time();
#ifdef _OPENMP
#pragma omp parallel
#endif
{

    FArrayBox  tforces, S;
    for (MFIter Rhohalf_mfi(halftime,true); Rhohalf_mfi.isValid(); ++Rhohalf_mfi)
    {
        const int i = Rhohalf_mfi.index();
        const Box& bx = Rhohalf_mfi.tilebox();

        //
        // Need to do some funky half-time stuff.
        //
	if (getForceVerbose)
  	    amrex::Print() << "---" << '\n' << "F - velocity advection update (half time):" << '\n';
        //
        // Average the mac face velocities to get cell centred velocities.
        //
        FArrayBox Vel(amrex::grow(bx,0),BL_SPACEDIM);
        const int* vel_lo  = Vel.loVect();
        const int* vel_hi  = Vel.hiVect();
        const int* umacx_lo = u_mac[0][Rhohalf_mfi].loVect();
        const int* umacx_hi = u_mac[0][Rhohalf_mfi].hiVect();
        const int* umacy_lo = u_mac[1][Rhohalf_mfi].loVect();
        const int* umacy_hi = u_mac[1][Rhohalf_mfi].hiVect();
#if (BL_SPACEDIM==3)
        const int* umacz_lo = u_mac[2][Rhohalf_mfi].loVect();
        const int* umacz_hi = u_mac[2][Rhohalf_mfi].hiVect();
#endif
        FORT_AVERAGE_EDGE_STATES(Vel.dataPtr(),
            u_mac[0][Rhohalf_mfi].dataPtr(),
            u_mac[1][Rhohalf_mfi].dataPtr(),
#if (BL_SPACEDIM==3)
            u_mac[2][Rhohalf_mfi].dataPtr(),
#endif
            ARLIM(vel_lo),  ARLIM(vel_hi),
            ARLIM(umacx_lo), ARLIM(umacx_hi),
            ARLIM(umacy_lo), ARLIM(umacy_hi),
#if (BL_SPACEDIM==3)
            ARLIM(umacz_lo), ARLIM(umacz_hi),
#endif
            &getForceVerbose);
        //
        // Average the new and old time to get Crank-Nicholson half time approximation.
        //
        FArrayBox Scal(amrex::grow(bx,0),NUM_SCALARS);
        Scal.copy(U_old[Rhohalf_mfi],bx,Density,bx,0,NUM_SCALARS);
        Scal.plus(U_new[Rhohalf_mfi],bx,Density,0,NUM_SCALARS);
        Scal.mult(0.5,bx,0,NUM_SCALARS);
	
	if (getForceVerbose) amrex::Print() << "Calling getForce..." << '\n';
        const Real half_time = 0.5*(state[State_Type].prevTime()+state[State_Type].curTime());
        getForce(tforces,bx,0,Xvel,BL_SPACEDIM,half_time,Vel,Scal,0);

        //
        // Do following only at initial iteration--per JBB.
        //
        if (initial_iter && is_diffusive[Xvel])
            tforces.setVal(0);

	//why is this on a grown box?
<<<<<<< HEAD
	const Box& sbx = Rhohalf_mfi.growntilebox();
=======
	   const Box& sbx = Rhohalf_mfi.growntilebox();
>>>>>>> ee943d50
        S.resize(sbx,BL_SPACEDIM);
        S.copy(U_old[Rhohalf_mfi],sbx,0,sbx,0,BL_SPACEDIM);

        if (do_mom_diff == 1)
        {
            for (int d = 0; d < BL_SPACEDIM; d++)
            {
                Gp[Rhohalf_mfi].mult(halftime[i],bx,0,d,1);
                tforces.mult(halftime[i],bx,0,d,1);
                S.mult(rho_ptime[Rhohalf_mfi],bx,0,d,1);
            }
        }

        godunov->Add_aofs_tf_gp(S,U_new[Rhohalf_mfi],Aofs[Rhohalf_mfi],tforces,
                                Gp[Rhohalf_mfi],halftime[i],bx,dt);
        if (do_mom_diff == 1)
        {
            for (int d = 0; d < BL_SPACEDIM; d++)
                U_new[Rhohalf_mfi].divide(rho_ctime[Rhohalf_mfi],bx,0,d,1);
        }
    }
}

    for (int sigma = 0; sigma < BL_SPACEDIM; sigma++)
    {
       if (U_old.contains_nan(sigma,1,0))
       {
	 amrex::Print() << "Old velocity " << sigma << " contains Nans" << '\n';
       }
       if (U_new.contains_nan(sigma,1,0))
       {
         for(MFIter mfi(U_new); mfi.isValid(); ++mfi){
             if(U_new[mfi].contains_nan(mfi.validbox(),sigma,1)){
		            FArrayBox tmp(mfi.validbox(),1);
                tmp.copy(U_new[mfi],mfi.validbox(),sigma,mfi.validbox(),0,1);
				
		}            
         }
	 amrex::Print() << "New velocity " << sigma << " contains Nans" << '\n';
       }
    }
}

void
NavierStokesBase::initial_velocity_diffusion_update (Real dt)
{
    //
    // Do following only at initial iteration.
    //
    if (is_diffusive[Xvel])
    {
        MultiFab&  U_old          = get_old_data(State_Type);
        MultiFab&  U_new          = get_new_data(State_Type);
        MultiFab&  Aofs           = *aofs;
        const int  nComp          = BL_SPACEDIM;
        const Real prev_time      = state[State_Type].prevTime();
        const Real prev_pres_time = state[Press_Type].prevTime();

        MultiFab Gp(grids,dmap,BL_SPACEDIM,1);
        getGradP(Gp, prev_pres_time);

	MultiFab visc_terms(grids,dmap,nComp,1);

	if (be_cn_theta != 1.0)
        {
	    getViscTerms(visc_terms,Xvel,nComp,prev_time);
        }
        else
	{
	    visc_terms.setVal(0);
	}
        
        //
        // Update U_new with viscosity.
        //
        MultiFab& Rh = get_rho_half_time();

#ifdef _OPENMP
#pragma omp parallel
#endif
{
        FArrayBox tforces, S;
	for (MFIter mfi(U_old,true); mfi.isValid(); ++mfi)
        {
	  const Box& bx = mfi.tilebox();
	    
	    if (getForceVerbose)
	    {
	      amrex::Print() << "---" << '\n' 
			     << "G - initial velocity diffusion update:" << '\n' 
			     << "Calling getForce..." << '\n';
	    }
            getForce(tforces,bx,0,Xvel,BL_SPACEDIM,prev_time,U_old[mfi],U_old[mfi],Density);

            godunov->Sum_tf_gp_visc(tforces,visc_terms[mfi],Gp[mfi],Rh[mfi]);

            const Box& gbx = mfi.growntilebox(); 
            S.resize(gbx,BL_SPACEDIM);
            S.copy(U_old[mfi],gbx,0,gbx,0,BL_SPACEDIM);

            if (do_mom_diff == 1)
            {
                for (int d = 0; d < BL_SPACEDIM; d++)
                {
                    tforces.mult(Rh[mfi],bx,0,d,1);
                    S.mult(rho_ptime[mfi],bx,0,d,1);
                }
            }

            godunov->Add_aofs_tf(S,U_new[mfi],0,BL_SPACEDIM,Aofs[mfi],
                                 0,tforces,0,bx,dt);

            if (do_mom_diff == 1)
            {
                for (int d = 0; d < BL_SPACEDIM; d++)
                    U_new[mfi].divide(rho_ctime[mfi],bx,0,d,1);
            }
        }
}
    }
}

Real
NavierStokesBase::volWgtSum (const std::string& name,
			     Real               time)
{
    Real        sum = 0.0;
    const Real* dx  = geom.CellSize();
    auto        mf  = derive(name,time,0);
    BoxArray    baf;

    if (level < parent->finestLevel())
    {
        baf = parent->boxArray(level+1);
        baf.coarsen(fine_ratio);
    }

    std::vector< std::pair<int,Box> > isects;

    for (MFIter mfi(*mf); mfi.isValid(); ++mfi)
    {
        FArrayBox& fab = (*mf)[mfi];

        if (level < parent->finestLevel())
        {
            baf.intersections(grids[mfi.index()],isects);

            for (int ii = 0, N = isects.size(); ii < N; ii++)
                fab.setVal(0,isects[ii].second,0,fab.nComp());
        }
        Real        s;
        const Real* dat = fab.dataPtr();
        const int*  dlo = fab.loVect();
        const int*  dhi = fab.hiVect();
        const Box&  grdbx = grids[mfi.index()];
        const int*  lo  = grdbx.loVect();
        const int*  hi  = grdbx.hiVect();

#if (BL_SPACEDIM == 2)
        int   rz_flag = Geom().IsRZ() ? 1 : 0;
        Real* rad     = &radius[mfi.index()][0];
        int   irlo    = lo[0]-radius_grow;
        int   irhi    = hi[0]+radius_grow;
        //
        // Note that this routine will do a volume weighted sum of
        // whatever quantity is passed in, not strictly the "mass".
        //
        if (volWgtSum_sub_dz > 0 && volWgtSum_sub_Rcyl > 0)
        {
            const Real* plo = geom.ProbLo();
            summass_cyl(dat,ARLIM(dlo),ARLIM(dhi),ARLIM(lo),ARLIM(hi),
                             dx,&s,rad,&irlo,&irhi,&rz_flag,plo,
                             &volWgtSum_sub_dz,&volWgtSum_sub_Rcyl);
        }
        else
        {
            summass(dat,ARLIM(dlo),ARLIM(dhi),ARLIM(lo),ARLIM(hi),
                         dx,&s,rad,&irlo,&irhi,&rz_flag);
        }
#endif

#if (BL_SPACEDIM == 3)
        //
        // Note that this routine will do a volume weighted sum of
        // whatever quantity is passed in, not strictly the "mass".
        //
        if (volWgtSum_sub_dz > 0 && volWgtSum_sub_Rcyl > 0)
        {
            const Real* plo = geom.ProbLo();
            summass_cyl(dat,ARLIM(dlo),ARLIM(dhi),ARLIM(lo),ARLIM(hi),
                             dx,plo,&volWgtSum_sub_dz,&volWgtSum_sub_Rcyl,&s);
        }
        else
        {
            summass(dat,ARLIM(dlo),ARLIM(dhi),ARLIM(lo),ARLIM(hi),dx,&s);
        }
#endif
        sum += s;
    }

    ParallelDescriptor::ReduceRealSum(sum);

    return sum;
}

#if (BL_SPACEDIM == 3)
void
NavierStokesBase::sum_turbulent_quantities ()
{
    Real time = state[State_Type].curTime();
    const int finestLevel = parent->finestLevel();
    const Real *dx = parent->Geom(finestLevel).CellSize();
    const int ksize(parent->Geom(finestLevel).Domain().length(2));
    const int turbVars(33);
    int refRatio(1);

    Real* turb = new Real[turbVars*ksize];

    for (int i=0; i<turbVars*ksize; i++) turb[i]=0;

    for (int lev = finestLevel; lev >= 0; lev--)
    {
	const int levKsize(parent->Geom(lev).Domain().length(2));

	Real* levTurb = new Real[turbVars*levKsize];

	for (int i=0; i<turbVars*levKsize; i++) levTurb[i]=0;
    
        NavierStokesBase& ns_level = getLevel(lev);
	ns_level.TurbSum(time,levTurb,levKsize,turbVars);

	if (lev<finestLevel)  refRatio *= parent->refRatio(lev)[2];
	else                  refRatio  = 1;

	for (int l=0, k=0; l<levKsize; l++)
	    for (int r=0; r<refRatio; r++, k++)
		for (int v=0; v<turbVars; v++)
		    turb[k*turbVars+v] += levTurb[l*turbVars+v];

	delete [] levTurb;
    }

    ParallelDescriptor::ReduceRealSum(&turb[0], ksize*turbVars, ParallelDescriptor::IOProcessorNumber());

    if (ParallelDescriptor::IOProcessor())
    {
        std::string DirPath = "TurbData";
        if (!amrex::UtilCreateDirectory(DirPath, 0755))
            amrex::CreateDirectoryFailed(DirPath);

        const int steps = parent->levelSteps(0);
        FILE *file;

        std::string filename = amrex::Concatenate("TurbData/TurbData_", steps, 4);
        filename += ".dat";

        file = fopen(filename.c_str(),"w");
        for (int k=0; k<ksize; k++)
        {
            fprintf(file,"%e ",dx[2]*(0.5+(double)k));
            for (int v=0; v<turbVars; v++)
                fprintf(file,"%e ",turb[k*turbVars+v]);
            fprintf(file,"\n");
        }
        fclose(file);
    }
    
    delete [] turb;
}

void
NavierStokesBase::TurbSum (Real time, Real *turb, int ksize, int turbVars)
{
    const Real* dx = geom.CellSize();

    const int turbGrow(0);
    const int presGrow(0);
    auto turbMF = derive("TurbVars",time,turbGrow);
    auto presMF = derive("PresVars",time,presGrow);

    BoxArray baf;

    if (level < parent->finestLevel())
    {
        baf = parent->boxArray(level+1);
        baf.coarsen(fine_ratio);
    }

    std::vector< std::pair<int,Box> > isects;

    for (MFIter turbMfi(*turbMF), presMfi(*presMF);
	 turbMfi.isValid() && presMfi.isValid();
	 ++turbMfi, ++presMfi)
    {
	FArrayBox& turbFab = (*turbMF)[turbMfi];
	FArrayBox& presFab = (*presMF)[presMfi];

        if (level < parent->finestLevel())
        {
            baf.intersections(grids[turbMfi.index()],isects);

            for (int ii = 0, N = isects.size(); ii < N; ii++)
            {
                presFab.setVal(0,isects[ii].second,0,presMF->nComp());
                turbFab.setVal(0,isects[ii].second,0,turbMF->nComp());
            }
        }
    }

    turbMF->FillBoundary(0,turbMF->nComp(), geom.periodicity());
    presMF->FillBoundary(0,presMF->nComp(), geom.periodicity());

    for (MFIter turbMfi(*turbMF), presMfi(*presMF);
	 turbMfi.isValid() && presMfi.isValid();
	 ++turbMfi, ++presMfi)
    {
	FArrayBox& turbFab = (*turbMF)[turbMfi];
	FArrayBox& presFab = (*presMF)[presMfi];

        const Real* turbData = turbFab.dataPtr();
        const Real* presData = presFab.dataPtr();
        const int*  dlo = turbFab.loVect();
        const int*  dhi = turbFab.hiVect();
        const int*  plo = presFab.loVect();
        const int*  phi = presFab.hiVect();
	const Box& grdbx = grids[turbMfi.index()];
        const int*  lo  = grdbx.loVect();
        const int*  hi  = grdbx.hiVect();

        sumturb(turbData,presData,ARLIM(dlo),ARLIM(dhi),ARLIM(plo),ARLIM(phi),ARLIM(lo),ARLIM(hi),
		     dx,turb,&ksize,&turbVars);
   } 
}

#ifdef SUMJET
void
NavierStokesBase::JetSum (Real time, Real *jetData, int levRsize,  int levKsize,  int rsize,  int ksize, int jetVars)
{
    const Real* dx = geom.CellSize();

    const int turbGrow(0);
    const int presGrow(0);

    auto turbMF = derive("JetVars",time,turbGrow);
    auto presMF = derive("JetPresVars",time,presGrow);

    BoxArray baf;

    if (level < parent->finestLevel())
    {
        baf = parent->boxArray(level+1);
        baf.coarsen(fine_ratio);
    }

    std::vector< std::pair<int,Box> > isects;

    for (MFIter turbMfi(*turbMF), presMfi(*presMF);
	 turbMfi.isValid() && presMfi.isValid();
	 ++turbMfi, ++presMfi)
    {
	FArrayBox& turbFab = (*turbMF)[turbMfi];
	FArrayBox& presFab = (*presMF)[presMfi];

        if (level < parent->finestLevel())
        {
            baf.intersections(grids[turbMfi.index()],isects);

            for (int ii = 0, N = isects.size(); ii < N; ii++)
            {
                presFab.setVal(0,isects[ii].second,0,presMF->nComp());
                turbFab.setVal(0,isects[ii].second,0,turbMF->nComp());
            }
        }
    }

    turbMF->FillBoundary(0,turbMF->nComp(), geom.periodicity());
    presMF->FillBoundary(0,presMF->nComp(), geom.periodicity());

    for (MFIter turbMfi(*turbMF), presMfi(*presMF);
	 turbMfi.isValid() && presMfi.isValid();
	 ++turbMfi, ++presMfi)
    {
	FArrayBox& turbFab = (*turbMF)[turbMfi];
	FArrayBox& presFab = (*presMF)[presMfi];

        RealBox     gridloc  = RealBox(grids[turbMfi.index()],geom.CellSize(),geom.ProbLo());
        const Real* turbData = turbFab.dataPtr();
        const Real* presData = presFab.dataPtr();
        const int*  dlo = turbFab.loVect();
        const int*  dhi = turbFab.hiVect();
        const int*  plo = presFab.loVect();
        const int*  phi = presFab.hiVect();
        const int*  lo  = grids[turbMfi.index()].loVect();
        const int*  hi  = grids[turbMfi.index()].hiVect();

        sumjet(turbData,presData,ARLIM(dlo),ARLIM(dhi),ARLIM(plo),ARLIM(phi),ARLIM(lo),ARLIM(hi),
		    dx,jetData,&levRsize,&levKsize,&rsize,&ksize,&jetVars,&jet_interval_split,
		    gridloc.lo(),gridloc.hi());
    }
}

void
NavierStokesBase::sum_jet_quantities ()
{
    Real time = state[State_Type].curTime();
    const int finestLevel = parent->finestLevel();
    const Real *dx = parent->Geom(finestLevel).CellSize();
    const int isize(parent->Geom(finestLevel).Domain().length(0));
    const int ksize(parent->Geom(finestLevel).Domain().length(2));
    const int rsize=isize>>1;
    const int jetVars(104);

    amrex::Print() << "NavierStokesBase::sum_jet_quantities():" << '\n'
		   << "   jetVars: " << jetVars << '\n'
		   << "   rsize  : " << rsize << '\n'
		   << "   ksize  : " << ksize << '\n';
    
    Real* jetData = new Real[jetVars*ksize*rsize];

    for (int i=0; i<jetVars*ksize*rsize; i++) jetData[i]=0;

    for (int lev = finestLevel; lev >= 0; lev--)
    {
	const int levIsize(parent->Geom(lev).Domain().length(0));
	const int levKsize(parent->Geom(lev).Domain().length(2));
	const int levRsize(levIsize>>1);

        NavierStokesBase& ns_level = getLevel(lev);
	ns_level.JetSum(time,jetData,levRsize,levKsize,rsize,ksize,jetVars);
    }

    ParallelDescriptor::ReduceRealSum(&jetData[0], ksize*rsize*jetVars, ParallelDescriptor::IOProcessorNumber());

    if (ParallelDescriptor::IOProcessor())
    {
        amrex::Print() << "      Creating JetData..." << '\n';
        std::string DirPath = "JetData";
        if (!amrex::UtilCreateDirectory(DirPath, 0755))
            amrex::CreateDirectoryFailed(DirPath);

        const int steps = parent->levelSteps(0);
        FILE *file;
        std::string filename;

	Vector<Real> r(rsize);
	for (int i=0; i<rsize; i++)
	    r[i] = dx[0]*(0.5+(double)i);
	Vector<Real> z(ksize);
	for (int k=0; k<ksize; k++)
	    z[k] = dx[2]*(0.5+(double)k);

#if 0
        filename  = amrex::Concatenate("JetData/JetData_", steps, 4);
        filename += "_r.dat";

	file = fopen(filename.c_str(),"w");
	for (int i=0; i<rsize; i++)
	    fprintf(file,"%e ",r[i]);
	fclose(file);

        filename  = amrex::Concatenate("JetData/JetData_", steps, 4);
        filename += "_z.dat";

	file = fopen(filename.c_str(),"w");
	for (int k=0; k<ksize; k++) 
	    fprintf(file,"%e ",dx[2]*(0.5+(double)k));
	fclose(file);

	for (int v=0; v<jetVars; v++) {

            filename  = amrex::Concatenate("JetData/JetData_", steps, 4);
            filename += amrex::Concatenate(filename + "_v", v, 4);
            filename += ".dat";

	    file = fopen(filename.c_str(),"w");
	    for (int k=0; k<ksize; k++) {
		for (int i=0; i<rsize; i++) {
		    fprintf(file,"%e ",jetData[(k*rsize+i)*jetVars+v]);
		}
		fprintf(file,"\n");
	    }
	    fclose(file);
	    amrex::Print() << "   ...done." << '\n';
	}
#else
	std::string FullPath = amrex::Concatenate("JetData/JD", steps, 4);

	if (!amrex::UtilCreateDirectory(FullPath, 0755))
	    amrex::CreateDirectoryFailed(FullPath);

        filename = FullPath;
        filename += '/';
        filename += "data.bin";

	file=fopen(filename.c_str(),"w");
	fwrite(&time,sizeof(double),1,file);
	fwrite(&rsize,sizeof(int),1,file);
	fwrite(&ksize,sizeof(int),1,file);
	fwrite(&jetVars,sizeof(int),1,file);
	fwrite(r.dataPtr(),sizeof(Real),rsize,file);
	fwrite(z.dataPtr(),sizeof(Real),ksize,file);
	fwrite(jetData,sizeof(Real),jetVars*rsize*ksize,file);
	fclose(file);
#endif
    }

    delete [] jetData;
}
#endif // SUMJET

#endif  // (BL_SPACEDIM == 3)

#ifdef AMREX_PARTICLES

void
NavierStokesBase::read_particle_params ()
{
    ParmParse ppp("particles");
    //
    // The directory in which to store timestamp files.
    //
    ppp.query("timestamp_dir", timestamp_dir);
    //
    // Only the I/O processor makes the directory if it doesn't already exist.
    //
    if (ParallelDescriptor::IOProcessor())
        if (!amrex::UtilCreateDirectory(timestamp_dir, 0755))
            amrex::CreateDirectoryFailed(timestamp_dir);
    //
    // Force other processors to wait till directory is built.
    //
    ParallelDescriptor::Barrier();

    if (int nc = ppp.countval("timestamp_indices"))
    {
        timestamp_indices.resize(nc);

        ppp.getarr("timestamp_indices", timestamp_indices, 0, nc);
    }

    ppp.query("pverbose",pverbose);
    //
    // Used in initData() on startup to read in a file of particles.
    //
    ppp.query("particle_init_file", particle_init_file);
    //
    // Used in post_restart() to read in a file of particles.
    //
    ppp.query("particle_restart_file", particle_restart_file);
    //
    // This must be true the first time you try to restart from a checkpoint
    // that was written with USE_PARTICLES=FALSE; i.e. one that doesn't have
    // the particle checkpoint stuff (even if there are no active particles).
    // Otherwise the code will fail when trying to read the checkpointed particles.
    //
    ppp.query("restart_from_nonparticle_chkfile", restart_from_nonparticle_chkfile);
    //
    // Used in post_restart() to write out the file of particles.
    //
    ppp.query("particle_output_file", particle_output_file);
}

void
NavierStokesBase::initParticleData ()
{
    if (level == 0)
    {
        if (NSPC == 0)
        {
            NSPC = new AmrTracerParticleContainer(parent);
        }

        NSPC->SetVerbose(pverbose);

        if (!particle_init_file.empty())
        {
            NSPC->InitFromAsciiFile(particle_init_file,0);
        }
    }
}

void
NavierStokesBase::post_restart_particle ()
{
    if (level == 0)
    {
        BL_ASSERT(NSPC == 0);

        NSPC = new AmrTracerParticleContainer(parent);

        NSPC->SetVerbose(pverbose);
        //
        // We want to be able to add new particles on a restart.
        // As well as the ability to write the particles out to an ascii file.
        //
        if (!restart_from_nonparticle_chkfile)
        {
            NSPC->Restart(parent->theRestartFile(), the_ns_particle_file_name);
        }

        if (!particle_restart_file.empty())
        {
            NSPC->InitFromAsciiFile(particle_restart_file,0);
        }

        if (!particle_output_file.empty())
        {
            NSPC->WriteAsciiFile(particle_output_file);
        }
    }
}

void
NavierStokesBase::post_timestep_particle (int crse_iteration)
{
    const int ncycle = parent->nCycle(level);
    const int finest_level = parent->finestLevel();
    //
    // Don't redistribute/timestamp on the final subiteration except on the coarsest grid.
    //
    if (NSPC != 0 && (crse_iteration < ncycle || level == 0))
    {
        const Real curr_time = state[State_Type].curTime();
         
	int ngrow = (level == 0) ? 0 : crse_iteration;
   
        NSPC->Redistribute(level, finest_level, ngrow);

        if (!timestamp_dir.empty())
        {
            std::string basename = timestamp_dir;

            if (basename[basename.length()-1] != '/') basename += '/';

            basename += "Timestamp";

	    static bool first = true;
	    static int n, nextras;
	    static std::vector<int> tindices;

	    if (first)
	    {
		first = false;

		n = timestamp_indices.size();
		nextras = timestamp_num_extras();
	    
		int sz = n + nextras;
		tindices.reserve(sz);

		for (int i = 0; i < sz; ++i) {
		    tindices.push_back(i);
		}
	    }

            for (int lev = level; lev <= finest_level; lev++)
            {
                if (NSPC->NumberOfParticlesAtLevel(lev) <= 0) continue;

		int ng = (lev == level) ? ngrow+1 : 1;

		AmrLevel& amr_level = parent->getLevel(lev);
		MultiFab& S_new = amr_level.get_new_data(State_Type);

		MultiFab tmf;
		
		if (tindices.size() > 0)
		{
		    tmf.define(S_new.boxArray(), S_new.DistributionMap(), tindices.size(), ng);

		    if (n > 0)
		    {
		      FillPatchIterator fpi(parent->getLevel(lev), S_new, 
                                            ng, curr_time, State_Type, 0, NUM_STATE);
                      const MultiFab& S = fpi.get_mf();
		
#ifdef _OPENMP
#pragma omp parallel
#endif
                      for (MFIter mfi(tmf,true); mfi.isValid(); ++mfi)
                      {
                        FArrayBox& tfab = tmf[mfi];
                        const FArrayBox& sfab = S[mfi];
                        const Box& box = mfi.growntilebox();
                        for (int i = 0; i < n; ++i)
                        {
                          tfab.copy(sfab, box, timestamp_indices[i], box, i, 1);
                        }
                      }
		    }

		    if (nextras > 0)
		    {
			timestamp_add_extras(lev, curr_time, tmf);
		    }
		}

		NSPC->Timestamp(basename, tmf, lev, curr_time, tindices);
            }
        }
    }
}

std::unique_ptr<MultiFab>
NavierStokesBase::ParticleDerive (const std::string& name,
				  Real               time,
				  int                ngrow)
{
    if (name == "particle_count" || name == "total_particle_count") {
	int ncomp = 1;
	const DeriveRec* rec = derive_lst.get(name);
	if (rec)
	{
	    ncomp = rec->numDerive();
	}
	
        MultiFab* ret = new MultiFab(grids, dmap, ncomp, ngrow);
	ParticleDerive(name,time,*ret,0);
	return std::unique_ptr<MultiFab>{ret};
    }
    else {
	return AmrLevel::derive(name, time, ngrow);
    }
}

void
NavierStokesBase::ParticleDerive (const std::string& name,
				  Real               time,
				  MultiFab&          mf,
				  int                dcomp)
{
    if (NSPC == 0 || !(name == "particle_count" || name == "total_particle_count")) 
    {
        AmrLevel::derive(name,time,mf,dcomp);
    } 
    else {
	if (name == "particle_count")
	{
	    MultiFab temp_dat(grids,dmap,1,0);
	    temp_dat.setVal(0);
	    NSPC->Increment(temp_dat,level);
	    MultiFab::Copy(mf,temp_dat,0,dcomp,1,0);
	}
	else if (name == "total_particle_count")
	{
	    //
	    // We want the total particle count at this level or higher.
	    //
	    ParticleDerive("particle_count",time,mf,dcomp);
	    
	    IntVect trr(D_DECL(1,1,1));
	    
	    for (int lev = level+1; lev <= parent->finestLevel(); lev++)
	    {
		BoxArray ba = parent->boxArray(lev);

		MultiFab temp_dat(ba,parent->DistributionMap(lev),1,0);
		
		trr *= parent->refRatio(lev-1);
		
		ba.coarsen(trr);
		
		MultiFab ctemp_dat(ba,parent->DistributionMap(lev),1,0);
		
		temp_dat.setVal(0);
		ctemp_dat.setVal(0);
		
		NSPC->Increment(temp_dat,lev);

#ifdef _OPENMP
#pragma omp parallel
#endif
		for (MFIter mfi(temp_dat,true); mfi.isValid(); ++mfi)
		{
		    const FArrayBox& ffab =  temp_dat[mfi];
		    FArrayBox&       cfab = ctemp_dat[mfi];
		    const Box&       fbx  = mfi.tilebox();
		    
		    BL_ASSERT(cfab.box() == amrex::coarsen(fbx,trr));
		    
		    for (IntVect p = fbx.smallEnd(); p <= fbx.bigEnd(); fbx.next(p))
		    {
		        const Real val = ffab(p);
			if (val > 0)
			    cfab(amrex::coarsen(p,trr)) += val;
		    }
		}
		
		temp_dat.clear();

		MultiFab dat(grids,dmap,1,0);
		dat.setVal(0);
		dat.copy(ctemp_dat);
		
		MultiFab::Add(mf,dat,0,dcomp,1,0);
	    }
	}
	else
	{
	    amrex::Abort("NavierStokesBase::ParticleDerive: how did this happen?");
	}
    }
}

#endif  // AMREX_PARTICLES

// Boundary condition access function.
Vector<int>
NavierStokesBase::fetchBCArray (int State_Type, const Box& bx, int scomp, int ncomp)
{
    Vector<int> bc(2*BL_SPACEDIM*ncomp);
    BCRec bcr;
    const StateDescriptor* stDesc;
    const Box& domain = geom.Domain();
    
    for (int n = 0; n < ncomp; n++)
    {
      stDesc=state[State_Type].descriptor();
      setBC(bx,domain,stDesc->getBC(scomp+n),bcr);      

      const int* b_rec = bcr.vect();
      for (int m = 0; m < 2*BL_SPACEDIM; m++)
	bc[2*BL_SPACEDIM*n + m] = b_rec[m];
    }

    return bc;
}<|MERGE_RESOLUTION|>--- conflicted
+++ resolved
@@ -5,7 +5,6 @@
 
 #include <NavierStokesBase.H>
 #include <NAVIERSTOKES_F.H>
-#include <NAVIERSTOKESBASE_F.H>
 
 #include <PROB_NS_F.H>
 
@@ -50,6 +49,7 @@
 Real        NavierStokesBase::visc_abs_tol       = 1.0e-10;
 Real        NavierStokesBase::be_cn_theta        = 0.5;
 int         NavierStokesBase::variable_vel_visc  = 1;
+//int         NavierStokesBase::variable_scal_diff = 0;
 
 int         NavierStokesBase::Tracer                    = -1;
 int         NavierStokesBase::Tracer2                   = -1;
@@ -197,7 +197,6 @@
         rho_avg.define(grids,dmap,1,1);
         p_avg.define(P_grids,dmap,1,0);
     }
-<<<<<<< HEAD
 
 #ifdef AMREX_USE_EB
     //fixme? not 100% sure this is the right place
@@ -206,8 +205,6 @@
 
     //FIXME --- this fn is really similar to restart()... work on that later   
 #endif
-=======
->>>>>>> ee943d50
     //
     // rho_half is passed into level_project to be used as sigma in the MLMG
     // solve
@@ -256,7 +253,6 @@
     //
     u_mac   = 0;
     aofs    = 0;
-        
     //
     // Set up the level projector.
     //
@@ -364,7 +360,7 @@
 
     pp.query("v",verbose);
 
-
+    
     //
     // Get timestepping parameters.
     //
@@ -416,9 +412,9 @@
     pp.query("getForceVerbose",          getForceVerbose  );
     pp.query("do_scalar_update_in_order",do_scalar_update_in_order );
     if (do_scalar_update_in_order) {
-	const int n_scalar_update_order_vals = pp.countval("scalar_update_order");
-	scalarUpdateOrder.resize(n_scalar_update_order_vals);
-	int got_scalar_update_order = pp.queryarr("scalar_update_order",scalarUpdateOrder,0,n_scalar_update_order_vals);
+	    const int n_scalar_update_order_vals = pp.countval("scalar_update_order");
+	    scalarUpdateOrder.resize(n_scalar_update_order_vals);
+	    int got_scalar_update_order = pp.queryarr("scalar_update_order",scalarUpdateOrder,0,n_scalar_update_order_vals);
     }
 
     // Don't let init_shrink be greater than 1
@@ -441,8 +437,56 @@
 
         amrex::Abort("NavierStokesBase::Initialize()");
     }
-
     
+    const int n_vel_visc_coef   = pp.countval("vel_visc_coef");
+    const int n_temp_cond_coef  = pp.countval("temp_cond_coef");
+    const int n_scal_diff_coefs = pp.countval("scal_diff_coefs");
+
+    if (n_vel_visc_coef != 1)
+        amrex::Abort("NavierStokesBase::Initialize(): Only one vel_visc_coef allowed");
+
+    if (do_temp && n_temp_cond_coef != 1)
+        amrex::Abort("NavierStokesBase::Initialize(): Only one temp_cond_coef allowed");
+
+    int n_visc = BL_SPACEDIM + 1 + n_scal_diff_coefs;
+    if (do_temp)
+        n_visc++;
+    visc_coef.resize(n_visc);
+    is_diffusive.resize(n_visc);
+ 
+    pp.get("vel_visc_coef",visc_coef[0]);
+    for (int i = 1; i < BL_SPACEDIM; i++)
+      visc_coef[i] = visc_coef[0];
+    //
+    // Here we set the coefficient for density, which does not diffuse.
+    //
+    visc_coef[Density] = -1;
+    //
+    // Set the coefficients for the scalars, but temperature.
+    //
+    Vector<Real> scal_diff_coefs(n_scal_diff_coefs);
+    pp.getarr("scal_diff_coefs",scal_diff_coefs,0,n_scal_diff_coefs);
+
+    int scalId = Density;
+
+    // Will need to add more lines when more variables are added
+    Tracer = Density+1;
+    if (do_trac2)
+	Tracer2 = Density+2;
+
+    for (int i = 0; i < n_scal_diff_coefs; i++)
+    {
+        visc_coef[++scalId] = scal_diff_coefs[i];
+    }
+    //
+    // Set the coefficient for temperature.
+    //
+    if (do_temp)
+    {
+	Temp = ++scalId;
+	pp.get("temp_cond_coef",visc_coef[Temp]);
+    }
+  
     pp.query("divu_relax_factor",divu_relax_factor);
     pp.query("S_in_vel_diffusion",S_in_vel_diffusion);
     pp.query("be_cn_theta",be_cn_theta);
@@ -577,7 +621,6 @@
     // NOTE: at this point, we dont know number of state variables
     //       so just read all values listed.
     //
-
     const int n_vel_visc_coef   = pp.countval("vel_visc_coef");
     const int n_temp_cond_coef  = pp.countval("temp_cond_coef");
     const int n_scal_diff_coefs = pp.countval("scal_diff_coefs");
@@ -720,9 +763,6 @@
     //
     BL_ASSERT(aofs == 0);
     // NOTE: nghost=0 for aofs appears to work. mfix also uses no ghost cells.  
-<<<<<<< HEAD
-    aofs = new MultiFab(grids,dmap,NUM_STATE,0);
-=======
     aofs = new MultiFab(grids,dmap,NUM_STATE,0,MFInfo(),Factory());
 
 #ifdef AMREX_USE_EB    
@@ -739,7 +779,6 @@
 #endif
 #endif 
     
->>>>>>> ee943d50
     //
     // Set rho_avg.
     //
@@ -876,8 +915,6 @@
         amrex::Abort("EB requires dx == dy (== dz)\n");
     }
 
-<<<<<<< HEAD
-=======
     vfrac.clear();
     vfrac.define(grids,dmap,1,NUM_GROW,MFInfo(),Factory());
     const auto& ebfactory = dynamic_cast<EBFArrayBoxFactory const&>(Factory());
@@ -885,7 +922,6 @@
     areafrac = ebfactory.getAreaFrac();
 
     
->>>>>>> ee943d50
     //fixme? assume will need this part cribbed from CNS
     // level_mask.clear();
     // level_mask.define(grids,dmap,1,1);
@@ -1258,7 +1294,6 @@
 void
 NavierStokesBase::diffuse_scalar_setup (int sigma, int& rho_flag)
 {
-
     rho_flag = Diffusion::set_rho_flag(diffusionType[sigma]);
 }
 
@@ -1394,12 +1429,12 @@
         // {
 	//     u_max[k] = std::max(u_max[k],gr_max[k]);
 	// }
-        umax_x = std::max(umax_x,gr_max[0]);
-        umax_y = std::max(umax_y,gr_max[1]);
+	umax_x = std::max(umax_x,gr_max[0]);
+	umax_y = std::max(umax_y,gr_max[1]);
 #if (BL_SPACEDIM == 3)
-        umax_z = std::max(umax_z,gr_max[2]);
+	umax_z = std::max(umax_z,gr_max[2]);
 #endif 
-        estdt = std::min(estdt,dt);
+	estdt = std::min(estdt,dt);
     }
 }
 
@@ -1409,18 +1444,17 @@
     {
         const int IOProc = ParallelDescriptor::IOProcessorNumber();
 
-        u_max[0] = umax_x; 
-        u_max[1] = umax_y;
+      	u_max[0] = umax_x; 
+	u_max[1] = umax_y;
 #if (BL_SPACEDIM == 3)
-        u_max[2] = umax_z;
+	u_max[2] = umax_z;
 #endif 
-        ParallelDescriptor::ReduceRealMax(u_max, BL_SPACEDIM, IOProc);
-
-
-	      amrex::Print() << "estTimeStep :: \n" << "LEV = " << level << " UMAX = ";
-	      for (int k = 0; k < BL_SPACEDIM; k++)
-	       amrex::Print() << u_max[k] << "  ";
-	       amrex::Print() << '\n';
+	ParallelDescriptor::ReduceRealMax(u_max, BL_SPACEDIM, IOProc);
+
+	amrex::Print() << "estTimeStep :: \n" << "LEV = " << level << " UMAX = ";
+	for (int k = 0; k < BL_SPACEDIM; k++)
+	  amrex::Print() << u_max[k] << "  ";
+	amrex::Print() << '\n';
     }
 
     return estdt;
@@ -1686,11 +1720,7 @@
 
     MultiFab* mf = new MultiFab(state[state_idx].boxArray(),
                                 state[state_idx].DistributionMap(),
-<<<<<<< HEAD
-                                ncomp,ngrow, MFInfo(), Factory());
-=======
                                 ncomp,ngrow,MFInfo(),Factory());
->>>>>>> ee943d50
     FillPatch(*this,*mf,ngrow,time,state_idx,scomp,ncomp,0);
 
     return mf;
@@ -3369,7 +3399,6 @@
 
 	  interpolater->interp(cdata,0,fdata,0,num_comp,fbx,ratio,
 			       cgeom,fgeom,bc_interp,src_comp,State_Type,RunOn::Cpu);
-
 	  //        reScaleFineSyncInterp(fdata, f_lev, num_comp);
 
 	  if (increment)
@@ -3383,7 +3412,6 @@
 		  interpolater->protect(cdata,0,fdata,0,fine_state,state_comp,
 					num_comp,fbx,ratio,
 					cgeom,fgeom,bc_interp,RunOn::Cpu);
-
 		  Real dt_clev_inv = 1./dt_clev;
 		  cdata.mult(dt_clev_inv,cbx);
 	      }
@@ -3463,7 +3491,6 @@
             node_bilinear_interp.interp(crse_phi[mfi],0,fine_phi,0,1,
                                         fine_phi.box(),ratio,cgeom,fgeom,bc,
                                         0,Press_Type,RunOn::Cpu);
-
             fine_phi.mult(cur_mult_factor);
             P_new[mfi].plus(fine_phi,fbx,0,0);
             fine_phi.mult(prev_mult_factor);
@@ -3488,7 +3515,6 @@
             node_bilinear_interp.interp(crse_phi[mfi],0,fine_phi,0,1,
                                         fine_phi.box(),ratio,cgeom,fgeom,bc,
                                         0,Press_Type,RunOn::Cpu);
-
             P_new[mfi].plus(fine_phi,fbx,0,0);
             P_old[mfi].plus(fine_phi,fbx,0,0);
         }
@@ -3543,11 +3569,7 @@
     //fixme?  I think one gp is fine, just update as we go, but
     // maybe revisit this later
     //const MultiFab& Gp = getGradP();
-<<<<<<< HEAD
-MultiFab& Gp = *gradp;
-=======
      MultiFab& Gp = *gradp;
->>>>>>> ee943d50
      Gp.FillBoundary(geom.periodicity());
 
     //fixme
@@ -3560,17 +3582,10 @@
     
     for ( int i=0; i<BL_SPACEDIM; i++)
       u_mac[i].FillBoundary(geom.periodicity());
-<<<<<<< HEAD
 
     //fixme
     //    aofs->setVal(0.);
 
-=======
-
-    //fixme
-    //    aofs->setVal(0.);
-
->>>>>>> ee943d50
 #else
     MultiFab Gp(grids,dmap,BL_SPACEDIM,1);
     getGradP(Gp, prev_pres_time);
@@ -3694,18 +3709,6 @@
 	// aofs = ugradu
 	// incflo advection scheme doesn't include terms like gradp here
 	godunov->AdvectVel(U_mfi, Umf, *aofs,
-<<<<<<< HEAD
-			   D_DECL(u_mac[0],u_mac[1],u_mac[2]),
-			   D_DECL(bndry[0], bndry[1], bndry[2]),
-			   geom.Domain(),
-			   geom.CellSize(),Godunov::hypgrow());	
-
-
- // FIXME
- // Print()<<"Wrting aofs ..\n";
- // VisMF::Write(*aofs,"aofs");
-
-=======
 			   D_DECL(u_mac[0][U_mfi],u_mac[1][U_mfi],u_mac[2][U_mfi]),
          D_DECL(cfluxes[0],cfluxes[1],cfluxes[2]),
          D_DECL(edgstate[0],edgstate[1],edgstate[2]),
@@ -3717,7 +3720,6 @@
 			   geom.Domain(),
 			   geom.CellSize(),Godunov::hypgrow());	
 
->>>>>>> ee943d50
 	if (do_reflux){
 	     //FIXME make AdvectVel pass fluxes first
 	     for (int comp = 0 ; comp < BL_SPACEDIM ; comp++ )
@@ -3809,8 +3811,6 @@
       }
     }
 
-//    VisMF::Write(get_new_data(State_Type),"Snew_from_velupdate00000");	// OK
-
     velocity_advection_update(dt);
 
     if (!initial_iter)
@@ -3819,8 +3819,6 @@
         initial_velocity_diffusion_update(dt);
 
     MultiFab&  S_new     = get_new_data(State_Type);
-
-//    VisMF::Write(S_new,"Snew_from_velupdate1111");			// OK... how is that possible??
 
     for (int sigma = 0; sigma < BL_SPACEDIM; sigma++)
     {
@@ -3844,11 +3842,7 @@
 
 #ifdef AMREX_USE_EB
     MultiFab& Gp=*gradp;
-<<<<<<< HEAD
-Gp.FillBoundary(geom.periodicity());
-=======
     Gp.FillBoundary(geom.periodicity());
->>>>>>> ee943d50
     if (do_mom_diff == 1)
       amrex::Abort("NavierStokesBase::velocity_advection_update(): do_mom_diff==1 not currently working with EB.");
     // Changing Gp to a point causes memory problems for non-EB (and maybe EB too)...
@@ -3866,7 +3860,6 @@
       getGradP(Gp, prev_pres_time);
 #endif
 
-<<<<<<< HEAD
 // EM_DEBUG    
     //VisMF::Write(U_new,"Unew_in_VAU");
     //VisMF::Write(U_old,"Uold_in_VAU");
@@ -3875,15 +3868,11 @@
     //        amrex::WriteSingleLevelPlotfile("Gp_in_VAU"+std::to_string(count), Gp, {"gpx","gpy"}, parent->Geom(0), 0.0, 0);
 
     
-=======
-
->>>>>>> ee943d50
     MultiFab& halftime = get_rho_half_time();
 #ifdef _OPENMP
 #pragma omp parallel
 #endif
 {
-
     FArrayBox  tforces, S;
     for (MFIter Rhohalf_mfi(halftime,true); Rhohalf_mfi.isValid(); ++Rhohalf_mfi)
     {
@@ -3930,7 +3919,7 @@
         Scal.plus(U_new[Rhohalf_mfi],bx,Density,0,NUM_SCALARS);
         Scal.mult(0.5,bx,0,NUM_SCALARS);
 	
-	if (getForceVerbose) amrex::Print() << "Calling getForce..." << '\n';
+        if (getForceVerbose) amrex::Print() << "Calling getForce..." << '\n';
         const Real half_time = 0.5*(state[State_Type].prevTime()+state[State_Type].curTime());
         getForce(tforces,bx,0,Xvel,BL_SPACEDIM,half_time,Vel,Scal,0);
 
@@ -3941,11 +3930,7 @@
             tforces.setVal(0);
 
 	//why is this on a grown box?
-<<<<<<< HEAD
 	const Box& sbx = Rhohalf_mfi.growntilebox();
-=======
-	   const Box& sbx = Rhohalf_mfi.growntilebox();
->>>>>>> ee943d50
         S.resize(sbx,BL_SPACEDIM);
         S.copy(U_old[Rhohalf_mfi],sbx,0,sbx,0,BL_SPACEDIM);
 
@@ -3968,7 +3953,6 @@
         }
     }
 }
-
     for (int sigma = 0; sigma < BL_SPACEDIM; sigma++)
     {
        if (U_old.contains_nan(sigma,1,0))
@@ -4042,7 +4026,7 @@
 
             godunov->Sum_tf_gp_visc(tforces,visc_terms[mfi],Gp[mfi],Rh[mfi]);
 
-            const Box& gbx = mfi.growntilebox(); 
+	    const Box& gbx = mfi.growntilebox(); 
             S.resize(gbx,BL_SPACEDIM);
             S.copy(U_old[mfi],gbx,0,gbx,0,BL_SPACEDIM);
 

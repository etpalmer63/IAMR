
#include <AMReX_ParmParse.H>
#include <AMReX_TagBox.H>
#include <AMReX_Utility.H>
#include <AMReX_PhysBCFunct.H>
#include <AMReX_MLNodeLaplacian.H>

#include <iamr_mol.H>

#ifdef AMREX_USE_EB
#include <AMReX_EBAmrUtil.H>
#include <AMReX_EBInterpolater.H>
#include <AMReX_EBFArrayBox.H>
#include <iamr_ebgodunov.H>
#include <iamr_redistribution.H>
#else
#include <iamr_godunov.H>
#endif

#include <NavierStokesBase.H>
#include <NAVIERSTOKES_F.H>
#include <AMReX_filcc_f.H>
#include <NSB_K.H>
#include <NS_util.H>

#include <PROB_NS_F.H>

//fixme, for writesingle level plotfile
#include<AMReX_PlotFileUtil.H>

using namespace amrex;

struct DummyFill           // Set 0.0 on EXT_DIR, nothing otherwise.
{
    AMREX_GPU_DEVICE
    void operator() (const IntVect& iv, Array4<Real> const& dest,
                     const int dcomp, const int numcomp,
                     GeometryData const& geom, const Real /*time*/,
                     const BCRec* bcr, const int /*bcomp*/,
                     const int /*orig_comp*/) const
    {
       const int* domlo = geom.Domain().loVect();
       const int* domhi = geom.Domain().hiVect();
       for (int n = 0; n < numcomp; n++ ) {
          const int* bc = bcr[n].data();
          for (int idir = 0; idir < AMREX_SPACEDIM; idir++) {
             if ((bc[idir] == amrex::BCType::ext_dir) and (iv[idir] < domlo[idir])) {
                dest(iv, dcomp+n) = 0.0;
             }
             if ((bc[idir + AMREX_SPACEDIM] == amrex::BCType::ext_dir) and (iv[idir] > domhi[idir])) {
                dest(iv, dcomp+n) = 0.0;
             }
          }
       }
    }
};

BCRec       NavierStokesBase::phys_bc;
Projection* NavierStokesBase::projector     = 0;
MacProj*    NavierStokesBase::mac_projector = 0;

Real NavierStokesBase::init_shrink        = 1.0;
int  NavierStokesBase::init_iter          = 2;
int  NavierStokesBase::init_vel_iter      = 1;
Real NavierStokesBase::cfl                = 0.8;
Real NavierStokesBase::change_max         = 1.1;
Real NavierStokesBase::init_dt            = -1.0;
Real NavierStokesBase::fixed_dt           = -1.0;
bool NavierStokesBase::stop_when_steady   = false;
Real NavierStokesBase::steady_tol         = 1.0e-10;
int  NavierStokesBase::initial_iter       = false;
int  NavierStokesBase::initial_step       = false;
Real NavierStokesBase::dt_cutoff          = 0.0;
int  NavierStokesBase::sum_interval       = -1;

int  NavierStokesBase::radius_grow = 1;
int  NavierStokesBase::verbose     = 0;
Real NavierStokesBase::gravity     = 0.0;
int  NavierStokesBase::NUM_SCALARS = 0;
int  NavierStokesBase::NUM_STATE   = 0;

Vector<AdvectionForm> NavierStokesBase::advectionType;
Vector<DiffusionForm> NavierStokesBase::diffusionType;

Vector<int>  NavierStokesBase::is_diffusive;
Vector<Real> NavierStokesBase::visc_coef;
Real        NavierStokesBase::visc_tol           = 1.0e-10;
Real        NavierStokesBase::visc_abs_tol       = 1.0e-10;
Real        NavierStokesBase::be_cn_theta        = 0.5;

int         NavierStokesBase::Tracer                    = -1;
int         NavierStokesBase::Tracer2                   = -1;
int         NavierStokesBase::Temp                      = -1;
int         NavierStokesBase::do_trac2                  = 0;
int         NavierStokesBase::do_temp                   = 0;
int         NavierStokesBase::do_cons_trac              = 0;
int         NavierStokesBase::do_cons_trac2             = 0;
int         NavierStokesBase::do_sync_proj              = 1;
int         NavierStokesBase::do_reflux                 = 1;
int         NavierStokesBase::modify_reflux_normal_vel  = 0;
int         NavierStokesBase::do_mac_proj               = 1;
int         NavierStokesBase::do_refine_outflow         = 0;
int         NavierStokesBase::do_derefine_outflow       = 1;
int         NavierStokesBase::Nbuf_outflow              = 1;
int         NavierStokesBase::do_denminmax              = 0;
int         NavierStokesBase::do_scalminmax             = 0;
int         NavierStokesBase::do_scalar_update_in_order = 0;
Vector<int>  NavierStokesBase::scalarUpdateOrder;
int         NavierStokesBase::getForceVerbose           = 0;
int         NavierStokesBase::do_LES                    = 0;
int         NavierStokesBase::getLESVerbose             = 0;
std::string NavierStokesBase::LES_model                 = "Smagorinsky";
Real        NavierStokesBase::smago_Cs_cst              = 0.18;
Real        NavierStokesBase::sigma_Cs_cst              = 1.5;

amrex::Vector<amrex::Real> NavierStokesBase::time_avg;
amrex::Vector<amrex::Real> NavierStokesBase::time_avg_fluct;
amrex::Vector<amrex::Real> NavierStokesBase::dt_avg;
int  NavierStokesBase::avg_interval                    = 0;
int  NavierStokesBase::compute_fluctuations            = 0;
int  NavierStokesBase::additional_state_types_initialized = 0;
int  NavierStokesBase::Divu_Type                          = -1;
int  NavierStokesBase::Dsdt_Type                          = -1;
int  NavierStokesBase::Average_Type                       = -1;
int  NavierStokesBase::num_state_type                     = 2;
int  NavierStokesBase::have_divu                          = 0;
int  NavierStokesBase::have_dsdt                          = 0;
int  NavierStokesBase::do_init_vort_proj                  = 0;
int  NavierStokesBase::do_init_proj                       = 1;

Real NavierStokesBase::volWgtSum_sub_origin_x = 0;
Real NavierStokesBase::volWgtSum_sub_origin_y = 0;
Real NavierStokesBase::volWgtSum_sub_origin_z = 0;
Real NavierStokesBase::volWgtSum_sub_Rcyl     = -1;
Real NavierStokesBase::volWgtSum_sub_dx       = -1;
Real NavierStokesBase::volWgtSum_sub_dy       = -1;
Real NavierStokesBase::volWgtSum_sub_dz       = -1;

int  NavierStokesBase::do_mom_diff            = 0;

#ifdef AMREX_USE_EB
bool  NavierStokesBase::use_godunov = false; //Default to MOL
#else
bool  NavierStokesBase::use_godunov = true;  //Default to Godunov
#endif

bool NavierStokesBase::godunov_use_ppm = false;
bool NavierStokesBase::godunov_use_forces_in_trans = false;

#ifdef AMREX_USE_EB
int          NavierStokesBase::refine_cutcells     = 1;
bool         NavierStokesBase::eb_initialized      = false;
bool         NavierStokesBase::no_eb_in_domain     = true;
bool         NavierStokesBase::body_state_set      = false;
std::vector<Real> NavierStokesBase::body_state;
std::string  NavierStokesBase::redistribution_type = "FluxRedist";
#endif

//
// For restart, is GradP in checkpoint file
//
int NavierStokesBase::gradp_in_checkpoint = -1;

// is Average in checkpoint file
int NavierStokesBase::average_in_checkpoint = -1;

namespace
{
    bool initialized = false;
    int  dump_plane  = -1;
    std::string dump_plane_name("SLABS/vel-");
    bool benchmarking = false;
}

#ifdef AMREX_PARTICLES
bool NavierStokesBase::particles_in_plotfile = false;

namespace
{
    //
    // Name of subdirectory in chk???? holding checkpointed particles.
    //
    const std::string the_ns_particle_file_name("Particles");
    //
    // There's really only one of these.
    //
    AmrTracerParticleContainer* NSPC = 0;

    std::string      timestamp_dir                   ("Timestamps");
    std::vector<int> timestamp_indices;
    std::string      particle_init_file;
    std::string      particle_restart_file;
    std::string      particle_output_file;
    bool             restart_from_nonparticle_chkfile = false;
    int              pverbose                         = 2;
}

AmrTracerParticleContainer* NavierStokesBase::theNSPC () { return NSPC; }
#endif

int NavierStokesBase::DoTrac2() {return NavierStokesBase::do_trac2;}
//
BL_FORT_PROC_DECL(BL_NS_DOTRAC2,bl_ns_dotrac2)(int* dotrac2)
{
    *dotrac2 = NavierStokesBase::DoTrac2();
}

NavierStokesBase::NavierStokesBase ()
{
    rho_qtime    = 0;
    rho_tqtime   = 0;
    sync_reg     = 0;
    advflux_reg  = 0;
    viscflux_reg = 0;
    u_mac        = 0;
    aofs         = 0;
    diffusion    = 0;


    if (!additional_state_types_initialized)
        init_additional_state_types();
}

NavierStokesBase::NavierStokesBase (Amr&            papa,
				    int             lev,
				    const Geometry& level_geom,
				    const BoxArray& bl,
                                    const DistributionMapping& dm,
				    Real            time)
    :
    AmrLevel(papa,lev,level_geom,bl,dm,time)
{

    //
    // 10/2020 - Only allow RZ if there's no visc/diff.
    //   MLMG Tensor solver does not currently support RZ
    //   IAMR diffusive solvers do not make appropriate use of
    //   info.setMetricTerm() -- see Diffusion.cpp and MLMG_Mac.cpp
    //   Also note that Diffusion::computeExtensiveFluxes
    //   assumes const cell size.
    //
    if ( level_geom.IsRZ() )
    {
#ifdef AMREX_USE_EB
      amrex::Abort("Embedded boundaries with RZ geometry is not currently suppported.");
#endif
      if ( do_temp )
	amrex::Abort("RZ geometry currently does not work with Temperature field. To use set ns.do_temp = 0.");
      for ( int n = 0; n < NUM_STATE; n++ )
	if ( visc_coef[n] > 0 )
	  amrex::Abort("RZ geometry with viscosity/diffusivity is not currently supported. To use set ns.vel_visc_coef=0 and ns.scal_diff_coefs=0");
    }

    if(!additional_state_types_initialized) {
        init_additional_state_types();
    }

    const BoxArray& P_grids = state[Press_Type].boxArray();
    //
    // Alloc old_time pressure.
    //
    state[Press_Type].allocOldData();
    state[Gradp_Type].allocOldData();
    //
    // Alloc space for density and temporary pressure variables.
    //
    if (level > 0)
    {
        rho_avg.define(grids,dmap,1,1,MFInfo(),Factory());
        p_avg.define(P_grids,dmap,1,0,MFInfo(),Factory());
    }

    // FIXME -
    // rho_half is passed into level_project to be used as sigma in the MLMG
    // solve, but MLMG doesn't copy any ghost cells, it fills what it needs itself.
    // does rho_half still need any ghost cells?
    rho_half.define (grids,dmap,1,1,MFInfo(),Factory());
    rho_ptime.define(grids,dmap,1,1,MFInfo(),Factory());
    rho_ctime.define(grids,dmap,1,1,MFInfo(),Factory());
    rho_qtime  = 0;
    rho_tqtime = 0;
    //
    // Build metric coefficients for RZ calculations.
    // Build volume and areas.
    //
    buildMetrics();


#ifdef AMREX_USE_EB
    init_eb(level_geom, bl, dm);
#endif

    //FIXME --- this fn is really similar to restart()... work on that later

    //
    // Set up reflux registers.
    //
    sync_reg = 0;
    if (level > 0 && do_sync_proj)
    {
        sync_reg = new SyncRegister(grids,dmap,crse_ratio);
    }
    advflux_reg  = 0;
    viscflux_reg = 0;
    if (level > 0 && do_reflux)
    {
        advflux_reg  = new FluxRegister(grids,dmap,crse_ratio,level,NUM_STATE);
        viscflux_reg = new FluxRegister(grids,dmap,crse_ratio,level,NUM_STATE);
    }
    //
    // Initialize work multifabs.
    //
    u_mac   = 0;
    aofs    = 0;

    //
    // Set up the level projector.
    //
    if (projector == 0)
    {
        projector = new Projection(parent,&phys_bc,do_sync_proj,
                                   parent->finestLevel(),radius_grow);
    }
    projector->install_level(level,this,&radius);

    //
    // Set up diffusion.
    //
    diffusion = new Diffusion(parent,this,
                              (level > 0) ? getLevel(level-1).diffusion : 0,
                              NUM_STATE,viscflux_reg,is_diffusive,visc_coef);
    //
    // Allocate the storage for variable viscosity and diffusivity
    //
    diffn_cc = new MultiFab(grids, dmap, NUM_STATE-Density-1, 1, MFInfo(), Factory());
    diffnp1_cc = new MultiFab(grids, dmap, NUM_STATE-Density-1, 1, MFInfo(), Factory());
    viscn_cc = new MultiFab(grids, dmap, 1, 1, MFInfo(), Factory());
    viscnp1_cc = new MultiFab(grids, dmap, 1, 1, MFInfo(), Factory());

    //
    // Set up the mac projector.
    //
    if (mac_projector == 0)
    {
        mac_projector = new MacProj(parent,parent->finestLevel(),
                                    &phys_bc,radius_grow);
    }
    mac_projector->install_level(level,this);

    //
    // Initialize BCRec for use with advection
    //
    m_bcrec_velocity.resize(AMREX_SPACEDIM);
    m_bcrec_velocity = fetchBCArray(State_Type,Xvel,AMREX_SPACEDIM);

    m_bcrec_velocity_d.resize(AMREX_SPACEDIM);
    m_bcrec_velocity_d = convertToDeviceVector(m_bcrec_velocity);

    m_bcrec_scalars.resize(NUM_SCALARS);
    m_bcrec_scalars = fetchBCArray(State_Type,Density,NUM_SCALARS);

    m_bcrec_scalars_d.resize(NUM_SCALARS);
    m_bcrec_scalars_d = convertToDeviceVector(m_bcrec_scalars);
}

NavierStokesBase::~NavierStokesBase ()
{
    delete rho_qtime;
    delete rho_tqtime;
    delete sync_reg;
    delete advflux_reg;
    delete viscflux_reg;
    delete [] u_mac;

    if (mac_projector != 0)
        mac_projector->cleanup(level);
    //
    // Remove the arrays for variable viscosity and diffusivity
    // and delete the Diffusion object
    //
    delete viscn_cc;
    delete viscnp1_cc;
    delete diffn_cc;
    delete diffnp1_cc;

    delete diffusion;
}

void
NavierStokesBase::variableCleanUp ()
{
    desc_lst.clear();
    derive_lst.clear();

    delete projector;
    projector = 0;

    delete mac_projector;
    mac_projector = 0;

#ifdef AMREX_PARTICLES
    delete NSPC;
    NSPC = 0;
#endif
}

void
NavierStokesBase::Initialize ()
{
    if (initialized) return;

    ParmParse pp("ns");

    pp.query("dump_plane",dump_plane);

    pp.query("benchmarking",benchmarking);

    pp.query("v",verbose);


    //
    // Get timestepping parameters.
    //
    pp.get("cfl",cfl);
    pp.query("init_iter",init_iter);
    pp.query("init_vel_iter",init_vel_iter);
    pp.query("init_shrink",init_shrink);
    pp.query("dt_cutoff",dt_cutoff);
    pp.query("change_max",change_max);
    pp.query("fixed_dt",fixed_dt);
    pp.query("init_dt", init_dt);
    pp.query("stop_when_steady",stop_when_steady);
    pp.query("steady_tol",steady_tol);
    pp.query("sum_interval",sum_interval);
    pp.query("gravity",gravity);
    //
    // Get run options.
    //
    pp.query("do_temp",                  do_temp          );
    pp.query("do_trac2",                 do_trac2         );
    pp.query("do_cons_trac",             do_cons_trac     );
    pp.query("do_cons_trac2",            do_cons_trac2    );
    pp.query("do_sync_proj",             do_sync_proj     );
    pp.query("do_reflux",                do_reflux        );
    pp.query("modify_reflux_normal_vel", modify_reflux_normal_vel);
    pp.query("do_init_vort_proj",        do_init_vort_proj);
    pp.query("do_init_proj",             do_init_proj     );
    pp.query("do_mac_proj",              do_mac_proj      );
    pp.query("do_denminmax",             do_denminmax     );
    pp.query("do_scalminmax",            do_scalminmax    );

    if ( pp.contains("do_temp_ref") ||
	 pp.contains("do_density_ref") ||
	 pp.contains("do_tracer_ref") ||
	 pp.contains("do_tracer2_ref") ||
	 pp.contains("do_vorticity_ref") )
      amrex::Abort("ns.do_*_ref no longer supported. Refinement now implemented using refinement_indicators. For help, see UsersGuide or examples in /Exec");

    pp.query("visc_tol",visc_tol);
    pp.query("visc_abs_tol",visc_abs_tol);

    if (modify_reflux_normal_vel)
        amrex::Abort("modify_reflux_normal_vel is no longer supported");

    pp.query("getForceVerbose",          getForceVerbose  );
    pp.query("do_LES",                   do_LES  );
    pp.query("getLESVerbose",            getLESVerbose  );
    pp.query("LES_model",                LES_model  );
    pp.query("smago_Cs_cst",             smago_Cs_cst  );
    pp.query("sigma_Cs_cst",             sigma_Cs_cst  );

    pp.query("avg_interval",             avg_interval  );
    pp.query("compute_fluctuations",     compute_fluctuations  );

#ifdef AMREX_USE_EB
    pp.query("refine_cutcells", refine_cutcells);
#endif

    pp.query("do_scalar_update_in_order",do_scalar_update_in_order );
    if (do_scalar_update_in_order) {
	    const int n_scalar_update_order_vals = pp.countval("scalar_update_order");
	    scalarUpdateOrder.resize(n_scalar_update_order_vals);
	    pp.queryarr("scalar_update_order",scalarUpdateOrder,0,n_scalar_update_order_vals);
    }

    // Don't let init_shrink be greater than 1
    if (init_shrink > 1.0)
        amrex::Abort("NavierStokesBase::Initialize(): init_shrink cannot be greater than 1");

    pp.query("be_cn_theta",be_cn_theta);
    if (be_cn_theta > 1.0 || be_cn_theta < .5)
        amrex::Abort("NavierStokesBase::Initialize(): Must have be_cn_theta <= 1.0 && >= .5");
    //
    // Set parameters dealing with how grids are treated at outflow boundaries.
    //
    pp.query("do_refine_outflow",do_refine_outflow);
    pp.query("do_derefine_outflow",do_derefine_outflow);
    if (do_derefine_outflow == 1 && do_refine_outflow == 1)
      amrex::Abort("NavierStokesBase::Initialize(): Cannot have both do_refine_outflow==1 and do_derefine_outflow==1");

    pp.query("Nbuf_outflow",Nbuf_outflow);
    BL_ASSERT(Nbuf_outflow >= 0);
    BL_ASSERT(!(Nbuf_outflow <= 0 && do_derefine_outflow == 1));

    // If dx,dy,dz,Rcyl<0 (default) the volWgtSum is computed over the entire domain
    pp.query("volWgtSum_sub_origin_x",volWgtSum_sub_origin_x);
    pp.query("volWgtSum_sub_origin_y",volWgtSum_sub_origin_y);
    pp.query("volWgtSum_sub_origin_z",volWgtSum_sub_origin_z);
    pp.query("volWgtSum_sub_Rcyl",volWgtSum_sub_Rcyl);
    pp.query("volWgtSum_sub_dx",volWgtSum_sub_dx);
    pp.query("volWgtSum_sub_dy",volWgtSum_sub_dy);
    pp.query("volWgtSum_sub_dz",volWgtSum_sub_dz);

    // Are we going to do velocity or momentum update?
    pp.query("do_mom_diff",do_mom_diff);

#ifdef AMREX_PARTICLES
    read_particle_params ();
#endif



    //
    // Get checkpoint info
    //
    pp.query("gradp_in_checkpoint", gradp_in_checkpoint);
    pp.query("avg_in_checkpoint",   average_in_checkpoint);

    //
    // Get godunov options
    //
    pp.query("use_godunov", use_godunov);
    ParmParse pp2("godunov");
    pp2.query("use_ppm",             godunov_use_ppm);
    pp2.query("use_forces_in_trans", godunov_use_forces_in_trans);

#ifdef AMREX_USE_EB
    //
<<<<<<< HEAD
    // EB restrictions
    //
    if ( !do_mom_diff && use_godunov )
      amrex::Abort("EBGodunov only support conservative velocity update: run with ns.do_mom_diff=1");
    if ( !do_cons_trac && use_godunov )
      amrex::Abort("EBGodunov only support conservative scalar update: run with ns.do_cons_trac=1");
    if ( !do_cons_trac2 && use_godunov )
      amrex::Abort("EBGodunov only support conservative scalar update: run with ns.do_cons_trac2=1");
    if ( do_temp && use_godunov )
      amrex::Abort("EBGodunov only support conservative scalar update, and thus cannot run with a temperature field. Set ns.do_temp=0");
=======
    // EB Godunov restrictions
    //
    if ( use_godunov && !do_mom_diff )
      amrex::Abort("EB Godunov only supports conservative velocity update: run with ns.do_mom_diff=1");
    if ( use_godunov && !do_cons_trac )
      amrex::Abort("EB Godunov only supports conservative scalar update: run with ns.do_cons_trac=1");
    if ( use_godunov && do_trac2 && !do_cons_trac2 )
      amrex::Abort("EB Godunov only supports conservative scalar update: run with ns.do_cons_trac2=1");
    if ( use_godunov && do_temp )
      amrex::Abort("EB Godunov only supports conservative scalar update, and thus cannot run with a temperature field. Set ns.do_temp=0");
>>>>>>> 7e1abd67
    if ( use_godunov && godunov_use_ppm )
      amrex::Abort("PPM not implemented within EB Godunov. Set godunov.use_ppm=0.");
    if ( use_godunov && godunov_use_forces_in_trans )
      amrex::Abort("use_forces_in_trans not implemented within EB Godunov. Set godunov.use_forces_in_trans=0.");

    //
    // Redistribution
    //
    pp.query("redistribution_type", redistribution_type);
    if (redistribution_type != "NoRedist" &&
        redistribution_type != "FluxRedist" &&
        // m_redistribution_type != "MergeRedist" &&  // Not supported for now
        redistribution_type != "StateRedist")
        // amrex::Abort("redistribution type must be NoRedist, FluxRedist, MergeRedist, or StateRedist");
        amrex::Abort("redistribution type must be NoRedist, FluxRedist, or StateRedist");
#endif


    amrex::ExecOnFinalize(NavierStokesBase::Finalize);

    initialized = true;
}

void
NavierStokesBase::Finalize ()
{
    initialized = false;
}

void
NavierStokesBase::read_geometry ()
{
#if (BL_SPACEDIM == 2)
    //
    // Must load coord here because Geometry hasn't read it in yet.
    //
    ParmParse pp("geometry");

    int coord;
    pp.get("coord_sys",coord);

    if ((Geometry::CoordType) coord == Geometry::RZ && phys_bc.lo(0) != Symmetry)
    {
        phys_bc.setLo(0,Symmetry);
	amrex::Print() << "\nWarning: Setting phys_bc at xlo to Symmetry\n\n";
    }
#endif
}

void
NavierStokesBase::advance_setup (Real /*time*/,
                                 Real dt,
	                         int  iteration,
                                 int  ncycle)
{
    BL_PROFILE("NavierStokesBase::advance_setup()");

    const int finest_level = parent->finestLevel();

#ifdef AMREX_USE_EB
    // incflo now uses: use_godunov ? 4 : 3;
    umac_n_grow = 4;
#else
    umac_n_grow = 1;
#endif

#ifdef AMREX_PARTICLES
    if (ncycle > umac_n_grow)
      umac_n_grow = ncycle;
#endif

    mac_projector->setup(level);
    //
    // Why are they defined here versus the constructor?
    //
    if (level < finest_level)
    {
        if (Vsync.empty())
            Vsync.define(grids,dmap,BL_SPACEDIM,1,MFInfo(),Factory());
        if (Ssync.empty())
	  Ssync.define(grids,dmap,NUM_STATE-BL_SPACEDIM,1,MFInfo(),Factory());
        Vsync.setVal(0);
        Ssync.setVal(0);
    }
    //
    // Set reflux registers to zero.
    //
    if (do_reflux && level < finest_level)
    {
        getAdvFluxReg(level+1).setVal(0);
        getViscFluxReg(level+1).setVal(0);
    }
    //
    // Alloc space for edge velocities (normal comp only).
    //
    if (u_mac == 0 || u_mac[0].nGrow() < umac_n_grow)
    {
	if (u_mac != 0) delete [] u_mac;

        u_mac = new MultiFab[BL_SPACEDIM];

        for (int dir = 0; dir < BL_SPACEDIM; dir++)
        {
	    const BoxArray& edgeba = getEdgeBoxArray(dir);
            u_mac[dir].define(edgeba,dmap,1,umac_n_grow,MFInfo(),Factory());
            u_mac[dir].setVal(1.e40);
        }
    }
    //
    // Alloc MultiFab to hold advective update terms.
    //
    BL_ASSERT(aofs == 0);
    aofs = new MultiFab(grids,dmap,NUM_STATE,0,MFInfo(),Factory());

    //
    // Set rho_avg.
    //
    if (!initial_step && level > 0 && iteration == 1)
        initRhoAvg(0.5/Real(ncycle));
    //
    // Set up state multifabs for the advance.
    //
    for (int k = 0; k < num_state_type; k++)
    {
	bool has_old_data = state[k].hasOldData();
	// does nothing if old_data!=null
        state[k].allocOldData();
	if (! has_old_data) state[k].oldData().setVal(0.0);
	// swaps pointers-- reuses space, but doesn't leave new with good data.
        state[k].swapTimeLevels(dt);
    }

    make_rho_prev_time();

    // refRatio==4 is not currently supported
    //
    // If refRatio==4 to the next level coarser, and we're going to diffuse
    // scalars as SoverRho, we're going to need rho at 1/4 and 3/4 time there.
    // Make these things if need be.
    //
    // if (level > 0)
    // {
    //     bool needs_rho4 = false;

    //     if (parent->nCycle(level) == 4)
    //         for (int i = 0; i < NUM_STATE && !needs_rho4; ++i)
    //             needs_rho4 = (diffusionType[i] == Laplacian_SoverRho);

    //     if (needs_rho4)
    //     {
    //         NavierStokesBase& clevel = getLevel(level-1);
    //         const BoxArray& cgrids = clevel.boxArray();
    //         const DistributionMapping& cdmap = clevel.DistributionMap();
    //         const Real      ptime  = clevel.state[State_Type].prevTime();
    //         const Real      ctime  = clevel.state[State_Type].curTime();

    //         if (clevel.rho_qtime == 0)
    //         {
    //             const Real qtime = ptime + 0.25*(ctime-ptime);
    //             clevel.rho_qtime = new MultiFab(cgrids,cdmap,1,1);
    //             FillPatch(clevel,*(clevel.rho_qtime),1,qtime,State_Type,Density,1,0);
    //         }
    //         if (clevel.rho_tqtime == 0)
    //         {
    //             const Real tqtime = ptime + 0.75*(ctime-ptime);
    //             clevel.rho_tqtime = new MultiFab(cgrids,cdmap,1,1);
    // 		FillPatch(clevel, *(clevel.rho_tqtime), 1, tqtime, State_Type, Density, 1, 0);
    //         }
    //    }
    // }
}

//
// Clean up after the advance function.
//
void
NavierStokesBase::advance_cleanup (int /*iteration*/, int /*ncycle*/)
{
    delete aofs;
    aofs = 0;
}

void
NavierStokesBase::buildMetrics ()
{
    //
    // We "should" only need radius when we're RZ, but some 2-D code is written to
    // access it first and then "use" if if RZ.  It's easier to just always build
    // it for 2D than try to fix the underlying Fortran calls that take radius.
    //
#if (BL_SPACEDIM == 2)
    radius.resize(grids.size());

    const Real dxr = geom.CellSize()[0];

    for (int i = 0; i < grids.size(); i++)
    {
        const int ilo = grids[i].smallEnd(0)-radius_grow;
        const int ihi = grids[i].bigEnd(0)+radius_grow;
        const int len = ihi - ilo + 1;

        radius[i].resize(len);

        RealBox gridloc = RealBox(grids[i],geom.CellSize(),geom.ProbLo());

        const Real xlo = gridloc.lo(0) + (0.5 - radius_grow)*dxr;
        for (int j = 0; j < len; j++)
            radius[i][j] = xlo + j*dxr;
    }
#endif

    // volume and area are intentionally without EB knowledge
    volume.clear();
    volume.define(grids,dmap,1,GEOM_GROW);
    geom.GetVolume(volume);

    for (int dir = 0; dir < BL_SPACEDIM; ++dir)
    {
        area[dir].clear();
	area[dir].define(getEdgeBoxArray(dir),dmap,1,GEOM_GROW);
        geom.GetFaceArea(area[dir],dir);
    }

#ifdef AMREX_USE_EB
    // make sure dx == dy == dz
    const Real* dx = geom.CellSize();
    Print()<<"dx = "<<dx[0]<<" "<<dx[1]<<" "<<dx[2]<<" \n";
    for (int i = 1; i < BL_SPACEDIM; i++){
      if (std::abs(dx[i]-dx[i-1]) > 1.e-12*dx[0])
        amrex::Abort("EB requires dx == dy (== dz)\n");
    }

    const auto& ebfactory = dynamic_cast<EBFArrayBoxFactory const&>(Factory());
    volfrac = &(ebfactory.getVolFrac());
    areafrac = ebfactory.getAreaFrac();


    //fixme? assume will need this part cribbed from CNS
    // level_mask.clear();
    // level_mask.define(grids,dmap,1,1);
    // level_mask.BuildMask(geom.Domain(), geom.periodicity(),
    //                      level_mask_covered,
    //                      level_mask_notcovered,
    //                      level_mask_physbnd,
    //                      level_mask_interior);

#endif
}

//
// Default dSdt is set to zero.
//
void
NavierStokesBase::calc_dsdt (Real      /*time*/,
                         Real      dt,
                         MultiFab& dsdt)
{
    if (have_divu && have_dsdt)
    {
      // Don't think we need this here, but then will have uninitialized ghost cells
      //dsdt.setVal(0);

        if (do_temp)
        {
            MultiFab& Divu_new = get_new_data(Divu_Type);
            MultiFab& Divu_old = get_old_data(Divu_Type);
#ifdef _OPENMP
#pragma omp parallel if (Gpu::notInLaunchRegion())
#endif
	    for (MFIter mfi(dsdt,TilingIfNotGPU()); mfi.isValid(); ++mfi)
            {
	        const Box&  bx      = mfi.tilebox();
		auto const& div_new = Divu_new.array(mfi);
		auto const& div_old = Divu_old.array(mfi);
		auto const& dsdtarr = dsdt.array(mfi);

		amrex::ParallelFor(bx, [div_new, div_old, dsdtarr, dt]
	        AMREX_GPU_DEVICE (int i, int j, int k) noexcept
	        {
		  dsdtarr(i,j,k) = ( div_new(i,j,k) - div_old(i,j,k) )/ dt;
		});
            }
        }
	else
	{
	    dsdt.setVal(0);
	}
    }
}

void
NavierStokesBase::checkPoint (const std::string& dir,
			      std::ostream&      os,
			      VisMF::How         how,
			      bool               dump_old)
{
    AmrLevel::checkPoint(dir, os, how, dump_old);

  if (avg_interval > 0){
    VisMF::IO_Buffer io_buffer(VisMF::IO_Buffer_Size);

    if (ParallelDescriptor::IOProcessor()) {

      std::ofstream TImeAverageFile;
      TImeAverageFile.rdbuf()->pubsetbuf(io_buffer.dataPtr(), io_buffer.size());
      std::string TAFileName(dir + "/TimeAverage");
      TImeAverageFile.open(TAFileName.c_str(), std::ofstream::out   |
                    std::ofstream::trunc |
                    std::ofstream::binary);

      if( !TImeAverageFile.good()) {
           amrex::FileOpenFailed(TAFileName);
      }

      TImeAverageFile.precision(17);

      // write out title line
      TImeAverageFile << "Writing time_average to checkpoint\n";

      TImeAverageFile << NavierStokesBase::time_avg[level] << "\n";
      TImeAverageFile << NavierStokesBase::time_avg_fluct[level] << "\n";
    }
  }

#ifdef AMREX_PARTICLES
    if (level == 0)
    {
        if (NSPC != 0)
            NSPC->Checkpoint(dir,the_ns_particle_file_name);
    }
#endif
}

void
NavierStokesBase::computeInitialDt (int                   finest_level,
				    int                   /*sub_cycle*/,
				    Vector<int>&           n_cycle,
				    const Vector<IntVect>& /*ref_ratio*/,
				    Vector<Real>&          dt_level,
				    Real                  stop_time)
{
    //
    // Grids have been constructed, compute dt for all levels.
    //
    if (level > 0)
        return;

    int i;

    Real dt_0    = 1.0e+100;
    int n_factor = 1;
    ///TODO/DEBUG: This will need to change for optimal subcycling.
    for (i = 0; i <= finest_level; i++)
    {
        dt_level[i] = getLevel(i).initialTimeStep();
        n_factor   *= n_cycle[i];
        dt_0        = std::min(dt_0,n_factor*dt_level[i]);
    }

    //
    // Limit dt's by the value of stop_time.
    //
    if (stop_time >= 0.0)
    {
        const Real eps      = 0.0001*dt_0;
        const Real cur_time = state[State_Type].curTime();
        if ((cur_time + dt_0) > (stop_time - eps))
            dt_0 = stop_time - cur_time;
    }

    n_factor = 1;
    for (i = 0; i <= finest_level; i++)
    {
        n_factor   *= n_cycle[i];
        dt_level[i] = dt_0/( (Real)n_factor );
    }
}

void
NavierStokesBase::computeNewDt (int                   finest_level,
				int                   /*sub_cycle*/,
				Vector<int>&           n_cycle,
				const Vector<IntVect>& /*ref_ratio*/,
				Vector<Real>&          dt_min,
				Vector<Real>&          dt_level,
				Real                  stop_time,
				int                   post_regrid_flag)
{
    //
    // We are at the start of a coarse grid timecycle.
    // Compute the timesteps for the next iteration.
    //
    if (level > 0)
        return;

    int i;

    Real dt_0     = 1.0e+100;
    int  n_factor = 1;
    for (i = 0; i <= finest_level; i++)
    {
        NavierStokesBase& adv_level = getLevel(i);
        dt_min[i] = std::min(dt_min[i],adv_level.estTimeStep());
    }

    if (fixed_dt <= 0.0)
    {
       if (post_regrid_flag == 1)
       {
          //
          // Limit dt's by pre-regrid dt
          //
          for (i = 0; i <= finest_level; i++)
          {
              dt_min[i] = std::min(dt_min[i],dt_level[i]);
          }
       }
       else
       {
          //
          // Limit dt's by change_max * old dt
          //
          for (i = 0; i <= finest_level; i++)
          {
	    if (verbose)
                 if (dt_min[i] > change_max*dt_level[i])
                 {
                     amrex::Print() << "NavierStokesBase::compute_new_dt : limiting dt at level "
				    << i << '\n';
                     amrex::Print() << " ... new dt computed: " << dt_min[i]
				    << '\n';
                     amrex::Print() << " ... but limiting to: "
				    << change_max * dt_level[i] << " = " << change_max
				    << " * " << dt_level[i] << '\n';
                 }
             dt_min[i] = std::min(dt_min[i],change_max*dt_level[i]);
          }
       }
    }

    //
    // Find the minimum over all levels
    //
    for (i = 0; i <= finest_level; i++)
    {
        n_factor *= n_cycle[i];
        dt_0      = std::min(dt_0,n_factor*dt_min[i]);
    }

    //
    // Limit dt's by the value of stop_time.
    //
    const Real eps      = 0.0001*dt_0;
    const Real cur_time = state[State_Type].curTime();
    if (stop_time >= 0.0)
    {
        if ((cur_time + dt_0) > (stop_time - eps))
            dt_0 = stop_time - cur_time;
    }

    //
    // Set dt at each level of refinement
    //
    n_factor = 1;
    for (i = 0; i <= finest_level; i++)
    {
        n_factor   *= n_cycle[i];
        dt_level[i] = dt_0/( (Real)n_factor );
    }
}

void
NavierStokesBase::create_mac_rhs (MultiFab& rhs, int nGrow, Real time, Real dt)
{
    BL_PROFILE("NavierStokesBase::create_mac_rhs()");

    BL_ASSERT(rhs.nGrow()>=nGrow);
    BL_ASSERT(rhs.boxArray()==grids);

    const int sCompDivU = 0;
    const int nCompDivU = 1;
    const int sCompDsdt = 0;
    const int nCompDsdt = 1;

    if (have_divu)
    {
       FillPatch(*this,rhs,nGrow,time,Divu_Type,sCompDivU,nCompDivU,sCompDivU);
    }
    else
    {
       rhs.setVal(0.);
    }

    if (have_dsdt)
    {
       FillPatchIterator fpi(*this,rhs,nGrow,time,Dsdt_Type,sCompDsdt,nCompDsdt);
       const MultiFab& mf = fpi.get_mf();
       MultiFab::Saxpy(rhs, 0.5*dt, mf, 0, sCompDsdt, nCompDsdt, nGrow);
    }
}

void
NavierStokesBase::create_umac_grown (int nGrow)
{
    BL_PROFILE("NavierStokesBase::create_umac_grown()");

    if (level > 0)
    {
        BoxList bl = amrex::GetBndryCells(grids,nGrow);

        BoxArray f_bnd_ba(std::move(bl));

        BoxArray c_bnd_ba = f_bnd_ba; c_bnd_ba.coarsen(crse_ratio);

        c_bnd_ba.maxSize(32);

        f_bnd_ba = c_bnd_ba; f_bnd_ba.refine(crse_ratio);

        for (int idim = 0; idim < AMREX_SPACEDIM; ++idim)
        {
            //
            // crse_src & fine_src must have same parallel distribution.
            // We'll use the KnapSack distribution for the fine_src_ba.
            // Since fine_src_ba should contain more points, this'll lead
            // to a better distribution.
            //
            BoxArray crse_src_ba(c_bnd_ba), fine_src_ba(f_bnd_ba);

            crse_src_ba.surroundingNodes(idim);
            fine_src_ba.surroundingNodes(idim);

            const int N = fine_src_ba.size();

            std::vector<long> wgts(N);

#ifdef _OPENMP
#pragma omp parallel for
#endif
            for (int i = 0; i < N; i++)
                wgts[i] = fine_src_ba[i].numPts();

            DistributionMapping dm;
            // This DM won't be put into the cache.
            dm.KnapSackProcessorMap(wgts,ParallelDescriptor::NProcs());

            // FIXME
            // Declaring in this way doesn't work. I think it's because the box arrays
            // have been changed and each src box is not completely contained within a
            // single box in the Factory's BA
            // For now, coarse-fine boundary doesn't intersect EB, so should be okay...
            // MultiFab crse_src(crse_src_ba, dm, 1, 0, MFInfo(), getLevel(level-1).Factory());
            // MultiFab fine_src(fine_src_ba, dm, 1, 0, MFInfo(), Factory());
            MultiFab crse_src(crse_src_ba, dm, 1, 0);
            MultiFab fine_src(fine_src_ba, dm, 1, 0);

            crse_src.setVal(1.e200);
            fine_src.setVal(1.e200);
            //
            // We want to fill crse_src from lower level u_mac including u_mac's grow cells.
            //
            const MultiFab& u_macLL = getLevel(level-1).u_mac[idim];
            crse_src.copy(u_macLL,0,0,1,u_macLL.nGrow(),0);

	    const amrex::GpuArray<int,AMREX_SPACEDIM> c_ratio = {D_DECL(crse_ratio[0],crse_ratio[1],crse_ratio[2])};

	    //
	    // Fill fine values with piecewise-constant interp of coarse data.
	    // Operate only on faces that overlap--ie, only fill the fine faces that make up each
	    // coarse face, leave the in-between faces alone.
	    //
#ifdef _OPENMP
#pragma omp parallel
#endif
            for (MFIter mfi(crse_src); mfi.isValid(); ++mfi)
            {
                const Box& box       = crse_src[mfi].box();
                auto const& crs_arr  = crse_src.array(mfi);
                auto const& fine_arr = fine_src.array(mfi);

                ParallelFor(box,[crs_arr,fine_arr,idim,c_ratio]
                AMREX_GPU_DEVICE (int i, int j, int k) noexcept
                {
		   int idx[3] = {D_DECL(i*c_ratio[0],j*c_ratio[1],k*c_ratio[2])};
#if ( AMREX_SPACEDIM == 2 )
                   // dim1 are the complement of idim
                   int dim1 = ( idim == 0 ) ? 1 : 0;
                   for (int n1 = 0; n1 < c_ratio[dim1]; n1++) {
                      int id[3] = {idx[0],idx[1]};
                      id[dim1] += n1;
                      fine_arr(id[0],id[1],0) = crs_arr(i,j,k);
                   }
#elif ( AMREX_SPACEDIM == 3 )
                   // dim1 and dim2 are the complements of idim
                   int dim1 = ( idim != 0 ) ? 0 : 1 ;
                   int dim2 = ( idim != 0 ) ? ( ( idim == 2 ) ? 1 : 2 ) : 2 ;
                   for (int n1 = 0; n1 < c_ratio[dim1]; n1++) {
                      for (int n2 = 0; n2 < c_ratio[dim2]; n2++) {
                         int id[3] = {idx[0],idx[1],idx[2]};
                         id[dim1] += n1;
                         id[dim2] += n2;
                         fine_arr(id[0],id[1],id[2]) = crs_arr(i,j,k);
                      }
                   }
#endif
                });
            }
            crse_src.clear();
            //
            // Replace pc-interpd fine data with preferred u_mac data at
            // this level u_mac valid only on surrounding faces of valid
            // region - this op will not fill grow region.
            //
            fine_src.copy(u_mac[idim]);
            //
            // Interpolate unfilled grow cells using best data from
            // surrounding faces of valid region, and pc-interpd data
            // on fine faces overlaying coarse edges.
            //
#ifdef _OPENMP
#pragma omp parallel if (Gpu::notInLaunchRegion())
#endif
            for (MFIter mfi(fine_src); mfi.isValid(); ++mfi)
            {
                const int  nComp = 1;
                const Box& fbox  = fine_src[mfi].box();
                auto const& fine_arr = fine_src.array(mfi);

		if (fbox.type(0) == IndexType::NODE)
	        {
		  AMREX_HOST_DEVICE_PARALLEL_FOR_4D(fbox,nComp,i,j,k,n,
		  {
		    face_interp_x(i,j,k,n,fine_arr,c_ratio);
		  });
		}
		else if (fbox.type(1) == IndexType::NODE)
		{
		  AMREX_HOST_DEVICE_PARALLEL_FOR_4D(fbox,nComp,i,j,k,n,
		  {
		    face_interp_y(i,j,k,n,fine_arr,c_ratio);
		  });
		}
#if (AMREX_SPACEDIM == 3)
		else
		{
		  AMREX_HOST_DEVICE_PARALLEL_FOR_4D(fbox,nComp,i,j,k,n,
                  {
		    face_interp_z(i,j,k,n,fine_arr,c_ratio);
		  });
		}
#endif
            }

            MultiFab u_mac_save(u_mac[idim].boxArray(),u_mac[idim].DistributionMap(),1,0,MFInfo(),Factory());
            u_mac_save.copy(u_mac[idim]);
            u_mac[idim].copy(fine_src,0,0,1,0,nGrow);
            u_mac[idim].copy(u_mac_save);
        }
    }
    for (int n = 0; n < BL_SPACEDIM; ++n)
    {
	u_mac[n].FillBoundary(geom.periodicity());
    }
}

void
NavierStokesBase::diffuse_scalar_setup (int sigma, int& rho_flag)
{

    rho_flag = Diffusion::set_rho_flag(diffusionType[sigma]);
}

void
NavierStokesBase::errorEst (TagBoxArray& tags,
			    int          /*clearval*/,
			    int          /*tagval*/,
			    Real         /*time*/,
			    int          /*n_error_buf*/,
			    int          /*ngrow*/)
{
#ifdef AMREX_USE_EB
    // Enforce that the EB not cross the coarse-fine boundary
    const auto& ebfactory = dynamic_cast<amrex::EBFArrayBoxFactory const&>(Factory());
    if ( !ebfactory.isAllRegular() )
    {
      //
      // FIXME - For now, always refine cut cells
      //   Later, figure out a slick way to check if EB and CFB cross
      //   and allow !refine_cutcells
      //
      if (!refine_cutcells) amrex::Abort("For now, cutcells must always exist at finest level.");

      // Refine on cut cells
      if (refine_cutcells)
      {
        const MultiFab& S_new = get_new_data(State_Type);
        amrex::TagCutCells(tags, S_new);
      }
    }
#endif
}


//
// Estimate the maximum allowable timestep at a cell center.
//
Real
NavierStokesBase::estTimeStep ()
{
    BL_PROFILE("NavierStokesBase::estTimeStep()");

    if (fixed_dt > 0.0)
    {
        Real factor = 1.0;

        if (!(level == 0))
        {
            int ratio = 1;
            for (int lev = 1; lev <= level; lev++)
            {
                ratio *= parent->nCycle(lev);
            }
            factor = 1.0/double(ratio);
        }

        return factor*fixed_dt;
    }

    const Real  small         = 1.0e-8;
    Real        estdt         = 1.0e+20;

    MultiFab&   S_new         = get_new_data(State_Type);

    Vector<Real> u_max(AMREX_SPACEDIM);
    Vector<Real> f_max(AMREX_SPACEDIM);

    MultiFab& Gp = get_new_data(Gradp_Type);

    //
    // Find local max of velocity
    //
    u_max = S_new.norm0({AMREX_D_DECL(0,1,2)},0,true,true);

    //
    // Compute forcing terms: in this case this means external forces and grad(p)
    // Viscous terms not included since Crack-Nicholson is unconditionally stable
    // so no need to account for explicit part of viscous term
    //
    MultiFab tforces(grids,dmap,AMREX_SPACEDIM,0,MFInfo(),Factory());

#ifdef _OPENMP
#pragma omp parallel if (Gpu::notInLaunchRegion())
#endif
    for (MFIter mfi(rho_ctime,TilingIfNotGPU()); mfi.isValid(); ++mfi)
    {
       const auto& bx          = mfi.tilebox();
       const auto  cur_time    = state[State_Type].curTime();
             auto& tforces_fab = tforces[mfi];

       if (getForceVerbose)
           amrex::Print() << "---" << '\n'
                          << "H - est Time Step:" << '\n'
                          << "Calling getForce..." << '\n';
       getForce(tforces_fab,bx,0,AMREX_SPACEDIM,cur_time,S_new[mfi],S_new[mfi],Density);

       const auto& rho   = rho_ctime.array(mfi);
       const auto& gradp = Gp.array(mfi);
       const auto& force = tforces.array(mfi);
       amrex::ParallelFor(bx, [rho, gradp, force]
       AMREX_GPU_DEVICE(int i, int j, int k) noexcept
       {
          Real rho_inv = 1.0/rho(i,j,k);
          for (int n = 0; n < AMREX_SPACEDIM; n++) {
             force(i,j,k,n) -= gradp(i,j,k,n);
             force(i,j,k,n) *= rho_inv;
          }
       });
    }

    //
    // Find local max of tforces
    //
    f_max = tforces.norm0({AMREX_D_DECL(0,1,2)},0,true,true);

    //
    // Compute local estdt
    //
    const Real* dx = geom.CellSize();

    for (int idim = 0; idim < AMREX_SPACEDIM; ++idim)
    {
        if (u_max[idim] > small)
        {
            estdt = std::min(estdt, dx[idim]/u_max[idim]);
        }

        if (f_max[idim] > small)
        {
            estdt = std::min(estdt, std::sqrt(2.0*dx[idim]/f_max[idim]));
        }
    }

    //
    // Reduce estimated dt by CFL factor and find global min
    //
    ParallelDescriptor::ReduceRealMin(estdt);

    if ( estdt < 1.0e+20) {
      //
      // timestep estimation successful
      //
      estdt = estdt * cfl;
    }
    else if (init_dt > 0 ) {
      //
      // use init_dt, scale for amr level
      //
      Real factor = 1.0;

      if (!(level == 0))
      {
         int ratio = 1;
         for (int lev = 1; lev <= level; lev++)
         {
           ratio *= parent->nCycle(lev);
         }
         factor = 1.0/double(ratio);
      }

      estdt = factor*init_dt;
    } else {
      Print()<<"\nNavierStokesBase::estTimeStep() failed to provide a good timestep "
             <<"(probably because initial velocity field is zero with no external forcing).\n"
             <<"Use ns.init_dt to provide a reasonable timestep on coarsest level.\n"
             <<"Note that ns.init_shrink will be applied to init_dt."<<std::endl;
      amrex::Abort("\n");
    }

    if (verbose)
    {
        const int IOProc = ParallelDescriptor::IOProcessorNumber();
        ParallelDescriptor::ReduceRealMax(u_max.dataPtr(), AMREX_SPACEDIM, IOProc);

        amrex::Print() << "estTimeStep :: \n" << "LEV = " << level << " UMAX = ";
        for (int k = 0; k < AMREX_SPACEDIM; k++)
        {
            amrex::Print() << u_max[k] << "  ";
        }
        amrex::Print() << '\n';

        if (getForceVerbose) {
           ParallelDescriptor::ReduceRealMax(f_max.dataPtr(), AMREX_SPACEDIM, IOProc);
           amrex::Print() << "        FMAX = ";
           for (int k = 0; k < AMREX_SPACEDIM; k++)
           {
              amrex::Print() << f_max[k] << "  ";
           }
           amrex::Print() << '\n';
        }
        Print()<<"estimated timestep: dt = "<<estdt<<std::endl;
    }

  return estdt;
}

const MultiFab&
NavierStokesBase::get_rho (Real time)
{
    const TimeLevel whichTime = which_time(State_Type,time);

    if (whichTime == AmrOldTime)
    {
        return rho_ptime;
    }
    else if (whichTime == AmrNewTime)
    {
        return rho_ctime;
    }
    else if (whichTime == Amr1QtrTime)
    {
        BL_ASSERT(rho_qtime);
        return *rho_qtime;
    }
    else if (whichTime == Amr3QtrTime)
    {
        BL_ASSERT(rho_tqtime);
        return *rho_tqtime;
    }
    else if (whichTime == AmrHalfTime)
    {
        return get_rho_half_time();
    }
    else
    {
        amrex::Error("NavierStokesBase::get_rho(): bad time");

        return rho_ptime; // Got to return something to shut up compiler.
    }
}

MultiFab&
NavierStokesBase::get_rho_half_time ()
{
    //
    // Fill it in when needed ...
    //
#ifdef _OPENMP
#pragma omp parallel if (Gpu::notInLaunchRegion())
#endif
    for (MFIter mfi(rho_half,TilingIfNotGPU()); mfi.isValid(); ++mfi)
    {
        const Box& bx = mfi.growntilebox();
        auto const& rho_h = rho_half.array(mfi);
        auto const& rho_p = rho_ptime.array(mfi);
        auto const& rho_c = rho_ctime.array(mfi);
        amrex::ParallelFor(bx, [rho_h, rho_p, rho_c]
        AMREX_GPU_DEVICE(int i, int j, int k) noexcept
        {
           rho_h(i,j,k) = 0.5 * (rho_p(i,j,k) + rho_c(i,j,k));
        });
    }
    return rho_half;
}

//
// Fill patch divU.
//
MultiFab*
NavierStokesBase::getDivCond (int ngrow, Real time)
{
    MultiFab* divu = 0;

    if (!have_divu)
    {
        divu = new MultiFab(grids,dmap,1,ngrow,MFInfo(),Factory());

        divu->setVal(0);
    }
    else
    {
        divu = getState(ngrow,Divu_Type,0,1,time);
    }

    return divu;
}

//
// Fill patch dSdt.
//
MultiFab*
NavierStokesBase::getDsdt (int ngrow, Real time)
{
    MultiFab* dsdt = 0;

    if (!(have_dsdt && have_divu))
    {
        dsdt = new MultiFab(grids,dmap,1,ngrow,MFInfo(),Factory());

        dsdt->setVal(0);
    }
    else
    {
        dsdt = getState(ngrow,Dsdt_Type,0,1,time);
    }

    return dsdt;
}

//
// Fill patch a state component.
//
MultiFab*
NavierStokesBase::getState (int  ngrow,
			    int  state_idx,
			    int  scomp,
			    int  ncomp,
			    Real time)
{
    BL_PROFILE("NavierStokesBase::getState()");

    MultiFab* mf = new MultiFab(state[state_idx].boxArray(),
                                state[state_idx].DistributionMap(),
                                ncomp,ngrow,MFInfo(),Factory());

    FillPatch(*this,*mf,ngrow,time,state_idx,scomp,ncomp,0);

    return mf;
}

void
NavierStokesBase::getOutFlowFaces (Vector<Orientation>& outFaces)
{
    outFaces.resize(0);
    for (int idir = 0; idir < BL_SPACEDIM; idir++)
    {
        if (phys_bc.lo(idir) == Outflow)
        {
            const int len = outFaces.size();
            outFaces.resize(len+1);
            outFaces[len] = Orientation(idir,Orientation::low);
        }

        if (phys_bc.hi(idir) == Outflow)
        {
            const int len = outFaces.size();
            outFaces.resize(len+1);
            outFaces[len] = Orientation(idir,Orientation::high);
        }
    }
}

void
NavierStokesBase::incrPAvg ()
{
    //
    // Increment p_avg with 1/ncycle times current pressure
    //
    MultiFab& P_new = get_new_data(Press_Type);

    Real alpha = 1.0/Real(parent->nCycle(level));

    MultiFab::Saxpy(p_avg,alpha,P_new,0,0,1,0);
}

void
NavierStokesBase::initRhoAvg (Real alpha)
{
    const MultiFab& S_new = get_new_data(State_Type);

    // Set to a ridiculous number just for debugging -- shouldn't need this otherwise
    rho_avg.setVal(1.e200);

#ifdef _OPENMP
#pragma omp parallel if (Gpu::notInLaunchRegion())
#endif
    for (MFIter mfi(rho_avg,TilingIfNotGPU()); mfi.isValid(); ++mfi)
    {
       const Box& bx = mfi.tilebox();
       auto const& rhoavg     = rho_avg.array(mfi);
       auto const& rho_new    = S_new.array(mfi,Density);
       amrex::ParallelFor(bx, [rhoavg,rho_new,alpha]
       AMREX_GPU_DEVICE(int i, int j, int k) noexcept
       {
          rhoavg(i,j,k) = rho_new(i,j,k) * alpha;
       });
    }
}

void
NavierStokesBase::incrRhoAvg(const MultiFab& rho_incr,
                         int             sComp,
                         Real            alpha)
{
    MultiFab::Saxpy(rho_avg,alpha,rho_incr,sComp,0,1,0);
}

void
NavierStokesBase::incrRhoAvg (Real alpha)
{
    const MultiFab& S_new = get_new_data(State_Type);
    incrRhoAvg(S_new,Density,alpha);
}

//
// Fills a new level n with best level n and coarser data available.
//
void
NavierStokesBase::init (AmrLevel &old)
{
    NavierStokesBase* oldns = (NavierStokesBase*) &old;
    const Real    dt_new    = parent->dtLevel(level);
    const Real    cur_time  = oldns->state[State_Type].curTime();
    const Real    prev_time = oldns->state[State_Type].prevTime();
    const Real    dt_old    = cur_time - prev_time;
    MultiFab&     S_new     = get_new_data(State_Type);
    MultiFab&     P_new     = get_new_data(Press_Type);
    MultiFab&     Gp_new    = get_new_data(Gradp_Type);

    setTimeLevel(cur_time,dt_old,dt_new);

    const Real cur_pres_time = state[Press_Type].curTime();
    //
    // Get best state and pressure data.
    //
    FillPatch(old,S_new,0,cur_time,State_Type,0,NUM_STATE);
    FillPatch(old,P_new,0,cur_pres_time,Press_Type,0,1);
    FillPatch(old,Gp_new,Gp_new.nGrow(),cur_pres_time,Gradp_Type,0,AMREX_SPACEDIM);

    if (avg_interval > 0){
      MultiFab& Save_new = get_new_data(Average_Type);
      FillPatch(old,Save_new,0,cur_time,Average_Type,0,BL_SPACEDIM*2);
    }

    //
    // Get best divu and dSdt data.
    //
    if (have_divu)
    {
        MultiFab& Divu_new = get_new_data(Divu_Type);
        FillPatch(old,Divu_new,0,cur_time,Divu_Type,0,1);

        if (have_dsdt)
        {
            MultiFab& Dsdt_new = get_new_data(Dsdt_Type);
            FillPatch(old,Dsdt_new,0,cur_time,Dsdt_Type,0,1);
        }
    }

    old_intersect_new          = amrex::intersect(grids,oldns->boxArray());
}

//
// Fills a totally new level n with data interpolated from coarser level.
//
void
NavierStokesBase::init ()
{
    MultiFab& S_new = get_new_data(State_Type);
    MultiFab& P_new = get_new_data(Press_Type);
    MultiFab& Gp_new = get_new_data(Gradp_Type);

    BL_ASSERT(level > 0);

    const Vector<Real>& dt_amr = parent->dtLevel();
    Vector<Real>        dt_new(level+1);

    for (int lev = 0; lev < level; lev++)
        dt_new[lev] = dt_amr[lev];
    //
    // Guess new dt from new data (interpolated from coarser level).
    //
    const Real dt = dt_new[level-1]/Real(parent->MaxRefRatio(level-1));
    dt_new[level] = dt;

    parent->setDtLevel(dt_new);
    //
    // Compute dt based on old data.
    //
    NavierStokesBase& old   = getLevel(level-1);
    const Real    cur_time  = old.state[State_Type].curTime();
    const Real    prev_time = old.state[State_Type].prevTime();
    const Real    dt_old    = (cur_time-prev_time)/Real(parent->MaxRefRatio(level-1));

    setTimeLevel(cur_time,dt_old,dt);

    Real cur_pres_time = state[Press_Type].curTime();
    //
    // Get best coarse state and pressure data.
    //
    FillCoarsePatch(S_new,0,cur_time,State_Type,0,NUM_STATE);
    FillCoarsePatch(P_new,0,cur_pres_time,Press_Type,0,1);
    FillCoarsePatch(Gp_new,0,cur_pres_time,Gradp_Type,0,AMREX_SPACEDIM,Gp_new.nGrow());
    //
    // Get best coarse divU and dSdt data.
    //
    if (have_divu)
    {
        FillCoarsePatch(get_new_data(Divu_Type),0,cur_time,Divu_Type,0,1);
        if (have_dsdt)
            FillCoarsePatch(get_new_data(Dsdt_Type),0,cur_time,Dsdt_Type,0,1);
    }
    old_intersect_new = grids;
}

void
NavierStokesBase::init_additional_state_types ()
{
    additional_state_types_initialized = 1;
    //
    // Set "Temp" from user's variable setup.
    //
    int dummy_State_Type;
    int have_temp = isStateVariable("temp", dummy_State_Type, Temp);
    have_temp &= (dummy_State_Type == State_Type);
    BL_ASSERT((do_temp && have_temp)  ||  (!do_temp && !have_temp));

    int _Divu = -1;
    int dummy_Divu_Type;
    have_divu = 0;
    have_divu = isStateVariable("divu", dummy_Divu_Type, _Divu);
    have_divu = have_divu && dummy_Divu_Type == Divu_Type;
    if (verbose)
    {
        amrex::Print() << "NavierStokesBase::init_additional_state_types()::have_divu = "
                  << have_divu << '\n';
    }
    if (have_divu && _Divu!=Divu)
    {
        amrex::Print() << "divu must be 0-th Divu_Type component in the state\n";

        amrex::Abort("NavierStokesBase::init_additional_state_types()");
    }

    int _Dsdt = -1;
    int dummy_Dsdt_Type;
    have_dsdt = 0;
    have_dsdt = isStateVariable("dsdt", dummy_Dsdt_Type, _Dsdt);
    have_dsdt = have_dsdt && dummy_Dsdt_Type==Dsdt_Type;
    if (verbose)
    {
        amrex::Print() << "NavierStokesBase::init_additional_state_types()::have_dsdt = "
		       << have_dsdt << '\n';
    }
    if (have_dsdt && _Dsdt!=Dsdt)
    {
        amrex::Print() << "dsdt must be 0-th Dsdt_Type component in the state\n";

        amrex::Abort("NavierStokesBase::init_additional_state_types()");
    }
    if (have_dsdt && !have_divu)
    {
        amrex::Print() << "Must have divu in order to have dsdt\n";

        amrex::Abort("NavierStokesBase::init_additional_state_types()");
    }

    num_state_type = desc_lst.size();
    if (verbose && ParallelDescriptor::IOProcessor())
    {
        amrex::Print() << "NavierStokesBase::init_additional_state_types: num_state_type = "
		       << num_state_type << '\n';
    }
}

Real
NavierStokesBase::initialTimeStep ()
{
    Real returnDt = init_shrink*estTimeStep();

    amrex::Print() << "Multiplying dt by init_shrink: dt = "
		   << returnDt << '\n';
    return returnDt;
}

//
// Since the pressure solver always stores its estimate of the
// pressure solver in Pnew, we need to copy it to Pold at the start.
//
void
NavierStokesBase::initOldFromNew (int type, int lev)
{
    if ( lev < 0 )
      lev = level;

    MultiFab& new_t = getLevel(lev).get_new_data(type);
    MultiFab& old_t = getLevel(lev).get_old_data(type);

    MultiFab::Copy(old_t, new_t, 0, 0, old_t.nComp(), old_t.nGrow());
}

void
NavierStokesBase::level_projector (Real dt,
				   Real time,
				   int  iteration)
{
    BL_PROFILE_REGION_START("R::NavierStokesBase::level_projector()");
    BL_PROFILE("NavierStokesBase::level_projector()");

    BL_ASSERT(iteration > 0);

    MultiFab& U_old = get_old_data(State_Type);
    MultiFab& U_new = get_new_data(State_Type);
    MultiFab& P_old = get_old_data(Press_Type);
    MultiFab& P_new = get_new_data(Press_Type);

    SyncRegister* crse_ptr = 0;

    if (level < parent->finestLevel() && do_sync_proj)
    {
        crse_ptr = &(getLevel(level+1).getSyncReg());
    }

    int        crse_dt_ratio  = (level > 0) ? parent->nCycle(level) : -1;
    const Real cur_pres_time  = state[Press_Type].curTime();
    const Real prev_pres_time = state[Press_Type].prevTime();

    projector->level_project(level,time,dt,cur_pres_time,
                             geom,U_old,U_new,P_old,P_new,
                             get_rho_half_time(),crse_ptr,sync_reg,
                             crse_dt_ratio,iteration,have_divu);

    BL_PROFILE_REGION_STOP("R::NavierStokesBase::level_projector()");
}

void
NavierStokesBase::level_sync (int crse_iteration)
{
    BL_PROFILE_REGION_START("R::NavierStokesBase::level_sync()");
    BL_PROFILE("NavierStokesBase::level_sync()");

    IntVect         ratio         = parent->refRatio(level);
    const int       finest_level  = parent->finestLevel();
    int             crse_dt_ratio = parent->nCycle(level);
    Real            dt            = parent->dtLevel(level);
    MultiFab&       pres          = get_new_data(Press_Type);
    MultiFab&       vel           = get_new_data(State_Type);
    SyncRegister&   rhs_sync_reg  = getLevel(level+1).getSyncReg();
    SyncRegister*   crsr_sync_ptr = 0;
    NavierStokesBase&   fine_level    = getLevel(level+1);
    MultiFab&       pres_fine     = fine_level.get_new_data(Press_Type);
    MultiFab&       vel_fine      = fine_level.get_new_data(State_Type);
    const BoxArray& finegrids     = vel_fine.boxArray();
    const DistributionMapping& finedmap = vel_fine.DistributionMap();

    if (level > 0)
        crsr_sync_ptr = &(getLevel(level).getSyncReg());
    //
    // Get boundary conditions.
    //
    const int N = grids.size();

    Vector<int*>         sync_bc(N);
    Vector< Vector<int> > sync_bc_array(N);

    for (int i = 0; i < N; i++)
    {
        sync_bc_array[i] = getBCArray(State_Type,i,Xvel,BL_SPACEDIM);
        sync_bc[i] = sync_bc_array[i].dataPtr();
    }

    //
    // Multilevel sync projection.
    //
    MultiFab& Rh = get_rho_half_time();
    MultiFab cc_rhs_crse, cc_rhs_fine;

    cc_rhs_crse.define(    grids,    dmap,1,1,MFInfo(),           Factory());
    cc_rhs_fine.define(finegrids,finedmap,1,1,MFInfo(),fine_level.Factory());
    cc_rhs_crse.setVal(0);
    cc_rhs_fine.setVal(0);

    MultiFab&         v_fine    = fine_level.get_new_data(State_Type);
    MultiFab&       rho_fine    = fine_level.rho_avg;
    const Geometry& crse_geom   = parent->Geom(level);
    const BoxArray& P_finegrids = pres_fine.boxArray();
    const DistributionMapping& P_finedmap = pres_fine.DistributionMap();

    MultiFab phi(P_finegrids,P_finedmap,1,1,MFInfo(),fine_level.Factory());
    MultiFab V_corr(finegrids,finedmap,BL_SPACEDIM,1,MFInfo(),fine_level.Factory());

    V_corr.setVal(0);
    //
    // If periodic, enforce periodicity on Vsync.
    //
    if (crse_geom.isAnyPeriodic()) {
      Vsync.FillBoundary(0, BL_SPACEDIM, crse_geom.periodicity());
    }
    //
    // Interpolate Vsync to fine grid correction in Vcorr.
    //
    SyncInterp(Vsync, level, V_corr, level+1, ratio,
	       0, 0, BL_SPACEDIM, 0 , dt, sync_bc.dataPtr());
    //
    // The multilevel projection.  This computes the projection and
    // adds in its contribution to levels (level) and (level+1).
    //
    Real  cur_crse_pres_time = state[Press_Type].curTime();
    Real prev_crse_pres_time = state[Press_Type].prevTime();

    NavierStokesBase& fine_lev   = getLevel(level+1);
    Real  cur_fine_pres_time = fine_lev.state[Press_Type].curTime();
    Real prev_fine_pres_time = fine_lev.state[Press_Type].prevTime();

    projector->MLsyncProject(level,pres,vel,cc_rhs_crse,
			     pres_fine,v_fine,cc_rhs_fine,
			     Rh,rho_fine,Vsync,V_corr,
			     phi,&rhs_sync_reg,crsr_sync_ptr,
			     dt,ratio,crse_iteration,crse_dt_ratio,
			     geom);
    cc_rhs_crse.clear();
    cc_rhs_fine.clear();
    //
    // Correct pressure and velocities after the projection.
    //
    const int Nf = finegrids.size();

    ratio = IntVect::TheUnitVector();

    Vector<int*>         fine_sync_bc(Nf);
    Vector< Vector<int> > fine_sync_bc_array(Nf);

    for (int i = 0; i < Nf; i++)
    {
      fine_sync_bc_array[i] = getLevel(level+1).getBCArray(State_Type,
							   i,
							   Xvel,
							   BL_SPACEDIM);
      fine_sync_bc[i] = fine_sync_bc_array[i].dataPtr();
    }

    for (int lev = level+2; lev <= finest_level; lev++)
    {
      ratio                 *= parent->refRatio(lev-1);
      NavierStokesBase& flev = getLevel(lev);
      MultiFab&     P_new    = flev.get_new_data(Press_Type);
      MultiFab&     P_old    = flev.get_old_data(Press_Type);
      MultiFab&     U_new    = flev.get_new_data(State_Type);

      SyncInterp(V_corr, level+1, U_new, lev, ratio,
		 0, 0, BL_SPACEDIM, 1 , dt, fine_sync_bc.dataPtr());
      SyncProjInterp(phi, level+1, P_new, P_old, lev, ratio);

      // Update Gradp old and new, since both are corrected in SyncProjInterp
      // FIXME? Unsure that updating old is really necessary
      // NOTE this will fill ghost cells with FillPatch
      flev.computeGradP(flev.state[Gradp_Type].prevTime());
      flev.computeGradP(flev.state[Gradp_Type].curTime());

    }

    BL_PROFILE_REGION_STOP("R::NavierStokesBase::level_sync()");
}

void
NavierStokesBase::make_rho_prev_time ()
{
    const Real prev_time = state[State_Type].prevTime();

    FillPatch(*this,rho_ptime,1,prev_time,State_Type,Density,1,0);

#ifdef AMREX_USE_EB
    EB_set_covered(rho_ptime,COVERED_VAL);
#endif
}

void
NavierStokesBase::make_rho_curr_time ()
{
    const Real curr_time = state[State_Type].curTime();
    FillPatch(*this,rho_ctime,1,curr_time,State_Type,Density,1,0);

#ifdef AMREX_USE_EB
    EB_set_covered(rho_ctime,COVERED_VAL);
#endif
}

void
NavierStokesBase::mac_project (Real      time,
                               Real      dt,
                               MultiFab& Sold,
                               MultiFab* divu,
                               int       ngrow,
                               bool      increment_vel_register)
{
    BL_PROFILE_REGION_START("R::NavierStokesBase::mac_project()");
    BL_PROFILE("NavierStokesBase::mac_project()");

    if (verbose) amrex::Print() << "... mac_projection\n";

    if (verbose && benchmarking) ParallelDescriptor::Barrier();

    const Real strt_time = ParallelDescriptor::second();

    Vector<BCRec> density_math_bc = fetchBCArray(State_Type,Density,1);

    mac_projector->mac_project(level,u_mac,Sold,dt,time,*divu,have_divu,
                               density_math_bc[0], increment_vel_register);

    create_umac_grown(ngrow);

    if (verbose)
    {
        Real run_time    = ParallelDescriptor::second() - strt_time;
        const int IOProc = ParallelDescriptor::IOProcessorNumber();

        ParallelDescriptor::ReduceRealMax(run_time,IOProc);

        amrex::Print() << "NavierStokesBase:mac_project(): lev: "
                       << level
                       << ", time: " << run_time << '\n';
    }
    BL_PROFILE_REGION_STOP("R::NavierStokesBase::mac_project()");
}

void
NavierStokesBase::manual_tags_placement (TagBoxArray&    tags,
                                         const Vector<IntVect>& bf_lev)
{
    Vector<Orientation> outFaces;
    getOutFlowFaces(outFaces);
    if (outFaces.size()>0)
    {
        for (int i=0; i<outFaces.size(); ++i)
        {
            const Orientation& outFace = outFaces[i];
            const int oDir = outFace.coordDir();
            const Box& crse_domain = amrex::coarsen(geom.Domain(),bf_lev[level]);
            const int mult = (outFace.isLow() ? +1 : -1);
            if (do_refine_outflow)
            {
                //
                // Refine entire outflow boundary if new boxes within grid_tol
                // from outflow
                //
                const int grid_tol = 1;

                Box outflowBox = amrex::adjCell(crse_domain,outFace,grid_tol);

                outflowBox.shift(oDir,mult*grid_tol);

                //
                // Only refine if there are already tagged cells in the outflow
                // region
                //
                bool hasTags = tags.hasTags(outflowBox);
                if (hasTags)
                    tags.setVal(BoxArray(&outflowBox,1),TagBox::SET);
	    }
            else if (do_derefine_outflow)
            {
                const int np = parent->nProper();
                //
                // Calculate the number of level 0 cells to be left uncovered
                // at the outflow.  The convoluted logic allows for the fact that
                // the number of uncovered cells must be a multiple of the level
                // blocking factor.  So, when calculating the number of coarse
                // cells below, we always round the division up.
                //
                int N_coarse_cells = Nbuf_outflow / bf_lev[0][oDir];
                if (Nbuf_outflow % bf_lev[0][oDir] != 0)
                    N_coarse_cells++;

                int N_level_cells = N_coarse_cells * bf_lev[0][oDir];

                //
                // Adjust this to get the number of cells to be left uncovered at
                // levels higher than 0
                //
                for (int j = 1; j <= level; ++j)
                {
                    /*** Calculate the minimum cells at this level ***/

                    const int rat = (parent->refRatio(j-1))[oDir];
                    N_level_cells = N_level_cells * rat + np;

                    /*** Calculate the required number of coarse cells ***/

                    N_coarse_cells = N_level_cells / bf_lev[j][oDir];
                    if (N_level_cells % bf_lev[j][oDir] != 0)
                        N_coarse_cells++;

                    /*** Calculate the corresponding number of level cells ***/

                    N_level_cells = N_coarse_cells * bf_lev[j][oDir];
                }
                //
                // Untag the cells near the outflow
                //
                if (N_coarse_cells > 0)
                {
                    //
                    // Generate box at the outflow and grow it in all directions
                    // other than the outflow.  This forces outflow cells in the
                    // ghostcells in directions other that oDir to be cleared.
                    //
                    Box outflowBox = amrex::adjCell(crse_domain, outFace, 1);
                    for (int dir = 0; dir < BL_SPACEDIM; dir++)
                        if (dir != oDir) outflowBox.grow(dir, 1);
                    //
                    // Now, grow the box into the domain (opposite direction as
                    // outFace) the number of cells we need to clear.
                    //
                    if (outFace.isLow())
                        outflowBox.growHi(oDir, N_coarse_cells);
                    else
                        outflowBox.growLo(oDir, N_coarse_cells);

                    tags.setVal(BoxArray(&outflowBox,1),TagBox::CLEAR);
                }
            }
        }
    }
}

int
NavierStokesBase::okToContinue ()
{
   //
   // Check that dt is OK across AMR levels
   //
   int okLevel = (level > 0) ? true : (parent->dtLevel(0) > dt_cutoff);

   if (stop_when_steady)
      //
      // If stop_when_steady is enabled, also check that we haven't reached
      // steady-state.
      //
      return (okLevel && !steadyState());
   else
      return okLevel;
}

int
NavierStokesBase::steadyState()
{
    if (!get_state_data(State_Type).hasOldData()) {
        return false; // If nothing to compare to, must not yet be steady :)
    }

    MultiFab&   u_old = get_old_data(State_Type);
    MultiFab&   u_new = get_new_data(State_Type);

	//
	// Estimate the maximum change in velocity magnitude since previous
	// iteration
	//
    Real max_change = 0.0;

    ReduceOps<ReduceOpMax> reduce_op;
    ReduceData<Real> reduce_data(reduce_op);
    using ReduceTuple = typename decltype(reduce_data)::Type;

    // Do not OpenMP-fy this loop for now
    // Unclear how to keep OpenMP and GPU implementation
    // from messing with each other
    for (MFIter mfi(u_old,TilingIfNotGPU()); mfi.isValid(); ++mfi)
    {
        const auto& bx   = mfi.tilebox();
        const auto& uold = u_old[mfi].array();
        const auto& unew = u_new[mfi].array();

        reduce_op.eval(bx, reduce_data, [uold, unew]
        AMREX_GPU_DEVICE (int i, int j, int k) -> ReduceTuple
        {
            Real uold_mag = 0.0;
            Real unew_mag = 0.0;
            for (int d = 0; d < AMREX_SPACEDIM; ++d)
            {
                uold_mag += uold(i,j,k,d)*uold(i,j,k,d);
                unew_mag += unew(i,j,k,d)*unew(i,j,k,d);
            }

            uold_mag = std::sqrt(uold_mag);
            unew_mag = std::sqrt(unew_mag);

            return std::abs(unew_mag-uold_mag);
        });

        max_change = std::max(amrex::get<0>(reduce_data.value()),
                              max_change);
    }

    ParallelDescriptor::ReduceRealMax(max_change);

	//
	// System is classified as steady if the maximum change is smaller than
	// prescribed tolerance
	//
    bool steady = max_change < steady_tol;

    if (verbose)
    {
        amrex::Print() << "steadyState :: \n" << "LEV = " << level
                       << " MAX_CHANGE = " << max_change << std::endl;

        if (steady)
        {
            amrex::Print()
                << "System reached steady-state, stopping simulation."
                << std::endl;
        }
    }

    return steady;
}

//
// This function estimates the initial timesteping used by the model.
//
void
NavierStokesBase::post_init_estDT (Real&        dt_init,
				   Vector<int>&  nc_save,
				   Vector<Real>& dt_save,
				   Real         stop_time)
{
    const Real strt_time    = state[State_Type].curTime();
    const int  finest_level = parent->finestLevel();

    dt_init = 1.0e+100;

    int  n_factor;
    for (int k = 0; k <= finest_level; k++)
    {
        nc_save[k] = parent->nCycle(k);
        dt_save[k] = getLevel(k).initialTimeStep();

        n_factor   = 1;
        for (int m = finest_level; m > k; m--)
             n_factor *= parent->nCycle(m);
        dt_init    = std::min( dt_init, dt_save[k]/((Real) n_factor) );
    }

    Vector<Real> dt_level(finest_level+1,dt_init);
    Vector<int>  n_cycle(finest_level+1,1);

    Real dt0 = dt_save[0];
    n_factor = 1;
    for (int k = 0; k <= finest_level; k++)
    {
        n_factor *= nc_save[k];
        dt0       = std::min(dt0,n_factor*dt_save[k]);
    }

    if (stop_time >= 0.0)
    {
        const Real eps = 0.0001*dt0;
        if ((strt_time + dt0) > (stop_time - eps))
            dt0 = stop_time - strt_time;
    }

    n_factor = 1;
    for (int k = 0; k <= finest_level; k++)
    {
        n_factor  *= nc_save[k];
        dt_save[k] = dt0/( (Real) n_factor);
    }
    //
    // Hack.
    //
    parent->setDtLevel(dt_level);
    parent->setNCycle(n_cycle);
    for (int k = 0; k <= finest_level; k++)
    {
        getLevel(k).setTimeLevel(strt_time,dt_init,dt_init);
    }
}

//
// This function ensures that the state is initially consistent
// with respect to the divergence condition and fields are initially consistent
//
void
NavierStokesBase::post_init_state ()
{
    const int finest_level = parent->finestLevel();
    const Real divu_time   = have_divu ? state[Divu_Type].curTime()
                                       : state[Press_Type].curTime();

    if (do_init_vort_proj)
    {
        amrex::Abort("NavierStokesBase::post_init_state(): initialVorticityProject not tested with new Gradp!!! See comments Projection::initialVorticityProject.\n");
        //
	// NOTE: this assumes have_divu == 0.
	// Only used if vorticity is used to initialize the velocity field.
        //
        BL_ASSERT(!(projector == 0));

	if (verbose) amrex::Print() << "calling initialVorticityProject" << std::endl;

	projector->initialVorticityProject(0);

	if (verbose) amrex::Print() << "done calling initialVorticityProject" << std::endl;
    }

    if (do_init_proj && projector)
    {
      //
      // Do sync project to define divergence free velocity field.
      //
      if (verbose) amrex::Print() << "calling initialVelocityProject" << std::endl;

      projector->initialVelocityProject(0,divu_time,have_divu,init_vel_iter);

      if (verbose) amrex::Print() << "done calling initialVelocityProject" << std::endl;
    }

    NavierStokesBase::initial_step = true;
    //
    // Average velocity and scalar data down from finer levels
    // so that conserved data is consistant between levels.
    // This might not be the most efficient way of doing things
    // (since initialVelocityProject will average down vel, P and Gradp),
    // but it does ensure everything is averaged down for all cases
    // (e.g. initialVelocityProject doesn't get called or init_vel_iter<=0).
    //
    for (int k = finest_level-1; k>= 0; k--)
    {
      getLevel(k).avgDown();
    }

    if (do_init_proj && projector && (std::fabs(gravity)) > 0.){
      //
      // Do projection to establish initially hydrostatic pressure field.
      //
      if (verbose) amrex::Print() << "calling initialPressureProject" << std::endl;

      projector->initialPressureProject(0);

      if (verbose) amrex::Print() << "done calling initialPressureProject" << std::endl;
    }
    //
    // Make sure there's not NANs in old pressure field.
    // End up with P_old = P_new as is the case when exiting initialPressureProject
    //
    if(!do_init_proj)
    {
      for (int k = finest_level; k>= 0; k--)
      {
	initOldFromNew(Press_Type, k);
	initOldFromNew(Gradp_Type, k);
    }
    }
}

//
// Build any additional data structures after regrid.
//
void
NavierStokesBase::post_regrid (int lbase,
                               int /*new_finest*/)
{
#ifdef AMREX_PARTICLES
    if (NSPC && level == lbase)
    {
        NSPC->Redistribute(lbase);
    }
#endif
}

//
// Build any additional data structures after restart.
//
void
NavierStokesBase::post_restart ()
{
    make_rho_prev_time();
    make_rho_curr_time();

  if (avg_interval > 0){

    const int   finest_level = parent->finestLevel();
    NavierStokesBase::time_avg.resize(finest_level+1);
    NavierStokesBase::time_avg_fluct.resize(finest_level+1);
    NavierStokesBase::dt_avg.resize(finest_level+1);

    //
    // We assume that if Average_Type is not present, we have just activated
    // the start of averaging
    //
    if ( average_in_checkpoint==0 )
    {
      Print()<<"WARNING! Average not found in checkpoint file. Creating data"
             <<std::endl;

      Real cur_time = state[State_Type].curTime();
      Real prev_time = state[State_Type].prevTime();
      Real dt = cur_time - prev_time;
      state[Average_Type].define(geom.Domain(), grids, dmap, desc_lst[Average_Type],
                               cur_time, dt, Factory());

      MultiFab& Savg   = get_new_data(Average_Type);
      Savg.setVal(0.);
      state[Average_Type].allocOldData();
      MultiFab& Savg_old   = get_old_data(Average_Type);
      Savg_old.setVal(0.);

      NavierStokesBase::dt_avg[level]   = 0;
      NavierStokesBase::time_avg[level] = 0;
      NavierStokesBase::time_avg_fluct[level] = 0;


    }else{
      //
      // If Average_Type data were found, this means that we need to recover the
      // value of time_average
      //
      std::string line;
      std::string file=parent->theRestartFile();

      std::string File(file + "/TimeAverage");
      Vector<char> fileCharPtr;
      ParallelDescriptor::ReadAndBcastFile(File, fileCharPtr);
      std::string fileCharPtrString(fileCharPtr.dataPtr());
      std::istringstream isp(fileCharPtrString, std::istringstream::in);

      // read in title line
      std::getline(isp, line);

      isp >> NavierStokesBase::time_avg[level];
      isp >> NavierStokesBase::time_avg_fluct[level];
      NavierStokesBase::dt_avg[level]   = 0;

    }
  }


#ifdef AMREX_PARTICLES
    post_restart_particle ();
#endif
}

//
// Integration cycle on fine level grids is complete .
// post_timestep() is responsible for syncing levels together.
//
// The registers used for level syncing are initialized in the
// coarse level advance and incremented in the fine level advance.
// These quantities are described in comments above advance_setup.
//
void
NavierStokesBase::post_timestep (int crse_iteration)
{
  BL_PROFILE("NavierStokesBase::post_timestep()");

    const int finest_level = parent->finestLevel();

#ifdef AMREX_PARTICLES
    post_timestep_particle (crse_iteration);
#endif

    if (level == parent->finestLevel())
    {
        delete [] u_mac;
        u_mac = 0;
    }

    if (do_reflux && level < finest_level)
        reflux();

    //
    // Average everything down, including P and Gradp.
    // Even though the multilevel projections average down, only
    // single level projections have been done for current timestep.
    // The linearity of the average ensures that if we average down P
    // and Gp here, then we may simply add the incremental correction
    // (which get averaged down in amrex) during the sync projection.
    //
    // avgDown also updates rho_ctime since it's needed for rho_half,
    // which is used in the sync projection.
    //
    if (level < finest_level)
        avgDown();

    if (do_mac_proj && level < finest_level)
        mac_sync();

    if (do_sync_proj && (level < finest_level))
        level_sync(crse_iteration);


    //
    // Test for conservation.
    //
    if (level==0 && sum_interval>0 && (parent->levelSteps(0)%sum_interval == 0))
    {
        sum_integrated_quantities();
    }

    if (level > 0) incrPAvg();

    old_intersect_new          = grids;

    if (level == 0 && dump_plane >= 0)
    {
        Box bx = geom.Domain();

        BL_ASSERT(bx.bigEnd(AMREX_SPACEDIM-1) >= dump_plane);

        bx.setSmall(AMREX_SPACEDIM-1, dump_plane);
        bx.setBig  (AMREX_SPACEDIM-1, dump_plane);

        BoxArray ba(bx);
        DistributionMapping dm{ba};

        MultiFab mf(ba, dm, AMREX_SPACEDIM, 0, MFInfo(), Factory());

        mf.copy(get_new_data(State_Type), Xvel, 0, AMREX_SPACEDIM);

        if (ParallelDescriptor::MyProc() == mf.DistributionMap()[0])
        {
            char buf[64];
            sprintf(buf, "%14.12e", state[State_Type].curTime());

            std::string name(dump_plane_name);
            name += buf;
            name += ".fab";

            std::ofstream ofs;
            ofs.open(name.c_str(),std::ios::out|std::ios::trunc|std::ios::binary);
            if (!ofs.good())
                amrex::FileOpenFailed(name);

            mf[0].writeOn(ofs);
        }
    }

    if (avg_interval > 0)
    {
      const amrex::Real dt_level = parent->dtLevel(level);
      time_average(time_avg[level], time_avg_fluct[level], dt_avg[level], dt_level);
    }

}

//
// Reset the time levels to time (time) and timestep dt.
// This is done at the end of the timestep in the pressure iteration section.
//
void
NavierStokesBase::resetState (Real time,
                              Real dt_old,
                              Real dt_new)
{
    //
    // Reset state types.
    //
    state[State_Type].reset();
    state[State_Type].setTimeLevel(time,dt_old,dt_new);

    //
    // Set P & gradP old = new. This way we retain new after
    // advance_setup() does swap(old,new).
    //
    initOldFromNew(Press_Type);
    state[Press_Type].setTimeLevel(time-dt_old,dt_old,dt_new);

    initOldFromNew(Gradp_Type);
    state[Gradp_Type].setTimeLevel(time-dt_old,dt_old,dt_new);
    //
    // Reset state types for divu not equal to zero.
    //
    if (have_divu)
    {
        state[Divu_Type].reset();
        state[Divu_Type].setTimeLevel(time,dt_old,dt_new);
        if (have_dsdt)
        {
            //
            // Dont do this, we want to improve dsdt with press iters
            // but we do need to make sure time is set correctly..
            // state[Dsdt_Type].reset();
            state[Dsdt_Type].setTimeLevel(time,dt_old,dt_new);
        }
    }
}

//
// Old checkpoint files may not have Gradp_Type and/or Average_Type.
//
void
NavierStokesBase::set_state_in_checkpoint (Vector<int>& state_in_checkpoint)
{
  //
  // Abort if any of the NSB::*_in_checkpoint variables haven't been set by user.
  //
  if ( gradp_in_checkpoint<0 || average_in_checkpoint<0 )
    Abort("\n\n   Checkpoint file is missing one or more state types. Set both\n ns.gradp_in_checkpoint and ns.avg_in_checkpoint to identify missing\n data. Set to 1 if present in checkpoint, 0 if not present. If unsure,\n try setting both to 0.\n\n If you just activated Time Averaging, you should add \n  ns.avg_in_checkpoint=0 ns.gradp_in_checkpoint=1 \n\n");

  //
  // Tell AmrLevel which types are in the checkpoint, so it knows what to copy.
  // state_in_checkpoint is initialized to all true.
  //
  if ( gradp_in_checkpoint==0 )
    state_in_checkpoint[Gradp_Type] = 0;

  if ( average_in_checkpoint==0 && avg_interval>0 )
    state_in_checkpoint[Average_Type] = 0;
}

void
NavierStokesBase::restart (Amr&          papa,
                           std::istream& is,
                           bool          bReadSpecial)
{
    Print()<<"\nWARNING! Note that you can't drop data from the checkpoint file.\n"
           <<" If your checkpoint file contains Average_Type, then your inputs\n"
	   <<" must also specify ns.avg_interval>0.\n"<<std::endl;

    AmrLevel::restart(papa,is,bReadSpecial);

    if ( gradp_in_checkpoint==0 )
    {
      Print()<<"WARNING! GradP not found in checkpoint file. Recomputing from Pressure."
	     <<std::endl;

      //
      // define state[Gradp_Type] and
      // Compute GradP from the Pressure
      //
      Real cur_time = state[Press_Type].curTime();
      Real prev_time = state[Press_Type].prevTime();
      Real dt = cur_time - prev_time;
      // Because P and Gp are Interval type, this is the time for define()
      Real time = 0.5 * (prev_time + cur_time);

      state[Gradp_Type].define(geom.Domain(), grids, dmap, desc_lst[Gradp_Type],
			       time, dt, Factory());
      computeGradP(cur_time);

      // now allocate the old data and fill
      state[Gradp_Type].allocOldData();
      computeGradP(prev_time);
    }

    //
    // Build metric coefficients for RZ calculations.
    // Build volume and areas.
    //
    buildMetrics();

    if (projector == 0)
    {
        projector = new Projection(parent,&phys_bc,do_sync_proj,
                                   parent->finestLevel(),radius_grow);
    }
    projector->install_level(level, this, &radius);

    if (mac_projector == 0)
    {
        mac_projector = new MacProj(parent,parent->finestLevel(),
                                    &phys_bc,radius_grow);
    }
    mac_projector->install_level(level,this);

    const BoxArray& P_grids = state[Press_Type].boxArray();
#ifdef AMREX_USE_EB
    init_eb(parent->Geom(level), grids, dmap);
#endif

    //
    // Alloc space for density and temporary pressure variables.
    //
    if (level > 0)
    {
        rho_avg.define(grids,dmap,1,1,MFInfo(),Factory());
        p_avg.define(P_grids,dmap,1,0,MFInfo(),Factory());
    }
    //FIXME see similar stuff in constructor
    rho_half.define (grids,dmap,1,1,MFInfo(),Factory());
    rho_ptime.define(grids,dmap,1,1,MFInfo(),Factory());
    rho_ctime.define(grids,dmap,1,1,MFInfo(),Factory());
    rho_qtime  = 0;
    rho_tqtime = 0;

    BL_ASSERT(sync_reg == 0);
    if (level > 0 && do_sync_proj)
    {
        sync_reg = new SyncRegister(grids,dmap,crse_ratio);
    }
    BL_ASSERT(advflux_reg == 0);
    if (level > 0 && do_reflux)
    {
        advflux_reg = new FluxRegister(grids,dmap,crse_ratio,level,NUM_STATE);
    }
    BL_ASSERT(viscflux_reg == 0);
    if (level > 0 && do_reflux)
    {
        viscflux_reg = new FluxRegister(grids,dmap,crse_ratio,level,NUM_STATE);
    }

    if (level < parent->finestLevel())
    {
        Vsync.define(grids,dmap,AMREX_SPACEDIM,1,MFInfo(),Factory());
        Ssync.define(grids,dmap,NUM_STATE-AMREX_SPACEDIM,1,MFInfo(),Factory());
    }

    diffusion = new Diffusion(parent, this,
                              (level > 0) ? getLevel(level-1).diffusion : 0,
                              NUM_STATE, viscflux_reg,is_diffusive, visc_coef);
    //
    // Allocate the storage for variable viscosity and diffusivity
    //
    diffn_cc = new MultiFab(grids, dmap, NUM_STATE-Density-1, 1, MFInfo(), Factory());
    diffnp1_cc = new MultiFab(grids, dmap, NUM_STATE-Density-1, 1, MFInfo(), Factory());
    viscn_cc = new MultiFab(grids, dmap, 1, 1, MFInfo(), Factory());
    viscnp1_cc = new MultiFab(grids, dmap, 1, 1, MFInfo(), Factory());

    old_intersect_new          = grids;

    //
    // Initialize BCRec for use with advection
    //
    m_bcrec_velocity.resize(AMREX_SPACEDIM);
    m_bcrec_velocity = fetchBCArray(State_Type,Xvel,AMREX_SPACEDIM);

    m_bcrec_velocity_d.resize(AMREX_SPACEDIM);
    m_bcrec_velocity_d = convertToDeviceVector(m_bcrec_velocity);

    m_bcrec_scalars.resize(NUM_SCALARS);
    m_bcrec_scalars = fetchBCArray(State_Type,Density,NUM_SCALARS);

    m_bcrec_scalars_d.resize(NUM_SCALARS);
    m_bcrec_scalars_d = convertToDeviceVector(m_bcrec_scalars);
}

void
NavierStokesBase::scalar_advection_update (Real dt,
                                           int  first_scalar,
                                           int  last_scalar)
{
    BL_PROFILE("NavierStokesBase::scalar_advection_update()");

    MultiFab&  S_old     = get_old_data(State_Type);
    MultiFab&  S_new     = get_new_data(State_Type);
    MultiFab&  Aofs      = *aofs;

    const Real prev_time = state[State_Type].prevTime();


    //
    // Compute inviscid estimate of scalars.
    // (do rho separate, as we do not have rho at new time yet)
    //
    int sComp = first_scalar;

    if (sComp == Density)
    {
#ifdef _OPENMP
#pragma omp parallel if (Gpu::notInLaunchRegion())
#endif
        for (MFIter mfi(S_old,TilingIfNotGPU()); mfi.isValid(); ++mfi)
	{
	    const Box&  bx = mfi.tilebox();
            const auto& Snew = S_new[mfi].array(Density);
            const auto& Sold = S_old[mfi].const_array(Density);
            const auto& advc = Aofs[mfi].const_array(Density);

            amrex::ParallelFor(bx, [ Snew, Sold, advc, dt]
            AMREX_GPU_DEVICE (int i, int j, int k) noexcept
	    {
                Snew(i,j,k) = Sold(i,j,k) - dt * advc(i,j,k);
            });
        }

        //
        // Call ScalMinMax to avoid overshoots in density.
        //
	if (do_denminmax)
	{
            //
            // Must do FillPatch here instead of MF iterator because we need the
            // boundary values in the old data (especially at inflow)
            //
            const int index_new_s   = Density;
            const int index_new_rho = Density;
            const int index_old_s   = index_new_s   - Density;
            const int index_old_rho = index_new_rho - Density;

            FillPatchIterator S_fpi(*this,S_old,1,prev_time,State_Type,Density,1);
            MultiFab& Smf=S_fpi.get_mf();

            ConservativeScalMinMax(S_new, index_new_s, index_new_rho,
                                   Smf,   index_old_s, index_old_rho);

	}
	++sComp;
    }

    if (sComp <= last_scalar)
    {
        const MultiFab& rho_halftime = get_rho_half_time();
	MultiFab Vel(grids, dmap, AMREX_SPACEDIM, 0, MFInfo(), Factory());
	//
	// Average mac face velocity to cell-centers for use in generating external
	// forcing term in getForce()
	// NOTE that default getForce() does not use Vel or Scal, user must supply the
	// forcing function for that case.
	//
#ifdef AMREX_USE_EB
	// FIXME - this isn't quite right because it's face-centers to cell-centers
	// what's really wanted is face-centroid to cell-centroid
	EB_average_face_to_cellcenter(Vel, 0, Array<MultiFab const*,AMREX_SPACEDIM>{{AMREX_D_DECL(&u_mac[0],&u_mac[1],&u_mac[2])}});
#else
	average_face_to_cellcenter(Vel, 0, Array<MultiFab const*,AMREX_SPACEDIM>{{AMREX_D_DECL(&u_mac[0],&u_mac[1],&u_mac[2])}});
#endif

#ifdef _OPENMP
#pragma omp parallel if (Gpu::notInLaunchRegion())
#endif
{
        FArrayBox  tforces;

        for (MFIter Rho_mfi(rho_halftime,TilingIfNotGPU()); Rho_mfi.isValid(); ++Rho_mfi)
        {
            const Box& bx = Rho_mfi.tilebox();

            for (int sigma = sComp; sigma <= last_scalar; sigma++)
            {
               // Need to do some funky half-time stuff
	       if (getForceVerbose)
                  amrex::Print() << "---" << '\n' << "E - scalar advection update (half time):" << '\n';

               //
               // Average the new and old time to get Crank-Nicholson half time approximation.
               //
               FArrayBox Scal(amrex::grow(bx,0),NUM_SCALARS);
	       // Scal protected from early destruction by Gpu::synchronize at end of loop.
	       // so no elixir needed
	       const auto& Snp1 = S_new[Rho_mfi].array(Density);
	       const auto& Sn   = S_old[Rho_mfi].const_array(Density);
	       const auto& Sarr = Scal.array();

	       amrex::ParallelFor(bx, NUM_SCALARS, [ Snp1, Sn, Sarr]
	       AMREX_GPU_DEVICE (int i, int j, int k, int n ) noexcept
               {
		   Sarr(i,j,k,n) = 0.5 * ( Snp1(i,j,k,n) + Sn(i,j,k,n) );
	       });

               const Real halftime = 0.5*(state[State_Type].curTime()+state[State_Type].prevTime());
               FArrayBox& Vel_fab = Vel[Rho_mfi];

               if (getForceVerbose) amrex::Print() << "Calling getForce..." << '\n';
               tforces.resize(bx,1);
	       // tforces protected from early destruction by Gpu::synchronize at end of loop.
	       // so no elixir needed
               getForce(tforces,bx,sigma,1,halftime,Vel_fab,Scal,0);

	       const auto& Snew = S_new[Rho_mfi].array(sigma);
	       const auto& Sold = S_old[Rho_mfi].const_array(sigma);
	       const auto& advc = Aofs[Rho_mfi].const_array(sigma);
	       const auto& tf   = tforces.const_array();
	       amrex::ParallelFor(bx, [ Snew, Sold, advc, tf, dt]
	       AMREX_GPU_DEVICE (int i, int j, int k ) noexcept
               {
		 Snew(i,j,k) = Sold(i,j,k) + dt * ( tf(i,j,k) - advc(i,j,k) );
               });

               // Either need this synchronize here, or elixirs. Not sure if it matters which
	       amrex::Gpu::synchronize();
            }
        }
}
    }
    //
    // Call ScalMinMax to avoid overshoots in the scalars.
    //

    if ( do_scalminmax && (sComp <= last_scalar) )
    {
        const int num_scalars = last_scalar - Density + 1;
        //
        // Must do FillPatch here instead of MF iterator because we need the
        // boundary values in the old data (especially at inflow).
        //

        FillPatchIterator S_fpi(*this,S_old,1,prev_time,State_Type,Density,num_scalars);
        MultiFab& Smf=S_fpi.get_mf();

            for (int sigma = sComp; sigma <= last_scalar; sigma++)
            {
                const int index_new_s   = sigma;
                const int index_new_rho = Density;
                const int index_old_s   = index_new_s   - Density;
                const int index_old_rho = index_new_rho - Density;

                if (advectionType[sigma] == Conservative)
                {
                ConservativeScalMinMax(S_new, index_new_s, index_new_rho,
                                       Smf,   index_old_s, index_old_rho);
                }
                else if (advectionType[sigma] == NonConservative)
                {
                ConvectiveScalMinMax(S_new, index_new_s, Smf, index_old_s);
                }
            }

    }

    //
    // Check the max of Snew and for NANs in solution
    //
    // static int count=0; count++;
    // VisMF::Write(S_new,"sn_"+std::to_string(count));
    // for (int sigma = first_scalar; sigma <= last_scalar; sigma++)
    // {
    //   std::cout << count <<" , comp = " << sigma << ", max(S_new)  = "
    // 		<< S_new.norm0( sigma, 0, false, true )
    // 		<< std::endl;
    // }

    // for (int sigma = first_scalar; sigma <= last_scalar; sigma++)
    // {
    //    if (S_old.contains_nan(sigma,1,0))
    //    {
    // 	 amrex::Print() << "SAU: Old scalar " << sigma << " contains Nans" << std::endl;

    // 	 IntVect mpt(D_DECL(-100,100,-100));
    // 	 for (MFIter mfi(S_old); mfi.isValid(); ++mfi){
    // 	   if ( S_old[mfi].contains_nan<RunOn::Host>(mpt) )
    // 	     amrex::Print() << " Nans at " << mpt << std::endl;
    // 	 }
    //    }
    //    if (S_new.contains_nan(sigma,1,0))
    //    {
    // 	 amrex::Print() << "SAU: New scalar " << sigma << " contains Nans" << std::endl;

    // 	 IntVect mpt(D_DECL(-100,100,-100));
    // 	 for (MFIter mfi(S_new); mfi.isValid(); ++mfi){
    // 	   if ( S_new[mfi].contains_nan<RunOn::Host>(mpt) )
    // 	     amrex::Print() << " Nans at " << mpt << std::endl;
    // 	 }
    //    }
    // }
}

//
// Set the time levels to time (time) and timestep dt.
//
void
NavierStokesBase::setTimeLevel (Real time,
                                Real dt_old,
                                Real dt_new)
{
    state[State_Type].setTimeLevel(time,dt_old,dt_new);

    if (have_divu)
    {
        state[Divu_Type].setTimeLevel(time,dt_old,dt_new);
        if (have_dsdt)
        {
            state[Dsdt_Type].setTimeLevel(time,dt_old,dt_new);
        }
    }

    state[Press_Type].setTimeLevel(time-dt_old,dt_old,dt_old);

    state[Gradp_Type].setTimeLevel(time-dt_old,dt_old,dt_old);
}

void
NavierStokesBase::sync_setup (MultiFab*& DeltaSsync)
{
    BL_ASSERT(DeltaSsync == 0);

    int nconserved = 0;

    for (int comp = AMREX_SPACEDIM; comp < NUM_STATE; ++comp)
    {
        if (advectionType[comp] == Conservative)
            ++nconserved;
    }

    if (nconserved > 0 && level < parent->finestLevel())
    {
        DeltaSsync = new MultiFab(grids, dmap, nconserved, 1, MFInfo(), Factory());
        DeltaSsync->setVal(0,1);
    }
}

void
NavierStokesBase::sync_cleanup (MultiFab*& DeltaSsync)
{
    delete DeltaSsync;

    DeltaSsync = 0;
}

//
// Helper function for NavierStokesBase::SyncInterp().
//
static
void
set_bcrec_new (Vector<BCRec>  &bcrec,
               int             ncomp,
               int             src_comp,
               const Box&      box,
               const Box&      domain,
               const BoxArray& cgrids,
               int**           bc_orig_qty)

{
   for (int n = 0; n < ncomp; n++) {
      for (int dir = 0; dir < AMREX_SPACEDIM; dir++)
      {
         int bc_index = (src_comp+n)*(2*AMREX_SPACEDIM) + dir;
         bcrec[n].setLo(dir,INT_DIR);
         bcrec[n].setHi(dir,INT_DIR);
         if ( ( box.smallEnd(dir) < domain.smallEnd(dir) ) ||
              ( box.bigEnd(dir)   > domain.bigEnd(dir) ) ) {
            for (int crse = 0; crse < cgrids.size(); crse++) {
               const Box& crsebx = cgrids[crse];
               if ( ( box.smallEnd(dir) < domain.smallEnd(dir) ) && ( crsebx.smallEnd(dir) == domain.smallEnd(dir) ) ) {
                  bcrec[n].setLo(dir,bc_orig_qty[crse][bc_index]);
               }
               if ( ( box.bigEnd(dir) > domain.bigEnd(dir) ) && ( crsebx.bigEnd(dir) == domain.bigEnd(dir) ) ) {
                  bcrec[n].setHi(dir,bc_orig_qty[crse][bc_index+AMREX_SPACEDIM]);
               }
            }
         }
      }
   }
}

//
// Interpolate A cell centered Sync correction from a
// coarse level (c_lev) to a fine level (f_lev).
//
// This routine interpolates the num_comp components of CrseSync
// (starting at src_comp) and either increments or puts the result into
// the num_comp components of FineSync (starting at dest_comp)
// The components of bc_orig_qty corespond to the quantities of CrseSync.
//
void
NavierStokesBase::SyncInterp (MultiFab&      CrseSync,
                              int            c_lev,
                              MultiFab&      FineSync,
                              int            f_lev,
                              IntVect&       ratio,
                              int            src_comp,
                              int            dest_comp,
                              int            num_comp,
                              int            increment,
                              Real           dt_clev,
                              int**          bc_orig_qty,
                              SyncInterpType which_interp,
                              int            state_comp)
{
    BL_PROFILE("NavierStokesBase::SyncInterp()");

    BL_ASSERT(which_interp >= 0 && which_interp <= 5);

    Interpolater* interpolater = 0;

#ifdef AMREX_USE_EB
    switch (which_interp)
    {
       // As with the non-EB case, both of these point to the same interpolater
       case CellCons_T:     interpolater = &eb_cell_cons_interp;    break;
       case CellConsLin_T:  interpolater = &eb_lincc_interp;        break;
       default:
       amrex::Abort("NavierStokesBase::SyncInterp(): EB currently requires Cell Conservative interpolater. \n");
    }
#else
    switch (which_interp)
    {
       case PC_T:           interpolater = &pc_interp;           break;
       case CellCons_T:     interpolater = &cell_cons_interp;    break;
       case CellConsLin_T:  interpolater = &lincc_interp;        break;
       case CellConsProt_T: interpolater = &protected_interp;    break;
       default:
       amrex::Abort("NavierStokesBase::SyncInterp(): how did this happen \n");
    }
#endif

    NavierStokesBase& fine_level     = getLevel(f_lev);
    const BoxArray& fgrids           = fine_level.boxArray();
    const DistributionMapping& fdmap = fine_level.DistributionMap();
    const Geometry& fgeom            = parent->Geom(f_lev);
    const BoxArray& cgrids           = getLevel(c_lev).boxArray();
    const Geometry& cgeom            = parent->Geom(c_lev);
    Box             cdomain          = amrex::coarsen(fgeom.Domain(),ratio);
    const int       N                = fgrids.size();

    BoxArray cdataBA(N);

    for (int i = 0; i < N; i++) {
        cdataBA.set(i,interpolater->CoarseBox(fgrids[i],ratio));
    }
    //
    // Note: The boxes in cdataBA may NOT be disjoint !!!
    //
#ifdef AMREX_USE_EB
    // I am unsure of EBSupport and ng (set to zero here)
    auto factory = makeEBFabFactory(cgeom,cdataBA,fdmap,{0,0,0},EBSupport::basic);
    MultiFab cdataMF(cdataBA,fdmap,num_comp,0,MFInfo(),*factory);
#else
    //    ,MFInfo(),getLevel(c_lev).Factory());
    MultiFab cdataMF(cdataBA,fdmap,num_comp,0);
#endif

    cdataMF.copy(CrseSync, src_comp, 0, num_comp, cgeom.periodicity());

    //
    // Set physical boundary conditions in cdataMF.
    //
    //////////
    // Should be fine for EB for now, since EB doesn't intersect Phys BC
    // Not sure about what happens if EB intersects Phys BC
    ///////

    // tiling may not be needed here, but what the hey
    GpuBndryFuncFab<DummyFill> gpu_bndry_func(DummyFill{});
#ifdef _OPENMP
#pragma omp parallel if (Gpu::notInLaunchRegion())
#endif
    for (MFIter mfi(cdataMF,TilingIfNotGPU()); mfi.isValid(); ++mfi)
    {
       const Box& bx   = mfi.tilebox();
       FArrayBox& data = cdataMF[mfi];

       Vector<BCRec> bx_bcrec(num_comp);
       set_bcrec_new(bx_bcrec,num_comp,src_comp,bx,cdomain,cgrids,bc_orig_qty);
       gpu_bndry_func(bx,data,0,num_comp,cgeom,0.0,bx_bcrec,0,0);
    }

    //
    // Interpolate from cdataMF to fdata and update FineSync.
    // Note that FineSync and cdataMF will have the same distribution
    // since the length of their BoxArrays are equal.
    //
    MultiFab* fine_stateMF = 0;
    if (interpolater == &protected_interp)
    {
        fine_stateMF = &(getLevel(f_lev).get_new_data(State_Type));
    }


#ifdef AMREX_USE_EB
    //FIXME?
    // there's currently no way to reassign the EBCellFlagFab for a EBFArrayBox,
    // so the non-EB strategy of creating one FAB and resizing it for MFiters doens't work
    const FabArray<EBCellFlagFab>& flags = dynamic_cast<EBFArrayBoxFactory const&>(getLevel(f_lev).Factory()).getMultiEBCellFlagFab();
#endif

#ifdef _OPENMP
#pragma omp parallel if (Gpu::notInLaunchRegion())
#endif
    {
      for (MFIter mfi(FineSync,TilingIfNotGPU()); mfi.isValid(); ++mfi)
      {
         FArrayBox& cdata = cdataMF[mfi];
         const Box&  bx   = mfi.tilebox();
         const Box cbx    = interpolater->CoarseBox(bx,ratio);

#ifdef AMREX_USE_EB
         EBFArrayBox fdata(flags[mfi],bx,num_comp,FineSync[mfi].arena());
#else
         FArrayBox fdata(bx, num_comp);
#endif
         Elixir fdata_i = fdata.elixir();

         //
         // Set the boundary condition array for interpolation.
         //
         Vector<BCRec> bx_bcrec(num_comp);
         set_bcrec_new(bx_bcrec,num_comp,src_comp,cbx,cdomain,cgrids,bc_orig_qty);

         //ScaleCrseSyncInterp(cdata, c_lev, num_comp);

         interpolater->interp(cdata,0,fdata,0,num_comp,bx,ratio,
                              cgeom,fgeom,bx_bcrec,src_comp,State_Type,RunOn::Gpu);

         //reScaleFineSyncInterp(fdata, f_lev, num_comp);

         if (increment)
         {
            auto const& finedata    = fdata.array();
            auto const& coarsedata  = cdata.array();
            int scale_coarse = (interpolater == &protected_interp) ? 1 : 0;
            amrex::ParallelFor(bx, num_comp, [finedata,coarsedata,dt_clev, scale_coarse]
            AMREX_GPU_DEVICE(int i, int j, int k, int n) noexcept
            {
               finedata(i,j,k,n) *= dt_clev;
               if ( scale_coarse ) {
                  coarsedata(i,j,k,n) *= dt_clev;
               }
            });

            if (interpolater == &protected_interp)
            {
               FArrayBox& fine_state = (*fine_stateMF)[mfi];
               interpolater->protect(cdata,0,fdata,0,fine_state,state_comp,
                                     num_comp,bx,ratio,
                                     cgeom,fgeom,bx_bcrec,RunOn::Gpu);
            }

            auto const& fsync       = FineSync.array(mfi,dest_comp);
            amrex::ParallelFor(bx, num_comp, [finedata,fsync,coarsedata,dt_clev,scale_coarse]
            AMREX_GPU_DEVICE(int i, int j, int k, int n) noexcept
            {
               if ( scale_coarse ) {
                  coarsedata(i,j,k,n) /= dt_clev;
               }
               fsync(i,j,k,n) += finedata(i,j,k,n);
            });
         }
         else
         {
            auto const& finedata    = fdata.array();
            auto const& fsync       = FineSync.array(mfi,dest_comp);
            amrex::ParallelFor(bx, num_comp, [finedata,fsync]
            AMREX_GPU_DEVICE(int i, int j, int k, int n) noexcept
            {
               fsync(i,j,k,n) = finedata(i,j,k,n);
            });
         }
       }
    }
}

//
// Interpolate sync pressure correction to a finer level.
//
void
NavierStokesBase::SyncProjInterp (MultiFab& phi,
                                  int       c_lev,
                                  MultiFab& P_new,
                                  MultiFab& P_old,
                                  int       f_lev,
                                  IntVect&  ratio)
{
    BL_PROFILE("NavierStokesBase:::SyncProjInterp()");

    const BoxArray& P_grids = P_new.boxArray();
    const int       N       = P_grids.size();

    BoxArray crse_ba(N);

#ifdef _OPENMP
#pragma omp parallel for
#endif
    for (int i = 0; i < N; i++)
        crse_ba.set(i,node_bilinear_interp.CoarseBox(P_grids[i],ratio));

    // None  of these 3 are actually used by node_bilinear_interp()
    Vector<BCRec> bc(AMREX_SPACEDIM);
    const Geometry& fgeom   = parent->Geom(f_lev);
    const Geometry& cgeom   = parent->Geom(c_lev);

#ifdef AMREX_USE_EB
    // I am unsure of EBSupport and ng (set to 1 here)
    // need 1 ghost cell to use EB_set_covered on nodal MF
    // Factory is always CC, regardless of status of crse_ba
    auto factory = makeEBFabFactory(cgeom,crse_ba,P_new.DistributionMap(),{1,1,1},EBSupport::basic);
    MultiFab     crse_phi(crse_ba,P_new.DistributionMap(),1,0,MFInfo(),*factory);

#else
    MultiFab     crse_phi(crse_ba,P_new.DistributionMap(),1,0);
#endif

    crse_phi.setVal(1.e200);
    crse_phi.copy(phi,0,0,1);

#ifdef AMREX_USE_EB
    // FIXME -
    // For now, just zero covered fine cells. Better interpolation to come...
    ///
    EB_set_covered(crse_phi,0.);
#endif

#ifdef _OPENMP
#pragma omp parallel if (Gpu::notInLaunchRegion())
#endif
    for (MFIter mfi(P_new,TilingIfNotGPU()); mfi.isValid(); ++mfi)
    {
	const Box&  bx     = mfi.tilebox();
	FArrayBox fine_phi(bx,1);
	Elixir fine_phi_i = fine_phi.elixir();
	node_bilinear_interp.interp(crse_phi[mfi],0,fine_phi,0,1,
				    fine_phi.box(),ratio,cgeom,fgeom,bc,
				    0,Press_Type,RunOn::Gpu);

	auto const& f_phi    = fine_phi.array();
	auto const& p_new    = P_new.array(mfi);
	auto const& p_old    = P_old.array(mfi);
	amrex::ParallelFor(bx, [f_phi, p_old, p_new]
        AMREX_GPU_DEVICE(int i, int j, int k) noexcept
        {
	  p_new(i,j,k) += f_phi(i,j,k);
	  p_old(i,j,k) += f_phi(i,j,k);
	});
    }

#ifdef AMREX_USE_EB
    // FIXME? - this can probably go after new interpolation is implemented
    EB_set_covered(P_new,0.);
    EB_set_covered(P_old,0.);
#endif

}

std::string
NavierStokesBase::thePlotFileType () const
{
    //
    // Increment this whenever the writePlotFile() format changes.
    //
    static const std::string the_plot_file_type("NavierStokes-V1.1");

    return the_plot_file_type;
}

//
// This routine advects the velocities
//
void
NavierStokesBase::velocity_advection (Real dt)
{
    BL_PROFILE("NavierStokesBase::velocity_advection()");

    if (verbose)
    {
        if (do_mom_diff == 0)
        {
            amrex::Print() << "... advect velocities\n";
        }
        else
        {
            amrex::Print() << "... advect momenta\n";
        }
    }

    const int   finest_level   = parent->finestLevel();
    const Real  prev_time      = state[State_Type].prevTime();

    MultiFab divu_fp(grids,dmap,1,nghost_state(),MFInfo(),Factory());
    create_mac_rhs(divu_fp,divu_fp.nGrow(),prev_time,dt);

    MultiFab fluxes[AMREX_SPACEDIM];

    if (do_reflux)
    {
        for (int i = 0; i < AMREX_SPACEDIM; i++)
        {
            const BoxArray& ba = getEdgeBoxArray(i);
            fluxes[i].define(ba, dmap, AMREX_SPACEDIM, 0, MFInfo(),Factory());
        }
    }


    amrex::Gpu::DeviceVector<int> iconserv;
    iconserv.resize(AMREX_SPACEDIM, 0);
    for (int comp = 0; comp < AMREX_SPACEDIM; ++comp )
        iconserv[comp] = (advectionType[comp] == Conservative) ? true : false;

    //
    // Compute the advective forcing.
    //
    {
        MultiFab visc_terms(grids,dmap,AMREX_SPACEDIM,nghost_force(),MFInfo(),Factory());
        FillPatchIterator U_fpi(*this,visc_terms,nghost_state(),prev_time,State_Type,Xvel,AMREX_SPACEDIM);
        MultiFab& Umf=U_fpi.get_mf();
	MultiFab& Gp = get_old_data(Gradp_Type);

        MultiFab cfluxes[AMREX_SPACEDIM];
        MultiFab edgestate[AMREX_SPACEDIM];

	//FIMXE
	// At most could have nghost= nghost_state()-2 due to needs of slopes routines
	// Non-EB does not need any ghost cells (verified in development).
	// Not sure that EB really needs any ghost cells on fluxes either (however,
	// nghost =0 in development causes regression test to fail).
	// Note that classes derived from NS may need fluxes for scalar advection (not velocity advection)
	// even though they may have their own scalar advection routine and do not use NS::scalar_advection()
#ifdef AMREX_USE_EB
        int nghost = nghost_state()-2;
#else
	int nghost = 0;
#endif
        for (int i = 0; i < AMREX_SPACEDIM; i++)
        {
            const BoxArray& ba = getEdgeBoxArray(i);
            cfluxes[i].define(ba, dmap, AMREX_SPACEDIM, nghost, MFInfo(), Factory());
            cfluxes[i].setVal(0.0);
            edgestate[i].define(ba, dmap, AMREX_SPACEDIM, nghost, MFInfo(), Factory());
        }


        if (use_godunov)
        {
            //
            // >>>>>>>>>>>>>>>>>>>>>>>>>>>  GODUNOV ALGORITHM <<<<<<<<<<<<<<<<<<<<<<<<<<<<<<
            //
            FillPatchIterator S_fpi(*this,visc_terms,nghost_force(),prev_time,State_Type,Density,NUM_SCALARS);
            MultiFab& Smf=S_fpi.get_mf();

	    // Fixme? this only gets used if do_mom_diff
            FillPatchIterator Rho_fpi(*this,visc_terms,nghost_state(),prev_time,State_Type,Density,1);
            MultiFab& Rmf=Rho_fpi.get_mf();

            MultiFab forcing_term( grids, dmap, AMREX_SPACEDIM, nghost_force() );
            MultiFab* S_term;
	    S_term = (do_mom_diff)
	      ? new MultiFab( grids, dmap, AMREX_SPACEDIM, nghost_state(), MFInfo(), Factory())
	      : &Umf;

            //
            // Compute viscosity components.
            //
            if (be_cn_theta != 1.0)
            {
                getViscTerms(visc_terms,Xvel,AMREX_SPACEDIM,prev_time);
            }
            else
            {
                visc_terms.setVal(0.0);
            }

#ifdef _OPENMP
#pragma omp parallel if (Gpu::notInLaunchRegion())
#endif
            {
                for (MFIter U_mfi(Umf,TilingIfNotGPU()); U_mfi.isValid(); ++U_mfi)
                {

                    auto const force_bx = U_mfi.growntilebox(nghost_force()); // Box for forcing term
                    auto const state_bx = U_mfi.growntilebox(nghost_state()); // Box for state   terms

                    if (getForceVerbose)
                    {
                        amrex::Print() << "---" << '\n'
                                       << "B - velocity advection:" << '\n'
                                       << "Calling getForce..." << '\n';
                    }
                    getForce(forcing_term[U_mfi],force_bx,Xvel,AMREX_SPACEDIM,
                             prev_time,Umf[U_mfi],Smf[U_mfi],0);

                    //
                    // Compute the total forcing.
                    //
                    auto const& tf   = forcing_term.array(U_mfi,Xvel);
                    auto const& visc = visc_terms.const_array(U_mfi,Xvel);
                    auto const& gp   = Gp.const_array(U_mfi);

                    if ( do_mom_diff )
                    {
                        amrex::ParallelFor(force_bx, AMREX_SPACEDIM, [ tf, visc, gp]
                        AMREX_GPU_DEVICE (int i, int j, int k, int n) noexcept
                        {
                            tf(i,j,k,n) = ( tf(i,j,k,n) + visc(i,j,k,n) - gp(i,j,k,n) );
                        });

                        auto const& dens = Rmf.const_array(U_mfi); //Previous time, nghost_state() grow cells filled
                        auto const& vel  = Umf.const_array(U_mfi);
                        auto const& st   = S_term->array(U_mfi);

                        amrex::ParallelFor(state_bx, AMREX_SPACEDIM, [ dens, vel, st ]
                        AMREX_GPU_DEVICE (int i, int j, int k, int n) noexcept
                        {
                            st(i,j,k,n) = vel(i,j,k,n) * dens(i,j,k);
                        });
                    }
                    else
#ifdef AMREX_USE_EB
                    {
		        // If EB, we should already aborted during initialization
                        amrex::Abort("NSB::velocity_adveciton(): EB Godunov only supports conservative velocity update: run with ns.do_mom_diff=1");
                    }
#else
                    {


		        auto const& rho  = Smf.const_array(U_mfi); //Previous time, nghost_force() grow cells filled

                        amrex::ParallelFor(force_bx, AMREX_SPACEDIM, [ tf, visc, gp, rho]
                        AMREX_GPU_DEVICE (int i, int j, int k, int n) noexcept
                        {
                            tf(i,j,k,n) = ( tf(i,j,k,n) + visc(i,j,k,n) - gp(i,j,k,n) ) / rho(i,j,k);
                        });
                    }
#endif
                }
            }

#ifndef AMREX_USE_EB
            Godunov::ComputeAofs(*aofs, Xvel, AMREX_SPACEDIM,
                                 *S_term, 0,
                                 AMREX_D_DECL(u_mac[0],u_mac[1],u_mac[2]),
                                 AMREX_D_DECL(edgestate[0],edgestate[1],edgestate[2]), 0, false,
                                 AMREX_D_DECL(cfluxes[0],cfluxes[1],cfluxes[2]), 0,
                                 forcing_term, 0, divu_fp, m_bcrec_velocity_d.dataPtr(), geom, iconserv, dt,
                                 godunov_use_ppm, godunov_use_forces_in_trans, true);
#else
            EBGodunov::ComputeAofs(*aofs, Xvel, AMREX_SPACEDIM,
                                   *S_term, 0,
                                   AMREX_D_DECL(u_mac[0],u_mac[1],u_mac[2]),
                                   AMREX_D_DECL(edgestate[0],edgestate[1],edgestate[2]), 0, false,
                                   AMREX_D_DECL(cfluxes[0],cfluxes[1],cfluxes[2]), 0,
                                   forcing_term, 0, divu_fp,
                                   m_bcrec_velocity, m_bcrec_velocity_d.dataPtr(),
                                   geom, iconserv, dt, true, redistribution_type);
#endif

	    if (do_mom_diff)
                delete S_term;
        }
        else
        {
            //
            // >>>>>>>>>>>>>>>>>>>>>>>>>>>  MOL ALGORITHM <<<<<<<<<<<<<<<<<<<<<<<<<<<<<<
            //

            MOL::ComputeAofs(*aofs, Xvel, AMREX_SPACEDIM, Umf, 0,
                             D_DECL(u_mac[0],u_mac[1],u_mac[2]),
                             D_DECL(edgestate[0],edgestate[1],edgestate[2]), 0, false,
                             D_DECL(cfluxes[0],cfluxes[1],cfluxes[2]), 0,
                             divu_fp,
                             m_bcrec_velocity, m_bcrec_velocity_d.dataPtr(), iconserv, geom, dt
#ifdef AMREX_USE_EB
                             , redistribution_type
#endif
                             );
        }


        if (do_reflux)
        {
            for (int d=0; d < AMREX_SPACEDIM; ++d)
                MultiFab::Copy(fluxes[d], cfluxes[d], 0, 0, AMREX_SPACEDIM, 0 );
        }

    } //end scope of FillPatchIter

    if (do_reflux)
    {
        if (level > 0 )
        {
            for (int d = 0; d < AMREX_SPACEDIM; d++)
                advflux_reg->FineAdd(fluxes[d],d,0,0,AMREX_SPACEDIM,dt);
        }
        if(level < finest_level)
        {
            for (int i = 0; i < AMREX_SPACEDIM; i++)
                getAdvFluxReg(level+1).CrseInit(fluxes[i],i,0,0,AMREX_SPACEDIM,-dt);
        }
    }
}

//
// This subroutine updates the velocity field before the level projection.
//
// At this point in time, all we know is u^n, rho^n+1/2, and the
// general forcing terms at t^n, and after solving in this routine
// viscous forcing at t^n+1/2.  Except for a simple buoyancy term,
// b = -rho^n+1/2 g, it is usually not possible to estimate more
// general forcing terms at t^n+1/2.  Since the default getForce, handles
// this case automatically, F_new and F_old have been replaced by a single
// tforces FArrayBox.
//
// We assume that if one component of velocity is viscous that all must be.
//

void
NavierStokesBase::velocity_update (Real dt)
{
    BL_PROFILE("NavierStokesBase::velocity_update()");

    if (verbose)
    {
      if (do_mom_diff == 0)
      {
         amrex::Print() << "... update velocities \n";
      }
      else
      {
         amrex::Print() << "... update momenta \n";
      }
    }

    velocity_advection_update(dt);

    if (!initial_iter)
        velocity_diffusion_update(dt);
    else
        initial_velocity_diffusion_update(dt);

    MultiFab&  S_new     = get_new_data(State_Type);

    for (int sigma = 0; sigma < BL_SPACEDIM; sigma++)
    {
       if (S_new.contains_nan(sigma,1,0))
       {
          amrex::Print() << "New velocity " << sigma << " contains Nans" << '\n';
          exit(0);
       }
    }
}

void
NavierStokesBase::velocity_advection_update (Real dt)
{
    BL_PROFILE("NavierStokesBase::velocity_advection_update()");

    MultiFab&  U_old          = get_old_data(State_Type);
    MultiFab&  U_new          = get_new_data(State_Type);
    MultiFab&  Aofs           = *aofs;
    MultiFab&  Gp    = get_old_data(Gradp_Type);
    MultiFab& Rh = get_rho_half_time();

    MultiFab Vel(grids, dmap, AMREX_SPACEDIM, 0, MFInfo(), Factory());
    //
    // Average mac face velocity to cell-centers for use in generating external
    // forcing term in getForce()
    // NOTE that default getForce() does not use Vel or Scal, user must supply the
    // forcing function for that case.
    //
#ifdef AMREX_USE_EB
    // FIXME - this isn't quite right because it's face-centers to cell-centers
    // what's really wanted is face-centroid to cell-centroid
    EB_average_face_to_cellcenter(Vel, 0, Array<MultiFab const*,AMREX_SPACEDIM>{{AMREX_D_DECL(&u_mac[0],&u_mac[1],&u_mac[2])}});
#else
    average_face_to_cellcenter(Vel, 0, Array<MultiFab const*,AMREX_SPACEDIM>{{AMREX_D_DECL(&u_mac[0],&u_mac[1],&u_mac[2])}});
#endif

#ifdef _OPENMP
#pragma omp parallel if (Gpu::notInLaunchRegion())
#endif
{
    FArrayBox  tforces, ScalFAB;

    for (MFIter mfi(Rh,TilingIfNotGPU()); mfi.isValid(); ++mfi)
    {
        const Box& bx = mfi.tilebox();
        FArrayBox& VelFAB = Vel[mfi];
        ScalFAB.resize(bx,NUM_SCALARS);
        Elixir scal_i = ScalFAB.elixir();

        //
        // Need to do some funky half-time stuff.
        //
        if (getForceVerbose)
           amrex::Print() << "---" << '\n' << "F - velocity advection update (half time):" << '\n';
        //
        // Average the new and old time to get Crank-Nicholson half time approximation.
        //
        auto const& scal = ScalFAB.array();
        auto const& scal_o = U_old.array(mfi,Density);
        auto const& scal_n = U_new.array(mfi,Density);
        const int numscal = NUM_SCALARS;
        amrex::ParallelFor(bx, [scal, scal_o, scal_n, numscal]
        AMREX_GPU_DEVICE (int i, int j, int k) noexcept
        {
           for (int n = 0; n < numscal; n++) {
              scal(i,j,k,n) = 0.5 * ( scal_o(i,j,k,n) + scal_n(i,j,k,n) );
           }
        });

        if (getForceVerbose) amrex::Print() << "Calling getForce..." << '\n';
        const Real half_time = 0.5*(state[State_Type].prevTime()+state[State_Type].curTime());
        tforces.resize(bx,AMREX_SPACEDIM);
        Elixir tf_i = tforces.elixir();
        getForce(tforces,bx,Xvel,AMREX_SPACEDIM,half_time,VelFAB,ScalFAB,0);

        //
        // Do following only at initial iteration--per JBB.
        //
        if (initial_iter && is_diffusive[Xvel]) {
           auto const& force  = tforces.array();
           amrex::ParallelFor(bx, [force]
           AMREX_GPU_DEVICE (int i, int j, int k) noexcept
           {
               force(i,j,k) = 0.0;
           });
        }

        // Update velocity
        auto const& vel_old  = U_old.array(mfi);
        auto const& vel_new  = U_new.array(mfi);
        auto const& gradp    = Gp.array(mfi);
        auto const& force    = tforces.array();
        auto const& advec    = Aofs.array(mfi);
        auto const& rho_old  = rho_ptime.array(mfi);
        auto const& rho_new  = rho_ctime.array(mfi);
        auto const& rho_Half = Rh.array(mfi);
        int mom_diff = do_mom_diff;
        amrex::ParallelFor(bx, AMREX_SPACEDIM, [vel_old,vel_new,gradp,force,advec,rho_old,rho_new,rho_Half,mom_diff,dt]
        AMREX_GPU_DEVICE (int i, int j, int k, int n) noexcept
        {
            Real velold = vel_old(i,j,k,n);

            if ( mom_diff ) {
               velold *= rho_old(i,j,k);
	       vel_new(i,j,k,n) = velold - dt * advec(i,j,k,n)
		                         + dt * force(i,j,k,n)
		                         - dt * gradp(i,j,k,n);

	       vel_new(i,j,k,n) /= rho_new(i,j,k);
            }
	    else
	    {
	        vel_new(i,j,k,n) = velold - dt * advec(i,j,k,n)
                                          + dt * force(i,j,k,n) / rho_Half(i,j,k)
                                          - dt * gradp(i,j,k,n) / rho_Half(i,j,k);
            }
        });
    }
}

    for (int sigma = 0; sigma < AMREX_SPACEDIM; sigma++)
    {
       if (U_old.contains_nan(sigma,1,0))
       {
	 amrex::Print() << "VAU: Old velocity " << sigma << " contains Nans" << std::endl;

	 IntVect mpt(D_DECL(-100,100,-100));
	 for (MFIter mfi(U_old); mfi.isValid(); ++mfi){
	   if ( U_old[mfi].contains_nan<RunOn::Host>(mpt) )
	     amrex::Print() << " Nans at " << mpt << std::endl;
	 }
       }
       if (U_new.contains_nan(sigma,1,0))
       {
	 amrex::Print() << "VAU: New velocity " << sigma << " contains Nans" << std::endl;

	 IntVect mpt(D_DECL(-100,100,-100));
	 for (MFIter mfi(U_new); mfi.isValid(); ++mfi){
	   if ( U_new[mfi].contains_nan<RunOn::Host>(mpt) )
	     amrex::Print() << " Nans at " << mpt << std::endl;
	 }
       }
    }
}

void
NavierStokesBase::initial_velocity_diffusion_update (Real dt)
{
    //
    // Do following only at initial iteration.
    //
    if (is_diffusive[Xvel])
    {
        MultiFab&  U_old          = get_old_data(State_Type);
        MultiFab&  U_new          = get_new_data(State_Type);
        MultiFab&  Rh             = get_rho_half_time();
        const Real prev_time      = state[State_Type].prevTime();

        int   ngrow = 0;
        MultiFab visc_terms(grids,dmap,AMREX_SPACEDIM,ngrow,MFInfo(),Factory());
        MultiFab    tforces(grids,dmap,AMREX_SPACEDIM,ngrow,MFInfo(),Factory());

        //
        // Get grad(p)
        //
	MultiFab& Gp = get_old_data(Gradp_Type);

        //
        // Compute additional forcing terms
        //
        tforces.setVal(0.0);
#ifdef _OPENMP
#pragma omp parallel if (Gpu::notInLaunchRegion())
#endif
        for (MFIter mfi(tforces,TilingIfNotGPU()); mfi.isValid(); ++mfi)
        {
            const auto& bx = mfi.tilebox();
                  auto& tforces_fab = tforces[mfi];
            if (getForceVerbose)
            {
                amrex::Print() << "---" << '\n'
                               << "G - initial velocity diffusion update:" << '\n'
                               << "Calling getForce..." << '\n';
            }
            getForce(tforces_fab,bx,Xvel,AMREX_SPACEDIM,prev_time,U_old[mfi],U_old[mfi],Density);
        }

        //
        // Compute viscous terms
        //
        if (be_cn_theta != 1.0)
        {
          getViscTerms(visc_terms,Xvel,AMREX_SPACEDIM,prev_time);
        }
        else
        {
          visc_terms.setVal(0.0);
        }

        //
        // Assemble RHS
        //
#ifdef _OPENMP
#pragma omp parallel if (Gpu::notInLaunchRegion())
#endif
        for (MFIter mfi(tforces,TilingIfNotGPU()); mfi.isValid(); ++mfi)
        {
           const Box& bx = mfi.tilebox();
           auto const& force   = tforces.array(mfi);
           auto const& viscT   = visc_terms.array(mfi);
           auto const& gradp   = Gp.array(mfi);
           auto const& rhohalf = Rh.array(mfi);
           auto const& rho_old = rho_ptime.array(mfi);
           auto const& rho_new = rho_ctime.array(mfi);
           auto const& vel_old = U_old.array(mfi,Xvel);
           auto const& vel_new = U_new.array(mfi,Xvel);
           auto const& advT    = aofs->array(mfi,Xvel);
           int mom_diff = do_mom_diff;
           amrex::ParallelFor(bx, AMREX_SPACEDIM, [force,viscT,gradp,rhohalf,advT,rho_old,rho_new,vel_old,vel_new,mom_diff,dt]
           AMREX_GPU_DEVICE (int i, int j, int k, int n) noexcept
           {
              // Set force += (visc - Gp) / rho_half - aofs
              force(i,j,k,n) += viscT(i,j,k,n) - gradp(i,j,k,n);
              if ( !mom_diff ) {
                 force(i,j,k,n) /= rhohalf(i,j,k);
              }
              force(i,j,k,n) -= advT(i,j,k,n);
              // if mom_diff : U_new = (force* dt + U_old * rho_old) / rho_new
              // else        : U_new = U_old + force* dt
              if ( mom_diff ) {
                 vel_new(i,j,k,n) = (force(i,j,k,n) * dt + vel_old(i,j,k,n) * rho_old(i,j,k)) / rho_new(i,j,k);
              } else {
                 vel_new(i,j,k,n) = vel_old(i,j,k,n) + force(i,j,k,n) * dt;
              }
           });
        }
    }
}

Real
NavierStokesBase::volWgtSum (const std::string& name,
                             Real               time)
{
    Real  volwgtsum = 0.0;
    const Real* dx  = geom.CellSize();
    auto        mf  = derive(name,time,0);

    // First, zero covered regions
    if (level < parent->finestLevel())
    {
        BoxArray    baf;
        baf = parent->boxArray(level+1);
        baf.coarsen(fine_ratio);
#ifdef _OPENMP
#pragma omp parallel if (Gpu::notInLaunchRegion())
#endif
{
	std::vector< std::pair<int,Box> > isects;
        for (MFIter mfi(*mf,TilingIfNotGPU()); mfi.isValid(); ++mfi)
        {
           auto const& fabarr = mf->array(mfi);
           int          ncomp = mf->nComp();
           baf.intersections(grids[mfi.index()],isects);

	   for (const auto& is : isects)
	   {
	      amrex::ParallelFor(is.second, ncomp, [fabarr]
              AMREX_GPU_DEVICE (int i, int j, int k, int n) noexcept
              {
                 fabarr(i,j,k,n) = 0.0;
              });
           }
        }
}
    }

    // Use amrex::ReduceSum
    // TODO set the cases for RZ, but it needs the radius to be somewhere in managed memory and so on
    Real vol = D_TERM(dx[0],*dx[1],*dx[2]);
#ifdef AMREX_USE_EB
    if ( (volWgtSum_sub_dz > 0 && volWgtSum_sub_Rcyl > 0) ) {
        amrex::Abort("EB volWgtSum currently only works over entire cartesian domain.");
    }
    Real sm = amrex::ReduceSum(*mf, *volfrac, 0, [vol]
    AMREX_GPU_HOST_DEVICE (Box const& bx, Array4<Real const> const& mf_arr, Array4<Real const> const& vf_arr) -> Real
    {
        Real sum = 0.0;
        AMREX_LOOP_3D(bx, i, j, k,
        {
            sum += mf_arr(i,j,k) * vf_arr(i,j,k) * vol;
        });
        return sum;
    });
#else
    const Real* dom_lo = geom.ProbLo();
    const Real sub_dz = volWgtSum_sub_dz;
    const Real sub_Rcyl = volWgtSum_sub_Rcyl;
    Real sm = amrex::ReduceSum(*mf, 0, [vol, sub_dz, sub_Rcyl, dx, dom_lo]
    AMREX_GPU_HOST_DEVICE (Box const& bx, Array4<Real const> const& mf_arr) -> Real
    {
        Real sum = 0.0;
        if ( sub_dz > 0 && sub_Rcyl > 0 ) {
           // TODO : test this in 2D
           const auto lo = amrex::lbound(bx);
           const auto hi = amrex::ubound(bx);
           for       (int k = lo.z; k <= hi.z; ++k) {
              Real z = dom_lo[2] + (k+0.5_rt) * dx[2];
              if ( z <= sub_dz ) {
                 for    (int j = lo.y; j <= hi.y; ++j) {
                    Real y = dom_lo[1] + (j+0.5_rt) * dx[1];
                    for (int i = lo.x; i <= hi.x; ++i) {
                       Real x = dom_lo[0] + (i+0.5_rt) * dx[0];
                       Real r = std::sqrt(x*x + y*y);
                       if ( r <= sub_Rcyl ) {
                          sum += mf_arr(i,j,k) * vol;
                       }
                    }
                 }
              }
           }
        } else {
           AMREX_LOOP_3D(bx, i, j, k,
           {
               sum += mf_arr(i,j,k) * vol;
           });
        }
        return sum;
    });
#endif

    volwgtsum = sm;

    ParallelDescriptor::ReduceRealSum(volwgtsum);

    return volwgtsum;
}

#ifdef AMREX_PARTICLES

void
NavierStokesBase::read_particle_params ()
{
    ParmParse ppp("particles");
    //
    // The directory in which to store timestamp files.
    //
    ppp.query("timestamp_dir", timestamp_dir);
    //
    // Only the I/O processor makes the directory if it doesn't already exist.
    //
    if (ParallelDescriptor::IOProcessor())
        if (!amrex::UtilCreateDirectory(timestamp_dir, 0755))
            amrex::CreateDirectoryFailed(timestamp_dir);
    //
    // Force other processors to wait till directory is built.
    //
    ParallelDescriptor::Barrier();

    if (int nc = ppp.countval("timestamp_indices"))
    {
        timestamp_indices.resize(nc);

        ppp.getarr("timestamp_indices", timestamp_indices, 0, nc);
    }

    ppp.query("pverbose",pverbose);
    //
    // Used in initData() on startup to read in a file of particles.
    //
    ppp.query("particle_init_file", particle_init_file);
    //
    // Used in post_restart() to read in a file of particles.
    //
    ppp.query("particle_restart_file", particle_restart_file);
    //
    // This must be true the first time you try to restart from a checkpoint
    // that was written with USE_PARTICLES=FALSE; i.e. one that doesn't have
    // the particle checkpoint stuff (even if there are no active particles).
    // Otherwise the code will fail when trying to read the checkpointed particles.
    //
    ppp.query("restart_from_nonparticle_chkfile", restart_from_nonparticle_chkfile);
    //
    // Used in post_restart() to write out the file of particles.
    //
    ppp.query("particle_output_file", particle_output_file);
    //
    // Put particle info in plotfile (using ParticleContainer::Checkpoint)?
    //
    ppp.query("particles_in_plotfile", particles_in_plotfile);
}

void
NavierStokesBase::initParticleData ()
{
    if (level == 0)
    {
        if (NSPC == 0)
        {
            NSPC = new AmrTracerParticleContainer(parent);
        }

        NSPC->SetVerbose(pverbose);

        if (!particle_init_file.empty())
        {
            NSPC->InitFromAsciiFile(particle_init_file,0);
        }
    }
}

void
NavierStokesBase::post_restart_particle ()
{
    if (level == 0)
    {
        BL_ASSERT(NSPC == 0);

        NSPC = new AmrTracerParticleContainer(parent);

        NSPC->SetVerbose(pverbose);
        //
        // We want to be able to add new particles on a restart.
        // As well as the ability to write the particles out to an ascii file.
        //
        if (!restart_from_nonparticle_chkfile)
        {
            NSPC->Restart(parent->theRestartFile(), the_ns_particle_file_name);
        }

        if (!particle_restart_file.empty())
        {
            NSPC->InitFromAsciiFile(particle_restart_file,0);
        }

        if (!particle_output_file.empty())
        {
            NSPC->WriteAsciiFile(particle_output_file);
        }
    }
}

void
NavierStokesBase::post_timestep_particle (int crse_iteration)
{
    const int ncycle = parent->nCycle(level);
    const int finest_level = parent->finestLevel();
    //
    // Don't redistribute/timestamp on the final subiteration except on the coarsest grid.
    //
    if (NSPC != 0 && (crse_iteration < ncycle || level == 0))
    {
        const Real curr_time = state[State_Type].curTime();

	int ngrow = (level == 0) ? 0 : crse_iteration;

        NSPC->Redistribute(level, finest_level, ngrow);

        if (!timestamp_dir.empty())
        {
            std::string basename = timestamp_dir;

            if (basename[basename.length()-1] != '/') basename += '/';

            basename += "Timestamp";

	    static bool first = true;
	    static int n, nextras;
	    static std::vector<int> tindices;

	    if (first)
	    {
		first = false;

		n = timestamp_indices.size();
		nextras = timestamp_num_extras();

		int sz = n + nextras;
		tindices.reserve(sz);

		for (int i = 0; i < sz; ++i) {
		    tindices.push_back(i);
		}
	    }

            for (int lev = level; lev <= finest_level; lev++)
            {
                if (NSPC->NumberOfParticlesAtLevel(lev) <= 0) continue;

		int ng = (lev == level) ? ngrow+1 : 1;

		AmrLevel& amr_level = parent->getLevel(lev);
		MultiFab& S_new = amr_level.get_new_data(State_Type);

		MultiFab tmf;

		if (tindices.size() > 0)
		{
		    tmf.define(S_new.boxArray(), S_new.DistributionMap(), tindices.size(), ng, MFInfo(), Factory());

		    if (n > 0)
		    {
		      FillPatchIterator fpi(parent->getLevel(lev), S_new,
                                            ng, curr_time, State_Type, 0, NUM_STATE);
                      const MultiFab& S = fpi.get_mf();

#ifdef _OPENMP
#pragma omp parallel
#endif
                      for (MFIter mfi(tmf,true); mfi.isValid(); ++mfi)
                      {
                        FArrayBox& tfab = tmf[mfi];
                        const FArrayBox& sfab = S[mfi];
                        const Box& box = mfi.growntilebox();
                        for (int i = 0; i < n; ++i)
                        {
			  //FIXME - isn't there a MF fn for this?
                          tfab.copy<RunOn::Host>(sfab, box, timestamp_indices[i], box, i, 1);
                        }
                      }
		    }

		    if (nextras > 0)
		    {
			timestamp_add_extras(lev, curr_time, tmf);
		    }
		}

		NSPC->Timestamp(basename, tmf, lev, curr_time, tindices);
            }
        }
    }
}

std::unique_ptr<MultiFab>
NavierStokesBase::ParticleDerive (const std::string& name,
				  Real               time,
				  int                ngrow)
{
    if (name == "particle_count" || name == "total_particle_count") {
	int ncomp = 1;
	const DeriveRec* rec = derive_lst.get(name);
	if (rec)
	{
	    ncomp = rec->numDerive();
	}

        MultiFab* ret = new MultiFab(grids, dmap, ncomp, ngrow, MFInfo(), Factory());
	ParticleDerive(name,time,*ret,0);
	return std::unique_ptr<MultiFab>{ret};
    }
    else {
	return AmrLevel::derive(name, time, ngrow);
    }
}

void
NavierStokesBase::ParticleDerive (const std::string& name,
				  Real               time,
				  MultiFab&          mf,
				  int                dcomp)
{
    if (NSPC == 0 || !(name == "particle_count" || name == "total_particle_count"))
    {
        AmrLevel::derive(name,time,mf,dcomp);
    }
    else {
	if (name == "particle_count")
	{
	    MultiFab temp_dat(grids,dmap,1,0, MFInfo(), Factory());
	    temp_dat.setVal(0);
	    NSPC->Increment(temp_dat,level);
	    MultiFab::Copy(mf,temp_dat,0,dcomp,1,0);
	}
	else if (name == "total_particle_count")
	{
	    //
	    // We want the total particle count at this level or higher.
	    //
	    ParticleDerive("particle_count",time,mf,dcomp);

	    IntVect trr(D_DECL(1,1,1));

	    for (int lev = level+1; lev <= parent->finestLevel(); lev++)
	    {
		BoxArray ba = parent->boxArray(lev);

		MultiFab temp_dat(ba,parent->DistributionMap(lev),1,0,MFInfo(),Factory());

		trr *= parent->refRatio(lev-1);

		ba.coarsen(trr);

                // FIXME? Won't work because ba has been coarsened. But don't actually need
                //  facotry here anyway...
		//MultiFab ctemp_dat(ba,parent->DistributionMap(lev),1,0,MFInfo(),Factory());
		MultiFab ctemp_dat(ba,parent->DistributionMap(lev),1,0);

		temp_dat.setVal(0);
		ctemp_dat.setVal(0);

		NSPC->Increment(temp_dat,lev);

#ifdef _OPENMP
#pragma omp parallel
#endif
		for (MFIter mfi(temp_dat,true); mfi.isValid(); ++mfi)
		{
		    const FArrayBox& ffab =  temp_dat[mfi];
		    FArrayBox&       cfab = ctemp_dat[mfi];
		    const Box&       fbx  = mfi.tilebox();

		    BL_ASSERT(cfab.box() == amrex::coarsen(fbx,trr));

		    for (IntVect p = fbx.smallEnd(); p <= fbx.bigEnd(); fbx.next(p))
		    {
		        const Real val = ffab(p);
			if (val > 0)
			    cfab(amrex::coarsen(p,trr)) += val;
		    }
		}

		temp_dat.clear();

		MultiFab dat(grids,dmap,1,0,MFInfo(),Factory());
		dat.setVal(0);
		dat.copy(ctemp_dat);

		MultiFab::Add(mf,dat,0,dcomp,1,0);
	    }
	}
	else
	{
	    amrex::Abort("NavierStokesBase::ParticleDerive: how did this happen?");
	}
    }
}

#endif  // AMREX_PARTICLES

// Boundary condition access function.
Vector<int>
NavierStokesBase::fetchBCArray (int State_Type, const Box& bx, int scomp, int ncomp)
{
    Vector<int> bc(2*BL_SPACEDIM*ncomp);
    BCRec bcr;
    const StateDescriptor* stDesc;
    const Box& domain = geom.Domain();

    for (int n = 0; n < ncomp; n++)
    {
      stDesc=state[State_Type].descriptor();
      setBC(bx,domain,stDesc->getBC(scomp+n),bcr);

      const int* b_rec = bcr.vect();
      for (int m = 0; m < 2*BL_SPACEDIM; m++)
	bc[2*BL_SPACEDIM*n + m] = b_rec[m];
    }

    return bc;
}

Vector<BCRec>
NavierStokesBase::fetchBCArray (int State_Type, int scomp, int ncomp)
{
    Vector<BCRec> bc(ncomp);
    const StateDescriptor* stDesc;
    const Box& domain = geom.Domain();

    for (int n(0); n < ncomp; ++n)
    {
      stDesc=state[State_Type].descriptor();
      setBC(domain,domain,stDesc->getBC(scomp+n), bc[n] );
    }

    return bc;
}

//
// Compute gradient of P and fill ghost cells with FillPatch
//
// FIXME --- perhaps these computeGradP fns belong in Projection.cpp?
void
NavierStokesBase::computeGradP(Real time)
{
    LPInfo info;
    info.setMaxCoarseningLevel(0);
    MLNodeLaplacian linop({geom}, {grids}, {dmap}, info, {&Factory()});
#ifdef AMREX_USE_EB
    linop.buildIntegral();
#endif

    // No call to set BCs because we're only calling compGrad(), which
    // doesn't use them. P already exists on surroundingNodes(Gp.validbox()),
    // and compGrad() does not fill ghost cells

    MultiFab& Press = get_data(Press_Type, time);
    MultiFab& Gp    = get_data(Gradp_Type, time);

    linop.compGrad(0, Gp, Press);

    // Now fill ghost cells
    FillPatch(*this,Gp,Gp.nGrow(),time,Gradp_Type,0,AMREX_SPACEDIM);
}

void
NavierStokesBase::avgDown_StatePress()
{
    auto&   fine_lev = getLevel(level+1);

    //
    // Average down the states at the new time.
    //
    MultiFab& S_crse = get_new_data(State_Type);
    MultiFab& S_fine = fine_lev.get_new_data(State_Type);

    average_down(S_fine, S_crse, 0, S_crse.nComp());

    //
    // Fill rho_ctime at the current and finer levels with the correct data.
    //
    for (int lev = level; lev <= parent->finestLevel(); lev++)
    {
        getLevel(lev).make_rho_curr_time();
    }

    //
    // Now average down pressure over time n-(n+1) interval.
    //
    MultiFab&       P_crse      = get_new_data(Press_Type);
    MultiFab&       P_fine_init = fine_lev.get_new_data(Press_Type);
    MultiFab&       P_fine_avg  = fine_lev.p_avg;
    MultiFab&       P_fine      = initial_step ? P_fine_init : P_fine_avg;

    // NOTE: this fills ghost cells, but amrex::average_down does not.
    amrex::average_down_nodal(P_fine,P_crse,fine_ratio);

    //
    // Average down Gradp
    //
    MultiFab& Gp_crse = get_new_data(Gradp_Type);
    MultiFab& Gp_fine = fine_lev.get_new_data(Gradp_Type);

    average_down(Gp_fine, Gp_crse, 0, Gp_crse.nComp());
}

void
NavierStokesBase::average_down(const MultiFab& S_fine, MultiFab& S_crse,
			       int scomp, int ncomp)
{
  //
  // Choose the appropriate AMReX average_down() based on
  // whether EB or non-EB, and dimensionality
  //

#ifdef AMREX_USE_EB
  //
  // FIXME?
  // Assume we want EB to behave the same as non-EB in regards to dimensionality
  // Note that 3D volume weighting doesn't exist for non-EB
  //
#if (AMREX_SPACEDIM == 3)
    // no volume weighting
    amrex::EB_average_down(S_fine, S_crse, scomp, ncomp, fine_ratio);
#else
    // volume weighting
    amrex::EB_average_down(S_fine, S_crse, this->getLevel(level+1).Volume(),
			   *(this->getLevel(level+1).VolFrac()),
			   scomp, ncomp, fine_ratio);
#endif

#else
    //
    // non-EB aware, uses volume weighting for 1D,2D but no volume weighting for 3D
    //
    amrex::average_down(S_fine, S_crse,
			this->getLevel(level+1).geom, this->getLevel(level).geom,
			scomp, ncomp, fine_ratio);
#endif
}


//
//  Diagnostics functions
//
void
NavierStokesBase::printMaxVel (bool new_data)
{

    MultiFab& S = new_data? get_new_data(State_Type) : get_old_data(State_Type);

#if (AMREX_SPACEDIM==3)
    amrex::Print() << "max(abs(u/v/w))  = "
#else
        amrex::Print() << "max(abs(u/v))  = "
#endif
                   << S.norm0( Xvel,   0, false, true )
                   << "  "
		   << S.norm0( Xvel+1, 0, false, true )
#if (AMREX_SPACEDIM==3)
                   << "  "
                   << S.norm0( Xvel+2, 0, false, true )
#endif
                   << std::endl;
}


void
NavierStokesBase::printMaxGp (bool new_data)
{
    MultiFab& Gp = new_data? get_new_data(Gradp_Type) : get_old_data(Gradp_Type);
    MultiFab& P  = new_data? get_new_data(Press_Type) : get_old_data(Press_Type);

#if (AMREX_SPACEDIM==3)
    amrex::Print() << "max(abs(gpx/gpy/gpz/p)) = "
#else
    amrex::Print() << "max(abs(gpx/gpy/p)) = "
#endif
                   << Gp.norm0( 0, 0, false, true )
                   << "  "
		   << Gp.norm0( 1, 0, false, true )
#if (AMREX_SPACEDIM==3)
                   << "  "
                   << Gp.norm0( 2, 0, false, true )
#endif
                   << "  "
                   << P.norm0(0, 0, false, true )
                   << std::endl;
}

void
NavierStokesBase::printMaxValues (bool new_data)
{
    printMaxVel(new_data);
    printMaxGp(new_data);
}


//
// Correct a conservatively-advected scalar for under-over shoots.
//
void
NavierStokesBase::ConservativeScalMinMax ( amrex::MultiFab&       Snew, const int snew_comp, const int new_density_comp,
                                           amrex::MultiFab const& Sold, const int sold_comp, const int old_density_comp )
{

#ifdef _OPENMP
#pragma omp parallel if (Gpu::notInLaunchRegion())
#endif
    for (MFIter mfi(Snew,TilingIfNotGPU()); mfi.isValid(); ++mfi)
    {

        const auto& bx = mfi.tilebox();

        const auto& sn   = Snew.array(mfi,snew_comp);
        const auto& so   = Sold.const_array(mfi,sold_comp);
        const auto& rhon = Snew.const_array(mfi,new_density_comp);
        const auto& rhoo = Sold.const_array(mfi,old_density_comp);

        amrex::ParallelFor(bx, [sn, so, rhon, rhoo]
        AMREX_GPU_DEVICE (int i, int j, int k) noexcept
        {
            Real smn = std::numeric_limits<Real>::max();
            Real smx = std::numeric_limits<Real>::min();

#if (AMREX_SPACEDIM==3)
            int ks = -1;
            int ke =  1;
#else
            int ks = 0;
            int ke = 0;
#endif

            for (int kk = ks; kk <= ke; ++kk)
            {
                for (int jj = -1; jj <= 1; ++jj)
                {
                    for (int ii = -1; ii <= 1; ++ii)
                    {
                        smn =  amrex::min(smn, so(i+ii,j+jj,k+kk)/rhoo(i+ii,j+jj,k+kk));
                        smx =  amrex::max(smx, so(i+ii,j+jj,k+kk)/rhoo(i+ii,j+jj,k+kk));
                    }
                }
            }

            sn(i,j,k) = amrex::min( amrex::max(sn(i,j,k)/rhon(i,j,k), smn), smx ) * rhon(i,j,k);
        });
    }
}



//
// Correct a convectively-advected  scalar for under-over shoots.
//
void
NavierStokesBase::ConvectiveScalMinMax ( amrex::MultiFab&       Snew, const int snew_comp,
                                         amrex::MultiFab const& Sold, const int sold_comp )
{

#ifdef _OPENMP
#pragma omp parallel if (Gpu::notInLaunchRegion())
#endif
    for (MFIter mfi(Snew,TilingIfNotGPU()); mfi.isValid(); ++mfi)
    {

        const auto& bx = mfi.tilebox();

        const auto& sn   = Snew.array(mfi,snew_comp);
        const auto& so   = Sold.const_array(mfi,sold_comp);

        amrex::ParallelFor(bx, [sn, so]
        AMREX_GPU_DEVICE (int i, int j, int k) noexcept
        {
            Real smn = std::numeric_limits<Real>::max();
            Real smx = std::numeric_limits<Real>::min();

#if (AMREX_SPACEDIM==3)
            int ks = -1;
            int ke =  1;
#else
            int ks = 0;
            int ke = 0;
#endif

            for (int kk = ks; kk <= ke; ++kk)
            {
                for (int jj = -1; jj <= 1; ++jj)
                {
                    for (int ii = -1; ii <= 1; ++ii)
                    {
                        smn =  amrex::min(smn, so(i+ii,j+jj,k+kk));
                        smx =  amrex::max(smx, so(i+ii,j+jj,k+kk));
                    }
                }
            }

            sn(i,j,k) = amrex::min( amrex::max(sn(i,j,k), smn), smx );
        });
    }
}


//
// Predict the edge velocities which go into forming u_mac.  This
// function also returns an estimate of dt for use in variable timesteping.
//
Real
NavierStokesBase::predict_velocity (Real  dt)
{
   BL_PROFILE("NavierStokesBase::predict_velocity()");
   if (verbose) {
      amrex::Print() << "... predict edge velocities\n";
   }
   //
   // Get simulation parameters.
   //
   const int   nComp          = AMREX_SPACEDIM;
   const Real* dx             = geom.CellSize();
   const Real  prev_time      = state[State_Type].prevTime();
   const Real  prev_pres_time = state[Press_Type].prevTime();
   const Real  strt_time      = ParallelDescriptor::second();

   //
   // Compute viscous terms at level n.
   // Ensure reasonable values in 1 grow cell.  Here, do extrap for
   // c-f/phys boundary, since we have no interpolator fn, also,
   // preserve extrap for corners at periodic/non-periodic intersections.
   //
   MultiFab visc_terms(grids,dmap,nComp,nghost_force(),MFInfo(), Factory());


   FillPatchIterator U_fpi(*this,visc_terms,nghost_state(),prev_time,State_Type,Xvel,AMREX_SPACEDIM);
   MultiFab& Umf=U_fpi.get_mf();

   // Floor small values of states to be extrapolated
   floor(Umf);

   //
   // Compute "grid cfl number" based on cell-centered time-n velocities
   //
   auto umax = VectorMaxAbs({&Umf},FabArrayBase::mfiter_tile_size,0,AMREX_SPACEDIM,Umf.nGrow());
   Real cflmax = dt*umax[0]/dx[0];
   for (int d=1; d<AMREX_SPACEDIM; ++d) {
     cflmax = std::max(cflmax,dt*umax[d]/dx[d]);
   }
   Real tempdt = cflmax==0 ? change_max : std::min(change_max,cfl/cflmax);


   if (use_godunov)  // GODUNOV SCHEME
   {
       MultiFab& Gp = get_old_data(Gradp_Type);
       // FillPatch Gp here, as crse data has been updated
       // only really needed on the first step of the fine subcycle
       // because level_project at this level fills Gp ghost cells.
       // OR maybe better to not FP in level_proj for level>0 and do it
       // once the first time it's needed, which is presumably here...
       if ( level > 0 )
           FillPatch(*this,Gp,Gp.nGrow(),prev_pres_time,Gradp_Type,0,AMREX_SPACEDIM);

       if (be_cn_theta != 1.0)
       {
           getViscTerms(visc_terms,Xvel,nComp,prev_time);
       }
       else
       {
           visc_terms.setVal(0.0);
       }

       FillPatchIterator S_fpi(*this,visc_terms,nghost_state(),prev_time,State_Type,Density,NUM_SCALARS);
       MultiFab& Smf=S_fpi.get_mf();

       MultiFab forcing_term( grids, dmap, AMREX_SPACEDIM, nghost_force() );

       //
       // Compute forcing
       //
#ifdef _OPENMP
#pragma omp parallel if (Gpu::notInLaunchRegion())
#endif
       {
           for (MFIter U_mfi(Umf,TilingIfNotGPU()); U_mfi.isValid(); ++U_mfi)
           {
               FArrayBox& Ufab = Umf[U_mfi];
               auto const  gbx = U_mfi.growntilebox(nghost_force());

               if (getForceVerbose) {
                   Print() << "---\nA - Predict velocity:\n Calling getForce...\n";
               }

               getForce(forcing_term[U_mfi],gbx,Xvel,AMREX_SPACEDIM,prev_time,Ufab,Smf[U_mfi],0);

               //
               // Compute the total forcing.
               //
               auto const& tf   = forcing_term.array(U_mfi,Xvel);
               auto const& visc = visc_terms.const_array(U_mfi,Xvel);
               auto const& gp   = Gp.const_array(U_mfi);
               auto const& rho  = Smf.const_array(U_mfi); //It should be equivalent to rho_ptime.const_array(U_mfi);

               amrex::ParallelFor(gbx, AMREX_SPACEDIM, [tf, visc, gp, rho]
               AMREX_GPU_DEVICE (int i, int j, int k, int n) noexcept
               {
                   tf(i,j,k,n) = ( tf(i,j,k,n) + visc(i,j,k,n) - gp(i,j,k,n) ) / rho(i,j,k);
               });
           }
       }

#ifndef AMREX_USE_EB
       Godunov::ExtrapVelToFaces( Umf, forcing_term, AMREX_D_DECL(u_mac[0], u_mac[1], u_mac[2]),
                                  m_bcrec_velocity, m_bcrec_velocity_d.dataPtr(), geom, dt,
                                  godunov_use_ppm, godunov_use_forces_in_trans );
#else
       EBGodunov::ExtrapVelToFaces( Umf, forcing_term, AMREX_D_DECL(u_mac[0], u_mac[1], u_mac[2]),
                                    m_bcrec_velocity, m_bcrec_velocity_d.dataPtr(), geom, dt );
#endif


   }
   else  // MOL SCHEME
   {

       MOL::ExtrapVelToFaces( Umf,
                              AMREX_D_DECL(u_mac[0], u_mac[1], u_mac[2]),
                              geom, m_bcrec_velocity,m_bcrec_velocity_d.dataPtr());

   }

   if (verbose > 1)
   {
      const int IOProc   = ParallelDescriptor::IOProcessorNumber();
      Real      run_time = ParallelDescriptor::second() - strt_time;

      ParallelDescriptor::ReduceRealMax(run_time,IOProc);

      Print() << "NavierStokesBase::predict_velocity(): lev: " << level
              << ", time: " << run_time << '\n';
   }

   return dt*tempdt;
}


//
// Floor small values of states to be extrapolated
//
void
NavierStokesBase::floor(MultiFab& mf){

  int ncomp = mf.nComp();

#ifdef _OPENMP
#pragma omp parallel if (Gpu::notInLaunchRegion())
#endif
    for (MFIter mfi(mf,TilingIfNotGPU()); mfi.isValid(); ++mfi)
    {
        Box gbx=mfi.growntilebox(mf.nGrow());
        auto const& fab_a = mf.array(mfi);
        AMREX_PARALLEL_FOR_4D ( gbx, ncomp, i, j, k, n,
        {
            auto& val = fab_a(i,j,k,n);
            val = amrex::Math::abs(val) > 1.e-20 ? val : 0;
        });
    }
}

int
NavierStokesBase::nghost_state ()
{
  //FIXME - unsure of ghost cell needs here. Why is IAMR different than incflo?
  // from incflo:
//     int nghost_state () const {
// #ifdef AMREX_USE_EB
//         if (!EBFactory(0).isAllRegular())
//         {
//             return 4;
//         }
// #endif
//         {
//             return (m_advection_type != "MOL") ? 3 : 2;
//         }
//     }

#ifdef AMREX_USE_EB
  if (!EBFactory().isAllRegular())
  {
    if (use_godunov && redistribution_type == "StateRedist")
        return 6;
    else if (use_godunov || redistribution_type == "StateRedist")
        return 5;
    else
        return 4;
  }
  else
#endif
  {
    return (use_godunov) ? 3 : 2;
}
}


int
NavierStokesBase::nghost_force ()
{
  //FIXME? again, why is IAMR different than incflo?
// From incflo
// // For Godunov, we need 1 ghost cell in addition to the Box we are filling
    // // For MOL    , we need 0 ghost cells
    // int nghost_force () const
    // {
    //    if (m_advection_type == "MOL")
    //        return 0;
    //    else
    //        return 1;
    // }

    if (!use_godunov)
        return 0;
#ifdef AMREX_USE_EB
    else if ( !EBFactory().isAllRegular() )
      if (redistribution_type == "StateRedist")
        return 4;
    else
        return 3;
#endif
    else
      return 1;
}

#ifdef AMREX_USE_EB
void
NavierStokesBase::InitialRedistribution ()
{
    // Next we must redistribute the initial solution if we are going to use
    // MergeRedist or StateRedist redistribution schemes
    if ( redistribution_type != "StateRedist" && redistribution_type != "MergeRedist")
        return;

    // Initial data are set at new time step
    MultiFab& S_new = get_new_data(State_Type);
    // We must fill internal ghost values before calling redistribution
    // We also need any physical boundary conditions imposed if we are
    //    calling state redistribution (because that calls the slope routine)
    // FIXME? In theory, since ghost cells are now filled, we wouldn't need to call
    // FillPatch someplace later ...
    FillPatch (*this, S_new, nghost_state(), state[State_Type].curTime(), State_Type,
	       0, NUM_STATE);

    // Could we use the space in get_old_data instead of making new?
    MultiFab tmp( grids, dmap, NUM_STATE, nghost_state(), MFInfo(), Factory() );

    MultiFab::Copy(tmp, S_new, 0, 0, NUM_STATE, nghost_state());
    EB_set_covered(tmp, 0.0);

    for (MFIter mfi(S_new,TilingIfNotGPU()); mfi.isValid(); ++mfi)
    {
        const Box& bx = mfi.validbox();

        auto const& fact =  dynamic_cast<EBFArrayBoxFactory const&>(S_new.Factory());

        EBCellFlagFab const& flagfab = fact.getMultiEBCellFlagFab()[mfi];
        Array4<EBCellFlag const> const& flag = flagfab.const_array();

        if ( (flagfab.getType(amrex::grow(bx,1)) != FabType::covered) &&
             (flagfab.getType(amrex::grow(bx,1)) != FabType::regular) )
        {
	    if (verbose)
	      amrex::Print() << "Doing initial redistribution... " << std::endl;

            Array4<Real const> AMREX_D_DECL(fcx, fcy, fcz), ccc, vfrac, AMREX_D_DECL(apx, apy, apz);

            AMREX_D_TERM(fcx = fact.getFaceCent()[0]->const_array(mfi);,
                         fcy = fact.getFaceCent()[1]->const_array(mfi);,
                         fcz = fact.getFaceCent()[2]->const_array(mfi););

            ccc   = fact.getCentroid().const_array(mfi);

            AMREX_D_TERM(apx = fact.getAreaFrac()[0]->const_array(mfi);,
                         apy = fact.getAreaFrac()[1]->const_array(mfi);,
                         apz = fact.getAreaFrac()[2]->const_array(mfi););

            vfrac = fact.getVolFrac().const_array(mfi);

            Redistribution::ApplyToInitialData( bx,NUM_STATE,
                                                S_new.array(mfi), tmp.array(mfi),
                                                flag, AMREX_D_DECL(apx, apy, apz), vfrac,
                                                AMREX_D_DECL(fcx, fcy, fcz),
                                                ccc, geom, redistribution_type);
        }
    }
}
#endif<|MERGE_RESOLUTION|>--- conflicted
+++ resolved
@@ -536,18 +536,6 @@
 
 #ifdef AMREX_USE_EB
     //
-<<<<<<< HEAD
-    // EB restrictions
-    //
-    if ( !do_mom_diff && use_godunov )
-      amrex::Abort("EBGodunov only support conservative velocity update: run with ns.do_mom_diff=1");
-    if ( !do_cons_trac && use_godunov )
-      amrex::Abort("EBGodunov only support conservative scalar update: run with ns.do_cons_trac=1");
-    if ( !do_cons_trac2 && use_godunov )
-      amrex::Abort("EBGodunov only support conservative scalar update: run with ns.do_cons_trac2=1");
-    if ( do_temp && use_godunov )
-      amrex::Abort("EBGodunov only support conservative scalar update, and thus cannot run with a temperature field. Set ns.do_temp=0");
-=======
     // EB Godunov restrictions
     //
     if ( use_godunov && !do_mom_diff )
@@ -558,7 +546,6 @@
       amrex::Abort("EB Godunov only supports conservative scalar update: run with ns.do_cons_trac2=1");
     if ( use_godunov && do_temp )
       amrex::Abort("EB Godunov only supports conservative scalar update, and thus cannot run with a temperature field. Set ns.do_temp=0");
->>>>>>> 7e1abd67
     if ( use_godunov && godunov_use_ppm )
       amrex::Abort("PPM not implemented within EB Godunov. Set godunov.use_ppm=0.");
     if ( use_godunov && godunov_use_forces_in_trans )

--- conflicted
+++ resolved
@@ -284,13 +284,13 @@
 #ifdef AMREX_USE_EB
     init_eb(level_geom, bl, dm);
 #endif
-    
+
     //fixme? not 100% sure this is the right place
     gradp.reset(new MultiFab(grids,dmap,BL_SPACEDIM,1, MFInfo(), Factory()));
     gradp->setVal(0.);
 
     //FIXME --- this fn is really similar to restart()... work on that later
-    
+
     //
     // Set up reflux registers.
     //
@@ -970,18 +970,20 @@
 {
     AmrLevel::checkPoint(dir, os, how, dump_old);
 
-    // Need to add gradp in the checkpoint
-    std::string LevelDir, FullPath;
-    LevelDirectoryNames(dir, LevelDir, FullPath);
-    std::string gradp_mf_fullpath = FullPath + "/gradp";
-    VisMF::Write(*gradp,gradp_mf_fullpath,how);
-
 #ifdef AMREX_PARTICLES
     if (level == 0)
     {
         if (NSPC != 0)
             NSPC->Checkpoint(dir,the_ns_particle_file_name);
     }
+#endif
+
+# ifdef AMREX_USE_EB
+// Need to add gradp in the checkpoint
+   std::string LevelDir, FullPath;
+   LevelDirectoryNames(dir, LevelDir, FullPath);
+   std::string gradp_mf_fullpath = FullPath + "/gradp";
+   VisMF::Write(*gradp,gradp_mf_fullpath,how);
 #endif
 }
 
@@ -1667,7 +1669,6 @@
 // {
 //     BL_PROFILE("NavierStokesBase::getGradP()");
 
-<<<<<<< HEAD
 //     const int   NGrow = gp.nGrow();
 //     MultiFab&   P_old = get_old_data(Press_Type);
 //     const Real* dx    = geom.CellSize();
@@ -1715,28 +1716,7 @@
                            0, 0, AMREX_SPACEDIM, cgeom, geom,
                            cphysbc, 0, fphysbc, 0,
                            parent->refRatio(level-1), mapper, bcrec, 0);
-=======
-void
-NavierStokesBase::getGradP (MultiFab& gp, Real      time)
-{
-    BL_PROFILE("NavierStokesBase::getGradP()");
-
-    const int   NGrow = gp.nGrow();
-    MultiFab&   P_old = get_old_data(Press_Type);
-    const Real* dx    = geom.CellSize();
-
-    FillPatchIterator P_fpi(*this,P_old,NGrow,time,Press_Type,0,1);
-    MultiFab& pMF = P_fpi.get_mf();
-#ifdef _OPENMP
-#pragma omp parallel
-#endif
-    for (MFIter mfi(gp, true); mfi.isValid(); ++mfi)
-    {
-	BL_ASSERT(amrex::grow(grids[mfi.index()],NGrow) == gp[mfi].box());
-	Projection::getGradP(pMF[mfi],gp[mfi],mfi.growntilebox(),dx);
->>>>>>> bcb0b800
-    }
-
+    }
 }
 void NavierStokesBase::fillcoarsepatch_gradp (int lev, Real time, MultiFab& gp, int ng)
 {
@@ -2765,7 +2745,7 @@
     state[State_Type].setTimeLevel(time,dt_old,dt_new);
 
     initOldPress();
-    state[Press_Type].setTimeLevel(time-dt_old,dt_old,dt_new);
+        state[Press_Type].setTimeLevel(time-dt_old,dt_old,dt_new);
     //
     // Reset state types for divu not equal to zero.
     //
@@ -3126,7 +3106,7 @@
         }
     }
 
-    state[Press_Type].setTimeLevel(time-dt_old,dt_old,dt_old);
+        state[Press_Type].setTimeLevel(time-dt_old,dt_old,dt_old);
 }
 
 void
@@ -3450,25 +3430,25 @@
 #ifdef _OPENMP
 #pragma omp parallel if (Gpu::notInLaunchRegion())
 #endif
-    for (MFIter mfi(P_new,TilingIfNotGPU()); mfi.isValid(); ++mfi)
-    {
-	const Box&  bx     = mfi.tilebox();
-	FArrayBox fine_phi(bx,1);
-	Elixir fine_phi_i = fine_phi.elixir();
-	node_bilinear_interp.interp(crse_phi[mfi],0,fine_phi,0,1,
-				    fine_phi.box(),ratio,cgeom,fgeom,bc,
-				    0,Press_Type,RunOn::Gpu);
-
-	auto const& f_phi    = fine_phi.array();
-	auto const& p_new    = P_new.array(mfi);
-	auto const& p_old    = P_old.array(mfi);
-	amrex::ParallelFor(bx, [f_phi, p_old, p_new]
-        AMREX_GPU_DEVICE(int i, int j, int k) noexcept
+        for (MFIter mfi(P_new,TilingIfNotGPU()); mfi.isValid(); ++mfi)
         {
-	  p_new(i,j,k) += f_phi(i,j,k);
-	  p_old(i,j,k) += f_phi(i,j,k);
-	});
-    }
+           const Box&  bx     = mfi.tilebox();
+           FArrayBox fine_phi(bx,1);
+           Elixir fine_phi_i = fine_phi.elixir();
+           node_bilinear_interp.interp(crse_phi[mfi],0,fine_phi,0,1,
+                                       fine_phi.box(),ratio,cgeom,fgeom,bc,
+                                       0,Press_Type,RunOn::Gpu);
+
+           auto const& f_phi    = fine_phi.array();
+           auto const& p_new    = P_new.array(mfi);
+           auto const& p_old    = P_old.array(mfi);
+           amrex::ParallelFor(bx, [f_phi, p_old, p_new]
+           AMREX_GPU_DEVICE(int i, int j, int k) noexcept
+           {
+               p_new(i,j,k) += f_phi(i,j,k);
+               p_old(i,j,k) += f_phi(i,j,k);
+           });
+        }
 
 #ifdef AMREX_USE_EB
     // FIXME? - this can probably go after new interpolation is implemented
@@ -3564,7 +3544,7 @@
 	  }
       //}
 
-    
+
     MultiFab visc_terms(grids,dmap,AMREX_SPACEDIM,1,MFInfo(),Factory());
 
     // No need to compute this is we are using EB because we will

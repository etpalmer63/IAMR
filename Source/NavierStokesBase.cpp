
#include <AMReX_ParmParse.H>
#include <AMReX_TagBox.H>
#include <AMReX_Utility.H>
#include <AMReX_PhysBCFunct.H>

#ifdef AMREX_USE_EB
#include <AMReX_EBAmrUtil.H>
#include <AMReX_EBInterpolater.H>
#include <AMReX_EBFArrayBox.H>
#include <iamr_mol.H>
#endif

#include <iamr_godunov.H>

#include <NavierStokesBase.H>
#include <NAVIERSTOKES_F.H>
#include <AMReX_filcc_f.H>
#include <NSB_K.H>

#include <PROB_NS_F.H>

//fixme, for writesingle level plotfile
#include<AMReX_PlotFileUtil.H>

using namespace amrex;

struct DummyFill           // Set 0.0 on EXT_DIR, nothing otherwise.
{
    AMREX_GPU_DEVICE
    void operator() (const IntVect& iv, Array4<Real> const& dest,
                     const int dcomp, const int numcomp,
                     GeometryData const& geom, const Real time,
                     const BCRec* bcr, const int bcomp,
                     const int orig_comp) const
    {
       const int* domlo = geom.Domain().loVect();
       const int* domhi = geom.Domain().hiVect();
       for (int n = 0; n < numcomp; n++ ) {
          const int* bc = bcr[n].data();
          for (int idir = 0; idir < AMREX_SPACEDIM; idir++) {
             if ((bc[idir] == amrex::BCType::ext_dir) and (iv[idir] < domlo[idir])) {
                dest(iv, dcomp+n) = 0.0;
             }
             if ((bc[idir + AMREX_SPACEDIM] == amrex::BCType::ext_dir) and (iv[idir] > domhi[idir])) {
                dest(iv, dcomp+n) = 0.0;
             }
          }
       }
    }
};

ErrorList   NavierStokesBase::err_list;
BCRec       NavierStokesBase::phys_bc;
Projection* NavierStokesBase::projector     = 0;
MacProj*    NavierStokesBase::mac_projector = 0;

Real NavierStokesBase::init_shrink        = 1.0;
int  NavierStokesBase::init_iter          = 2;
int  NavierStokesBase::init_vel_iter      = 1;
Real NavierStokesBase::cfl                = 0.8;
Real NavierStokesBase::change_max         = 1.1;
Real NavierStokesBase::init_dt            = -1.0;
Real NavierStokesBase::fixed_dt           = -1.0;
bool NavierStokesBase::stop_when_steady   = false;
Real NavierStokesBase::steady_tol         = 1.0e-10;
int  NavierStokesBase::initial_iter       = false;
int  NavierStokesBase::initial_step       = false;
Real NavierStokesBase::dt_cutoff          = 0.0;
int  NavierStokesBase::sum_interval       = -1;
int  NavierStokesBase::turb_interval      = -1;
int  NavierStokesBase::jet_interval       = -1;
int  NavierStokesBase::jet_interval_split = 2;

int  NavierStokesBase::radius_grow = 1;
int  NavierStokesBase::verbose     = 0;
Real NavierStokesBase::gravity     = 0.0;
int  NavierStokesBase::NUM_SCALARS = 0;
int  NavierStokesBase::NUM_STATE   = 0;

Vector<AdvectionForm> NavierStokesBase::advectionType;
Vector<DiffusionForm> NavierStokesBase::diffusionType;

Vector<int>  NavierStokesBase::is_diffusive;
Vector<Real> NavierStokesBase::visc_coef;
Real        NavierStokesBase::visc_tol           = 1.0e-10;
Real        NavierStokesBase::visc_abs_tol       = 1.0e-10;
Real        NavierStokesBase::be_cn_theta        = 0.5;

int         NavierStokesBase::Tracer                    = -1;
int         NavierStokesBase::Tracer2                   = -1;
int         NavierStokesBase::Temp                      = -1;
int         NavierStokesBase::do_trac2                  = 0;
int         NavierStokesBase::do_temp                   = 0;
int         NavierStokesBase::do_cons_trac              = 0;
int         NavierStokesBase::do_cons_trac2             = 0;
int         NavierStokesBase::do_sync_proj              = 1;
int         NavierStokesBase::do_reflux                 = 1;
int         NavierStokesBase::modify_reflux_normal_vel  = 0;
int         NavierStokesBase::do_mac_proj               = 1;
int         NavierStokesBase::do_refine_outflow         = 0;
int         NavierStokesBase::do_derefine_outflow       = 1;
int         NavierStokesBase::Nbuf_outflow              = 1;
int         NavierStokesBase::do_denminmax              = 0;
int         NavierStokesBase::do_scalminmax             = 0;
int         NavierStokesBase::do_density_ref            = 0;
int         NavierStokesBase::do_tracer_ref             = 0;
int         NavierStokesBase::do_tracer2_ref            = 0;
int         NavierStokesBase::do_vorticity_ref          = 0;
int         NavierStokesBase::do_temp_ref               = 0;
int         NavierStokesBase::do_scalar_update_in_order = 0;
Vector<int>  NavierStokesBase::scalarUpdateOrder;
int         NavierStokesBase::getForceVerbose           = 0;
int         NavierStokesBase::do_LES                    = 0;
int         NavierStokesBase::getLESVerbose             = 0;
std::string NavierStokesBase::LES_model                 = "Smagorinsky";
Real        NavierStokesBase::smago_Cs_cst              = 0.18;
Real        NavierStokesBase::sigma_Cs_cst              = 1.5;



int  NavierStokesBase::Dpdt_Type = -1;

int  NavierStokesBase::additional_state_types_initialized = 0;
int  NavierStokesBase::Divu_Type                          = -1;
int  NavierStokesBase::Dsdt_Type                          = -1;
int  NavierStokesBase::num_state_type                     = 2;
int  NavierStokesBase::have_divu                          = 0;
int  NavierStokesBase::have_dsdt                          = 0;
Real NavierStokesBase::divu_relax_factor                  = 0.0;
int  NavierStokesBase::S_in_vel_diffusion                 = 0;
int  NavierStokesBase::do_init_vort_proj                  = 0;
int  NavierStokesBase::do_init_proj                       = 1;

int  NavierStokesBase::do_running_statistics  = 0;
Real NavierStokesBase::volWgtSum_sub_origin_x = 0;
Real NavierStokesBase::volWgtSum_sub_origin_y = 0;
Real NavierStokesBase::volWgtSum_sub_origin_z = 0;
Real NavierStokesBase::volWgtSum_sub_Rcyl     = -1;
Real NavierStokesBase::volWgtSum_sub_dx       = -1;
Real NavierStokesBase::volWgtSum_sub_dy       = -1;
Real NavierStokesBase::volWgtSum_sub_dz       = -1;

int  NavierStokesBase::do_mom_diff            = 0;
int  NavierStokesBase::predict_mom_together   = 0;
bool NavierStokesBase::def_harm_avg_cen2edge  = false;

bool NavierStokesBase::godunov_use_ppm = false;
bool NavierStokesBase::godunov_use_forces_in_trans = false;

#ifdef AMREX_USE_EB
int          NavierStokesBase::refine_cutcells     = 1;
bool         NavierStokesBase::eb_initialized      = false;
bool         NavierStokesBase::no_eb_in_domain     = true;
bool         NavierStokesBase::body_state_set      = false;
std::vector<Real> NavierStokesBase::body_state;
#endif

namespace
{
    bool initialized = false;
    int  dump_plane  = -1;
    std::string dump_plane_name("SLABS/vel-");
    bool benchmarking = false;
}

#ifdef AMREX_PARTICLES
namespace
{
    //
    // Name of subdirectory in chk???? holding checkpointed particles.
    //
    const std::string the_ns_particle_file_name("Particles");
    //
    // There's really only one of these.
    //
    AmrTracerParticleContainer* NSPC = 0;

    std::string      timestamp_dir                   ("Timestamps");
    std::vector<int> timestamp_indices;
    std::string      particle_init_file;
    std::string      particle_restart_file;
    std::string      particle_output_file;
    bool             restart_from_nonparticle_chkfile = false;
    int              pverbose                         = 2;
}

AmrTracerParticleContainer* NavierStokesBase::theNSPC () { return NSPC; }
#endif

int NavierStokesBase::DoTrac2() {return NavierStokesBase::do_trac2;}
//
BL_FORT_PROC_DECL(BL_NS_DOTRAC2,bl_ns_dotrac2)(int* dotrac2)
{
    *dotrac2 = NavierStokesBase::DoTrac2();
}

NavierStokesBase::NavierStokesBase ()
{
    rho_qtime    = 0;
    rho_tqtime   = 0;
    sync_reg     = 0;
    advflux_reg  = 0;
    viscflux_reg = 0;
    u_mac        = 0;
    aofs         = 0;
    diffusion    = 0;


    if (!additional_state_types_initialized)
        init_additional_state_types();
}

NavierStokesBase::NavierStokesBase (Amr&            papa,
				    int             lev,
				    const Geometry& level_geom,
				    const BoxArray& bl,
                                    const DistributionMapping& dm,
				    Real            time)
    :
    AmrLevel(papa,lev,level_geom,bl,dm,time)
{
    //
    // 8/2020 - Neither MLMG nor IAMR fully support rz
    //
    if ( level_geom.IsRZ() )
      amrex::Abort("RZ geometry is not currently supported");

    if(!additional_state_types_initialized) {
        init_additional_state_types();
    }

    const BoxArray& P_grids = state[Press_Type].boxArray();
    //
    // Alloc old_time pressure.
    //
    state[Press_Type].allocOldData();
    //
    // Alloc space for density and temporary pressure variables.
    //
    if (level > 0)
    {
        rho_avg.define(grids,dmap,1,1,MFInfo(),Factory());
        p_avg.define(P_grids,dmap,1,0,MFInfo(),Factory());
    }

    //
    // rho_half is passed into level_project to be used as sigma in the MLMG
    // solve, but MLMG doesn't copy any ghost cells, it fills what it needs itself.
    // does rho_half still need any ghost cells?
    rho_half.define (grids,dmap,1,1,MFInfo(),Factory());
    rho_ptime.define(grids,dmap,1,1,MFInfo(),Factory());
    rho_ctime.define(grids,dmap,1,1,MFInfo(),Factory());
    rho_qtime  = 0;
    rho_tqtime = 0;
    //
    // Build metric coefficients for RZ calculations.
    // Build volume and areas.
    //
    buildMetrics();


#ifdef AMREX_USE_EB

    init_eb(level_geom, bl, dm);

    //fixme? not 100% sure this is the right place
    gradp.reset(new MultiFab(grids,dmap,BL_SPACEDIM,1, MFInfo(), Factory()));
    gradp->setVal(0.);

    //FIXME --- this fn is really similar to restart()... work on that later
#endif

    //
    // Set up reflux registers.
    //
    sync_reg = 0;
    if (level > 0 && do_sync_proj)
    {
        sync_reg = new SyncRegister(grids,dmap,crse_ratio);
    }
    advflux_reg  = 0;
    viscflux_reg = 0;
    if (level > 0 && do_reflux)
    {
        advflux_reg  = new FluxRegister(grids,dmap,crse_ratio,level,NUM_STATE);
        viscflux_reg = new FluxRegister(grids,dmap,crse_ratio,level,NUM_STATE);
    }
    //
    // Initialize work multifabs.
    //
    u_mac   = 0;
    aofs    = 0;

    //
    // Set up the level projector.
    //
    if (projector == 0)
    {
        projector = new Projection(parent,&phys_bc,do_sync_proj,
                                   parent->finestLevel(),radius_grow);
    }
    projector->install_level(level,this,&radius);

    //
    // Set up diffusion.
    //
    diffusion = new Diffusion(parent,this,
                              (level > 0) ? getLevel(level-1).diffusion : 0,
                              NUM_STATE,viscflux_reg,is_diffusive,visc_coef);
    //
    // Allocate the storage for variable viscosity and diffusivity
    //
    diffn_cc = new MultiFab(grids, dmap, NUM_STATE-Density-1, 1, MFInfo(), Factory());
    diffnp1_cc = new MultiFab(grids, dmap, NUM_STATE-Density-1, 1, MFInfo(), Factory());
    viscn_cc = new MultiFab(grids, dmap, 1, 1, MFInfo(), Factory());
    viscnp1_cc = new MultiFab(grids, dmap, 1, 1, MFInfo(), Factory());

    //
    // Set up the mac projector.
    //
    if (mac_projector == 0)
    {
        mac_projector = new MacProj(parent,parent->finestLevel(),
                                    &phys_bc,radius_grow);
    }
    mac_projector->install_level(level,this);
}

NavierStokesBase::~NavierStokesBase ()
{
    delete rho_qtime;
    delete rho_tqtime;
    delete sync_reg;
    delete advflux_reg;
    delete viscflux_reg;
    delete [] u_mac;

    if (mac_projector != 0)
        mac_projector->cleanup(level);
    //
    // Remove the arrays for variable viscosity and diffusivity
    // and delete the Diffusion object
    //
    delete viscn_cc;
    delete viscnp1_cc;
    delete diffn_cc;
    delete diffnp1_cc;

    delete diffusion;
}

void
NavierStokesBase::allocOldData ()
{
    bool init_pres = !(state[Press_Type].hasOldData());
    AmrLevel::allocOldData();
    if (init_pres)
        initOldPress();
}

void
NavierStokesBase::variableCleanUp ()
{
    desc_lst.clear();
    derive_lst.clear();

    err_list.clear();

    delete projector;
    projector = 0;

    delete mac_projector;
    mac_projector = 0;

#ifdef AMREX_PARTICLES
    delete NSPC;
    NSPC = 0;
#endif
}

void
NavierStokesBase::Initialize ()
{
    if (initialized) return;

    ParmParse pp("ns");

    pp.query("dump_plane",dump_plane);

    pp.query("benchmarking",benchmarking);

    pp.query("v",verbose);


    //
    // Get timestepping parameters.
    //
    pp.get("cfl",cfl);
    pp.query("init_iter",init_iter);
    pp.query("init_vel_iter",init_vel_iter);
    pp.query("init_shrink",init_shrink);
    pp.query("dt_cutoff",dt_cutoff);
    pp.query("change_max",change_max);
    pp.query("fixed_dt",fixed_dt);
    pp.query("init_dt", init_dt);
    pp.query("stop_when_steady",stop_when_steady);
    pp.query("steady_tol",steady_tol);
    pp.query("sum_interval",sum_interval);
    pp.query("turb_interval",turb_interval);
    pp.query("jet_interval",jet_interval);
    pp.query("jet_interval_split",jet_interval_split);
    pp.query("gravity",gravity);
    //
    // Get run options.
    //
    pp.query("do_temp",                  do_temp          );
    pp.query("do_trac2",                 do_trac2         );
    pp.query("do_cons_trac",             do_cons_trac     );
    pp.query("do_cons_trac2",            do_cons_trac2    );
    int initial_do_sync_proj =           do_sync_proj;
    pp.query("do_sync_proj",             do_sync_proj     );
    pp.query("do_reflux",                do_reflux        );
    pp.query("modify_reflux_normal_vel", modify_reflux_normal_vel);
    pp.query("do_init_vort_proj",        do_init_vort_proj);
    pp.query("do_init_proj",             do_init_proj     );
    pp.query("do_mac_proj",              do_mac_proj      );
    pp.query("do_denminmax",             do_denminmax     );
    pp.query("do_scalminmax",            do_scalminmax    );
    pp.query("do_density_ref",           do_density_ref   );
    pp.query("do_tracer_ref",            do_tracer_ref    );
    pp.query("do_tracer2_ref",           do_tracer2_ref   );
    pp.query("do_vorticity_ref",         do_vorticity_ref );
    pp.query("do_temp_ref",              do_temp_ref      );

    pp.query("visc_tol",visc_tol);
    pp.query("visc_abs_tol",visc_abs_tol);

    if (modify_reflux_normal_vel)
        amrex::Abort("modify_reflux_normal_vel is no longer supported");

    pp.query("getForceVerbose",          getForceVerbose  );
    pp.query("do_LES",                   do_LES  );
    pp.query("getLESVerbose",            getLESVerbose  );
    pp.query("LES_model",                LES_model  );
    pp.query("smago_Cs_cst",             smago_Cs_cst  );
    pp.query("sigma_Cs_cst",             sigma_Cs_cst  );

#ifdef AMREX_USE_EB
    pp.query("refine_cutcells", refine_cutcells);
#endif

    pp.query("do_scalar_update_in_order",do_scalar_update_in_order );
    if (do_scalar_update_in_order) {
	    const int n_scalar_update_order_vals = pp.countval("scalar_update_order");
	    scalarUpdateOrder.resize(n_scalar_update_order_vals);
	    int got_scalar_update_order = pp.queryarr("scalar_update_order",scalarUpdateOrder,0,n_scalar_update_order_vals);
    }

    // Don't let init_shrink be greater than 1
    if (init_shrink > 1.0)
        amrex::Abort("NavierStokesBase::Initialize(): init_shrink cannot be greater than 1");

    pp.query("divu_relax_factor",divu_relax_factor);
    pp.query("S_in_vel_diffusion",S_in_vel_diffusion);
    if ( S_in_vel_diffusion ){
#ifdef AMREX_USE_EB
      // Currently, we should use the TensorOp to compute the divU terms in divtau.
      // The code is still present to use the source term S instead of a numerically
      // computed divu, however, divmusi terms isn't EB-aware.
      // Perhaps one day a comparision would be interesting.
      amrex::Abort("S_in_vel_diffusion not currently supported.\n");
#else
      amrex::Warning("WARNING: S_in_vel_diffusion is probably not what you want anymore. \nSuggested option is now to set S_in_vel_diffusion=0 to allow the tensor diffusion solver to compute divU.");
#endif
    }
    pp.query("be_cn_theta",be_cn_theta);
    if (be_cn_theta > 1.0 || be_cn_theta < .5)
        amrex::Abort("NavierStokesBase::Initialize(): Must have be_cn_theta <= 1.0 && >= .5");
    //
    // Set parameters dealing with how grids are treated at outflow boundaries.
    //
    pp.query("do_refine_outflow",do_refine_outflow);
    pp.query("do_derefine_outflow",do_derefine_outflow);
    if (do_derefine_outflow == 1 && do_refine_outflow == 1)
      amrex::Abort("NavierStokesBase::Initialize(): Cannot have both do_refine_outflow==1 and do_derefine_outflow==1");

    pp.query("Nbuf_outflow",Nbuf_outflow);
    BL_ASSERT(Nbuf_outflow >= 0);
    BL_ASSERT(!(Nbuf_outflow <= 0 && do_derefine_outflow == 1));

    //
    // Check whether we are doing running statistics.
    //
    pp.query("do_running_statistics",do_running_statistics);

    // If dx,dy,dz,Rcyl<0 (default) the volWgtSum is computed over the entire domain
    pp.query("volWgtSum_sub_origin_x",volWgtSum_sub_origin_x);
    pp.query("volWgtSum_sub_origin_y",volWgtSum_sub_origin_y);
    pp.query("volWgtSum_sub_origin_z",volWgtSum_sub_origin_z);
    pp.query("volWgtSum_sub_Rcyl",volWgtSum_sub_Rcyl);
    pp.query("volWgtSum_sub_dx",volWgtSum_sub_dx);
    pp.query("volWgtSum_sub_dy",volWgtSum_sub_dy);
    pp.query("volWgtSum_sub_dz",volWgtSum_sub_dz);

    // Are we going to do velocity or momentum update?
    pp.query("do_mom_diff",do_mom_diff);
    pp.query("predict_mom_together",predict_mom_together);

    if (do_mom_diff == 0 && predict_mom_together == 1)
    {
      amrex::Print() << "MAKES NO SENSE TO HAVE DO_MOM_DIFF=0 AND PREDICT_MOM_TOGETHER=1\n";
      exit(0);
    }

    pp.query("harm_avg_cen2edge", def_harm_avg_cen2edge);

#ifdef AMREX_PARTICLES
    read_particle_params ();
#endif

    //
    // Get godunov options
    //
    ParmParse pp2("godunov");
    pp2.query("use_ppm",             godunov_use_ppm);
    pp2.query("use_forces_in_trans", godunov_use_forces_in_trans);

    amrex::ExecOnFinalize(NavierStokesBase::Finalize);

    initialized = true;
}

// The following Initialize_specific is dedicated to read and set data
// only specific for IAMR, because it conflicts with PeleLM.
// PeleLM calls NavierStokesBase::Initialize() and its own PelelM::Initialize_specific ()
void
NavierStokesBase::Initialize_specific ()
{
    ParmParse pp("ns");

    Vector<int> lo_bc(BL_SPACEDIM), hi_bc(BL_SPACEDIM);
    pp.getarr("lo_bc",lo_bc,0,BL_SPACEDIM);
    pp.getarr("hi_bc",hi_bc,0,BL_SPACEDIM);
    for (int i = 0; i < BL_SPACEDIM; i++)
    {
        phys_bc.setLo(i,lo_bc[i]);
        phys_bc.setHi(i,hi_bc[i]);
    }

    read_geometry();
    //
    // Check phys_bc against possible periodic geometry
    // if periodic, must have internal BC marked.
    //
    if (DefaultGeometry().isAnyPeriodic())
    {
        //
        // Do idiot check.  Periodic means interior in those directions.
        //
        for (int dir = 0; dir < BL_SPACEDIM; dir++)
        {
            if (DefaultGeometry().isPeriodic(dir))
            {
                if (lo_bc[dir] != Interior)
                {
                    std::cerr << "NavierStokesBase::variableSetUp:periodic in direction "
                              << dir
                              << " but low BC is not Interior\n";
                    amrex::Abort("NavierStokesBase::Initialize()");
                }
                if (hi_bc[dir] != Interior)
                {
                    std::cerr << "NavierStokesBase::variableSetUp:periodic in direction "
                              << dir
                              << " but high BC is not Interior\n";
                    amrex::Abort("NavierStokesBase::Initialize()");
                }
            }
        }
    }

    {
        //
        // Do idiot check.  If not periodic, should be no interior.
        //
        for (int dir = 0; dir < BL_SPACEDIM; dir++)
        {
            if (!DefaultGeometry().isPeriodic(dir))
            {
              if (lo_bc[dir] == Interior)
              {
                  std::cerr << "NavierStokesBase::variableSetUp:Interior bc in direction "
                            << dir
                            << " but not defined as periodic\n";
                  amrex::Abort("NavierStokesBase::Initialize()");
              }
              if (hi_bc[dir] == Interior)
              {
                  std::cerr << "NavierStokesBase::variableSetUp:Interior bc in direction "
                            << dir
                            << " but not defined as periodic\n";
                  amrex::Abort("NavierStokesBase::Initialize()");
              }
            }
        }
    }

    //
    // Read viscous/diffusive parameters and array of viscous/diffusive coeffs.
    // NOTE: at this point, we dont know number of state variables
    //       so just read all values listed.
    //

    const int n_vel_visc_coef   = pp.countval("vel_visc_coef");
    const int n_temp_cond_coef  = pp.countval("temp_cond_coef");
    const int n_scal_diff_coefs = pp.countval("scal_diff_coefs");

    if (n_vel_visc_coef != 1)
        amrex::Abort("NavierStokesBase::Initialize(): Only one vel_visc_coef allowed");

    if (do_temp && n_temp_cond_coef != 1)
        amrex::Abort("NavierStokesBase::Initialize(): Only one temp_cond_coef allowed");

    int n_visc = BL_SPACEDIM + 1 + n_scal_diff_coefs;
    if (do_temp)
        n_visc++;
    visc_coef.resize(n_visc);
    is_diffusive.resize(n_visc);

    pp.get("vel_visc_coef",visc_coef[0]);
    for (int i = 1; i < BL_SPACEDIM; i++)
      visc_coef[i] = visc_coef[0];
    //
    // Here we set the coefficient for density, which does not diffuse.
    //
    visc_coef[Density] = -1;
    //
    // Set the coefficients for the scalars, but temperature.
    //
    Vector<Real> scal_diff_coefs(n_scal_diff_coefs);
    pp.getarr("scal_diff_coefs",scal_diff_coefs,0,n_scal_diff_coefs);

    int scalId = Density;

    // Will need to add more lines when more variables are added
    Tracer = Density+1;
    if (do_trac2)
	    Tracer2 = Density+2;

    for (int i = 0; i < n_scal_diff_coefs; i++)
    {
        visc_coef[++scalId] = scal_diff_coefs[i];
    }
    //
    // Set the coefficient for temperature.
    //
    if (do_temp)
    {
	    Temp = ++scalId;
	    pp.get("temp_cond_coef",visc_coef[Temp]);
    }
}


void
NavierStokesBase::Finalize ()
{
    initialized = false;
}

void
NavierStokesBase::read_geometry ()
{
#if (BL_SPACEDIM == 2)
    //
    // Must load coord here because Geometry hasn't read it in yet.
    //
    ParmParse pp("geometry");

    int coord;
    pp.get("coord_sys",coord);

    if ((Geometry::CoordType) coord == Geometry::RZ && phys_bc.lo(0) != Symmetry)
    {
        phys_bc.setLo(0,Symmetry);
	amrex::Print() << "\nWarning: Setting phys_bc at xlo to Symmetry\n\n";
    }
#endif
}

void
NavierStokesBase::advance_setup (Real time,
                                 Real dt,
	                         int  iteration,
                                 int  ncycle)
{
    BL_PROFILE("NavierStokesBase::advance_setup()");

    const int finest_level = parent->finestLevel();

#ifdef AMREX_USE_EB
    // incflo now uses: use_godunov ? 4 : 3;
    umac_n_grow = 4;
#else
    umac_n_grow = 1;
#endif

#ifdef AMREX_PARTICLES
    if (ncycle > umac_n_grow)
      umac_n_grow = ncycle;
#endif

    mac_projector->setup(level);
    //
    // Why are they defined here versus the constructor?
    //
    if (level < finest_level)
    {
        if (Vsync.empty())
            Vsync.define(grids,dmap,BL_SPACEDIM,1,MFInfo(),Factory());
        if (Ssync.empty())
	  Ssync.define(grids,dmap,NUM_STATE-BL_SPACEDIM,1,MFInfo(),Factory());
        Vsync.setVal(0);
        Ssync.setVal(0);
    }
    //
    // Set reflux registers to zero.
    //
    if (do_reflux && level < finest_level)
    {
        getAdvFluxReg(level+1).setVal(0);
        getViscFluxReg(level+1).setVal(0);
    }
    //
    // Alloc space for edge velocities (normal comp only).
    //
    if (u_mac == 0 || u_mac[0].nGrow() < umac_n_grow)
    {
	if (u_mac != 0) delete [] u_mac;

        u_mac = new MultiFab[BL_SPACEDIM];

        for (int dir = 0; dir < BL_SPACEDIM; dir++)
        {
	    const BoxArray& edgeba = getEdgeBoxArray(dir);
            u_mac[dir].define(edgeba,dmap,1,umac_n_grow,MFInfo(),Factory());
            u_mac[dir].setVal(1.e40);
        }
    }
    //
    // Alloc MultiFab to hold advective update terms.
    //
    BL_ASSERT(aofs == 0);
    aofs = new MultiFab(grids,dmap,NUM_STATE,0,MFInfo(),Factory());

    //
    // Set rho_avg.
    //
    if (!initial_step && level > 0 && iteration == 1)
        initRhoAvg(0.5/Real(ncycle));
    //
    // Set up state multifabs for the advance.
    //
    for (int k = 0; k < num_state_type; k++)
    {
	bool has_old_data = state[k].hasOldData();
        state[k].allocOldData();
	if (! has_old_data) state[k].oldData().setVal(0.0);
        state[k].swapTimeLevels(dt);
    }

    if (state[Press_Type].descriptor()->timeType() == StateDescriptor::Point)
    {
        const Real new_press_time = .5 * (state[State_Type].prevTime() +
                                          state[State_Type].curTime());
        state[Press_Type].setNewTimeLevel(new_press_time);
    }

    make_rho_prev_time();

    // refRatio==4 is not currently supported
    //
    // If refRatio==4 to the next level coarser, and we're going to diffuse
    // scalars as SoverRho, we're going to need rho at 1/4 and 3/4 time there.
    // Make these things if need be.
    //
    // if (level > 0)
    // {
    //     bool needs_rho4 = false;

    //     if (parent->nCycle(level) == 4)
    //         for (int i = 0; i < NUM_STATE && !needs_rho4; ++i)
    //             needs_rho4 = (diffusionType[i] == Laplacian_SoverRho);

    //     if (needs_rho4)
    //     {
    //         NavierStokesBase& clevel = getLevel(level-1);
    //         const BoxArray& cgrids = clevel.boxArray();
    //         const DistributionMapping& cdmap = clevel.DistributionMap();
    //         const Real      ptime  = clevel.state[State_Type].prevTime();
    //         const Real      ctime  = clevel.state[State_Type].curTime();

    //         if (clevel.rho_qtime == 0)
    //         {
    //             const Real qtime = ptime + 0.25*(ctime-ptime);
    //             clevel.rho_qtime = new MultiFab(cgrids,cdmap,1,1);
    //             FillPatch(clevel,*(clevel.rho_qtime),1,qtime,State_Type,Density,1,0);
    //         }
    //         if (clevel.rho_tqtime == 0)
    //         {
    //             const Real tqtime = ptime + 0.75*(ctime-ptime);
    //             clevel.rho_tqtime = new MultiFab(cgrids,cdmap,1,1);
    // 		FillPatch(clevel, *(clevel.rho_tqtime), 1, tqtime, State_Type, Density, 1, 0);
    //         }
    //    }
    // }
}

//
// Clean up after the advance function.
//
void
NavierStokesBase::advance_cleanup (int iteration, int ncycle)
{
    delete aofs;
    aofs = 0;
}

void
NavierStokesBase::buildMetrics ()
{
    //
    // We "should" only need radius when we're RZ, but some 2-D code is written to
    // access it first and then "use" if if RZ.  It's easier to just always build
    // it for 2D than try to fix the underlying Fortran calls that take radius.
    //
#if (BL_SPACEDIM == 2)
    radius.resize(grids.size());

    const Real dxr = geom.CellSize()[0];

    for (int i = 0; i < grids.size(); i++)
    {
        const int ilo = grids[i].smallEnd(0)-radius_grow;
        const int ihi = grids[i].bigEnd(0)+radius_grow;
        const int len = ihi - ilo + 1;

        radius[i].resize(len);

        RealBox gridloc = RealBox(grids[i],geom.CellSize(),geom.ProbLo());

        const Real xlo = gridloc.lo(0) + (0.5 - radius_grow)*dxr;
        for (int j = 0; j < len; j++)
            radius[i][j] = xlo + j*dxr;
    }
#endif

    // volume and area are intentionally without EB knowledge
    volume.clear();
    volume.define(grids,dmap,1,GEOM_GROW);
    geom.GetVolume(volume);

    for (int dir = 0; dir < BL_SPACEDIM; ++dir)
    {
        area[dir].clear();
	area[dir].define(getEdgeBoxArray(dir),dmap,1,GEOM_GROW);
        geom.GetFaceArea(area[dir],dir);
    }

#ifdef AMREX_USE_EB
    // make sure dx == dy == dz
    const Real* dx = geom.CellSize();
    Print()<<"dx = "<<dx[0]<<" "<<dx[1]<<" "<<dx[2]<<" \n";
    for (int i = 1; i < BL_SPACEDIM; i++){
      if (std::abs(dx[i]-dx[i-1]) > 1.e-12*dx[0])
        amrex::Abort("EB requires dx == dy (== dz)\n");
    }

    const auto& ebfactory = dynamic_cast<EBFArrayBoxFactory const&>(Factory());
    volfrac = &(ebfactory.getVolFrac());
    areafrac = ebfactory.getAreaFrac();


    //fixme? assume will need this part cribbed from CNS
    // level_mask.clear();
    // level_mask.define(grids,dmap,1,1);
    // level_mask.BuildMask(geom.Domain(), geom.periodicity(),
    //                      level_mask_covered,
    //                      level_mask_notcovered,
    //                      level_mask_physbnd,
    //                      level_mask_interior);

#endif
}

//
// Default dSdt is set to zero.
//
void
NavierStokesBase::calc_dsdt (Real      /*time*/,
                         Real      dt,
                         MultiFab& dsdt)
{
    if (have_divu && have_dsdt)
    {
      // Don't think we need this here, but then will have uninitialized ghost cells
      //dsdt.setVal(0);

        if (do_temp)
        {
            MultiFab& Divu_new = get_new_data(Divu_Type);
            MultiFab& Divu_old = get_old_data(Divu_Type);
#ifdef _OPENMP
#pragma omp parallel if (Gpu::notInLaunchRegion())
#endif
	    for (MFIter mfi(dsdt,TilingIfNotGPU()); mfi.isValid(); ++mfi)
            {
	        const Box&  bx      = mfi.tilebox();
		auto const& div_new = Divu_new.array(mfi);
		auto const& div_old = Divu_old.array(mfi);
		auto const& dsdtarr = dsdt.array(mfi);

		amrex::ParallelFor(bx, [div_new, div_old, dsdtarr, dt]
	        AMREX_GPU_DEVICE (int i, int j, int k) noexcept
	        {
		  dsdtarr(i,j,k) = ( div_new(i,j,k) - div_old(i,j,k) )/ dt;
		});
            }
        }
	else
	{
	    dsdt.setVal(0);
	}
    }
}

void
NavierStokesBase::calcDpdt ()
{
    BL_ASSERT(state[Press_Type].descriptor()->timeType() == StateDescriptor::Point);

    MultiFab&  new_press   = get_new_data(Press_Type);
    MultiFab&  old_press   = get_old_data(Press_Type);
    MultiFab&  dpdt        = get_new_data(Dpdt_Type);
    const Real dt_for_dpdt = state[Press_Type].curTime()-state[Press_Type].prevTime();

    if (dt_for_dpdt != 0.0)
    {
#ifdef _OPENMP
#pragma omp parallel if (Gpu::notInLaunchRegion())
#endif
        for (MFIter mfi(dpdt,TilingIfNotGPU()); mfi.isValid(); ++mfi)
        {
            const Box& bx        = mfi.tilebox();
            auto const& p_new    = new_press.array(mfi);
            auto const& p_old    = old_press.array(mfi);
            auto const& dpdt_arr = dpdt.array(mfi);
            Real   dt_inv = 1.0/dt_for_dpdt;
            amrex::ParallelFor(bx, [dpdt_arr, p_old, p_new, dt_inv]
            AMREX_GPU_DEVICE(int i, int j, int k) noexcept
            {
               dpdt_arr(i,j,k) = dt_inv * (p_new(i,j,k) - p_old(i,j,k));
            });
        }
    }
    else
    {
        dpdt.setVal(0.0);
    }
}

void
NavierStokesBase::checkPoint (const std::string& dir,
			      std::ostream&      os,
			      VisMF::How         how,
			      bool               dump_old)
{
    AmrLevel::checkPoint(dir, os, how, dump_old);

#ifdef AMREX_PARTICLES
    if (level == 0)
    {
        if (NSPC != 0)
            NSPC->Checkpoint(dir,the_ns_particle_file_name);
    }
#endif

# ifdef AMREX_USE_EB
// Need to add gradp in the checkpoint
   std::string LevelDir, FullPath;
   LevelDirectoryNames(dir, LevelDir, FullPath);
   std::string gradp_mf_fullpath = FullPath + "/gradp";
   VisMF::Write(*gradp,gradp_mf_fullpath,how);
#endif
}

void
NavierStokesBase::computeInitialDt (int                   finest_level,
				    int                   sub_cycle,
				    Vector<int>&           n_cycle,
				    const Vector<IntVect>& ref_ratio,
				    Vector<Real>&          dt_level,
				    Real                  stop_time)
{
    //
    // Grids have been constructed, compute dt for all levels.
    //
    if (level > 0)
        return;

    int i;

    Real dt_0    = 1.0e+100;
    int n_factor = 1;
    ///TODO/DEBUG: This will need to change for optimal subcycling.
    for (i = 0; i <= finest_level; i++)
    {
        dt_level[i] = getLevel(i).initialTimeStep();
        n_factor   *= n_cycle[i];
        dt_0        = std::min(dt_0,n_factor*dt_level[i]);
    }

    //
    // Limit dt's by the value of stop_time.
    //
    if (stop_time >= 0.0)
    {
        const Real eps      = 0.0001*dt_0;
        const Real cur_time = state[State_Type].curTime();
        if ((cur_time + dt_0) > (stop_time - eps))
            dt_0 = stop_time - cur_time;
    }

    n_factor = 1;
    for (i = 0; i <= finest_level; i++)
    {
        n_factor   *= n_cycle[i];
        dt_level[i] = dt_0/( (Real)n_factor );
    }
}

void
NavierStokesBase::computeNewDt (int                   finest_level,
				int                   sub_cycle,
				Vector<int>&           n_cycle,
				const Vector<IntVect>& ref_ratio,
				Vector<Real>&          dt_min,
				Vector<Real>&          dt_level,
				Real                  stop_time,
				int                   post_regrid_flag)
{
    //
    // We are at the start of a coarse grid timecycle.
    // Compute the timesteps for the next iteration.
    //
    if (level > 0)
        return;

    int i;

    Real dt_0     = 1.0e+100;
    int  n_factor = 1;
    for (i = 0; i <= finest_level; i++)
    {
        NavierStokesBase& adv_level = getLevel(i);
        dt_min[i] = std::min(dt_min[i],adv_level.estTimeStep());
    }

    if (fixed_dt <= 0.0)
    {
       if (post_regrid_flag == 1)
       {
          //
          // Limit dt's by pre-regrid dt
          //
          for (i = 0; i <= finest_level; i++)
          {
              dt_min[i] = std::min(dt_min[i],dt_level[i]);
          }
       }
       else
       {
          //
          // Limit dt's by change_max * old dt
          //
          for (i = 0; i <= finest_level; i++)
          {
	    if (verbose)
                 if (dt_min[i] > change_max*dt_level[i])
                 {
                     amrex::Print() << "NavierStokesBase::compute_new_dt : limiting dt at level "
				    << i << '\n';
                     amrex::Print() << " ... new dt computed: " << dt_min[i]
				    << '\n';
                     amrex::Print() << " ... but limiting to: "
				    << change_max * dt_level[i] << " = " << change_max
				    << " * " << dt_level[i] << '\n';
                 }
             dt_min[i] = std::min(dt_min[i],change_max*dt_level[i]);
          }
       }
    }

    //
    // Find the minimum over all levels
    //
    for (i = 0; i <= finest_level; i++)
    {
        n_factor *= n_cycle[i];
        dt_0      = std::min(dt_0,n_factor*dt_min[i]);
    }

    //
    // Limit dt's by the value of stop_time.
    //
    const Real eps      = 0.0001*dt_0;
    const Real cur_time = state[State_Type].curTime();
    if (stop_time >= 0.0)
    {
        if ((cur_time + dt_0) > (stop_time - eps))
            dt_0 = stop_time - cur_time;
    }

    //
    // Set dt at each level of refinement
    //
    n_factor = 1;
    for (i = 0; i <= finest_level; i++)
    {
        n_factor   *= n_cycle[i];
        dt_level[i] = dt_0/( (Real)n_factor );
    }
}

void
NavierStokesBase::create_mac_rhs (MultiFab& rhs, int nGrow, Real time, Real dt)
{
    BL_PROFILE("NavierStokesBase::create_mac_rhs()");

    BL_ASSERT(rhs.nGrow()>=nGrow);
    BL_ASSERT(rhs.boxArray()==grids);

    const int sCompDivU = 0;
    const int nCompDivU = 1;
    const int sCompDsdt = 0;
    const int nCompDsdt = 1;

    if (have_divu)
    {
       FillPatch(*this,rhs,nGrow,time,Divu_Type,sCompDivU,nCompDivU,sCompDivU);
    }
    else
    {
       rhs.setVal(0.);
    }

    if (have_dsdt)
    {
       FillPatchIterator fpi(*this,rhs,nGrow,time,Dsdt_Type,sCompDsdt,nCompDsdt);
       const MultiFab& mf = fpi.get_mf();
       MultiFab::Saxpy(rhs, 0.5*dt, mf, 0, sCompDsdt, nCompDsdt, nGrow);
    }
}

void
NavierStokesBase::create_umac_grown (int nGrow)
{
    BL_PROFILE("NavierStokesBase::create_umac_grown()");

    if (level > 0)
    {
        BoxList bl = amrex::GetBndryCells(grids,nGrow);

        BoxArray f_bnd_ba(std::move(bl));

        BoxArray c_bnd_ba = f_bnd_ba; c_bnd_ba.coarsen(crse_ratio);

        c_bnd_ba.maxSize(32);

        f_bnd_ba = c_bnd_ba; f_bnd_ba.refine(crse_ratio);

        for (int idim = 0; idim < AMREX_SPACEDIM; ++idim)
        {
            //
            // crse_src & fine_src must have same parallel distribution.
            // We'll use the KnapSack distribution for the fine_src_ba.
            // Since fine_src_ba should contain more points, this'll lead
            // to a better distribution.
            //
            BoxArray crse_src_ba(c_bnd_ba), fine_src_ba(f_bnd_ba);

            crse_src_ba.surroundingNodes(idim);
            fine_src_ba.surroundingNodes(idim);

            const int N = fine_src_ba.size();

            std::vector<long> wgts(N);

#ifdef _OPENMP
#pragma omp parallel for
#endif
            for (int i = 0; i < N; i++)
                wgts[i] = fine_src_ba[i].numPts();

            DistributionMapping dm;
            // This DM won't be put into the cache.
            dm.KnapSackProcessorMap(wgts,ParallelDescriptor::NProcs());

            // FIXME
            // Declaring in this way doesn't work. I think it's because the box arrays
            // have been changed and each src box is not completely contained within a
            // single box in the Factory's BA
            // For now, coarse-fine boundary doesn't intersect EB, so should be okay...
            // MultiFab crse_src(crse_src_ba, dm, 1, 0, MFInfo(), getLevel(level-1).Factory());
            // MultiFab fine_src(fine_src_ba, dm, 1, 0, MFInfo(), Factory());
            MultiFab crse_src(crse_src_ba, dm, 1, 0);
            MultiFab fine_src(fine_src_ba, dm, 1, 0);

            crse_src.setVal(1.e200);
            fine_src.setVal(1.e200);
            //
            // We want to fill crse_src from lower level u_mac including u_mac's grow cells.
            //
            const MultiFab& u_macLL = getLevel(level-1).u_mac[idim];
            crse_src.copy(u_macLL,0,0,1,1,0);

#ifdef _OPENMP
#pragma omp parallel
#endif
            for (MFIter mfi(crse_src); mfi.isValid(); ++mfi)
            {
                const int  nComp = 1;
                const Box& box   = crse_src[mfi].box();
                auto const& crs_arr  = crse_src.array(mfi);
                auto const& fine_arr = fine_src.array(mfi);
                amrex::GpuArray<int,AMREX_SPACEDIM> c_ratio = {D_DECL(crse_ratio[0],crse_ratio[1],crse_ratio[2])};
                ParallelFor(box,[crs_arr,fine_arr,idim,c_ratio]
                AMREX_GPU_DEVICE (int i, int j, int k) noexcept
                {
                   int idx[3] = {i*c_ratio[0],j*c_ratio[1],k*c_ratio[2]};
#if ( AMREX_SPACEDIM == 2 )
                   // dim1 are the complement of idim
                   int dim1 = ( idim == 0 ) ? 1 : 0;
                   for (int n1 = 0; n1 < c_ratio[dim1]; n1++) {
                      int id[3] = {idx[0],idx[1],idx[2]};
                      id[dim1] += n1;
                      fine_arr(id[0],id[1],id[2]) = crs_arr(i,j,k);
                   }
#elif ( AMREX_SPACEDIM == 3 )
                   // dim1 and dim2 are the complements of idim
                   int dim1 = ( idim != 0 ) ? 0 : 1 ;
                   int dim2 = ( idim != 0 ) ? ( ( idim == 2 ) ? 1 : 2 ) : 2 ;
                   for (int n1 = 0; n1 < c_ratio[dim1]; n1++) {
                      for (int n2 = 0; n2 < c_ratio[dim2]; n2++) {
                         int id[3] = {idx[0],idx[1],idx[2]};
                         id[dim1] += n1;
                         id[dim2] += n2;
                         fine_arr(id[0],id[1],id[2]) = crs_arr(i,j,k);
                      }
                   }
#endif
                });
            }
            crse_src.clear();
            //
            // Replace pc-interpd fine data with preferred u_mac data at
            // this level u_mac valid only on surrounding faces of valid
            // region - this op will not fill grow region.
            //
            fine_src.copy(u_mac[idim]);
            //
            // Interpolate unfilled grow cells using best data from
            // surrounding faces of valid region, and pc-interpd data
            // on fine edges overlaying coarse edges.
            //
#ifdef _OPENMP
#pragma omp parallel if (Gpu::notInLaunchRegion())
#endif
            for (MFIter mfi(fine_src); mfi.isValid(); ++mfi)
            {
                const int  nComp = 1;
                const Box& fbox  = fine_src[mfi].box();
                auto const& fine_arr = fine_src.array(mfi);
                amrex::GpuArray<int,AMREX_SPACEDIM> c_ratio = {D_DECL(crse_ratio[0],crse_ratio[1],crse_ratio[2])};
                amrex::launch(fbox, [fine_arr,nComp,c_ratio,idim]
                AMREX_GPU_DEVICE (Box const& tbx) {
                    edge_interp_k(tbx, nComp, idim, c_ratio, fine_arr);
                });
            }

            MultiFab u_mac_save(u_mac[idim].boxArray(),u_mac[idim].DistributionMap(),1,0,MFInfo(),Factory());
            u_mac_save.copy(u_mac[idim]);
            u_mac[idim].copy(fine_src,0,0,1,0,nGrow);
            u_mac[idim].copy(u_mac_save);
        }
    }
    for (int n = 0; n < BL_SPACEDIM; ++n)
    {
	u_mac[n].FillBoundary(geom.periodicity());
    }
}

void
NavierStokesBase::diffuse_scalar_setup (int sigma, int& rho_flag)
{

    rho_flag = Diffusion::set_rho_flag(diffusionType[sigma]);
}

void
NavierStokesBase::errorEst (TagBoxArray& tags,
			    int          clearval,
			    int          tagval,
			    Real         time,
			    int          n_error_buf,
			    int          ngrow)
{
    const int*  domain_lo = geom.Domain().loVect();
    const int*  domain_hi = geom.Domain().hiVect();
    const Real* dx        = geom.CellSize();
    const Real* prob_lo   = geom.ProbLo();

    for (int j = 0; j < err_list.size(); j++)
    {
        auto mf = derive(err_list[j].name(), time, err_list[j].nGrow());
#ifdef _OPENMP
#pragma omp parallel
#endif
        for (MFIter mfi(*mf,true); mfi.isValid(); ++mfi)
        {
	          const Box&  vbx     = mfi.tilebox();
            RealBox     gridloc = RealBox(vbx,geom.CellSize(),geom.ProbLo());
            Vector<int>  itags   = tags[mfi].tags();
            int*        tptr    = itags.dataPtr();
            const int*  tlo     = tags[mfi].box().loVect();
            const int*  thi     = tags[mfi].box().hiVect();
            const int*  lo      = vbx.loVect();
            const int*  hi      = vbx.hiVect();
            const Real* xlo     = gridloc.lo();
            FArrayBox&  fab     = (*mf)[mfi];
            Real*       dat     = fab.dataPtr();
            const int*  dlo     = fab.box().loVect();
            const int*  dhi     = fab.box().hiVect();
            const int   ncomp   = fab.nComp();

            err_list[j].errFunc()(tptr, ARLIM(tlo), ARLIM(thi), &tagval,
                                  &clearval, dat, ARLIM(dlo), ARLIM(dhi),
                                  lo,hi, &ncomp, domain_lo, domain_hi,
                                  dx, xlo, prob_lo, &time, &level);
            //
            // Don't forget to set the tags in the TagBox.
            //
            tags[mfi].tags(itags);
        }
    }

#ifdef AMREX_USE_EB
    // Enforce that the EB not cross the coarse-fine boundary
    const auto& ebfactory = dynamic_cast<amrex::EBFArrayBoxFactory const&>(Factory());
    if ( !ebfactory.isAllRegular() )
    {
      //
      // FIXME - For now, always refine cut cells
      //   Later, figure out a slick way to check if EB and CFB cross
      //   and allow !refine_cutcells
      //
      if (!refine_cutcells) amrex::Abort("For now, cutcells must always exist at finest level.");

      // Refine on cut cells
      if (refine_cutcells) // or if EB and CBF cross
      {
        const MultiFab& S_new = get_new_data(State_Type);
        amrex::TagCutCells(tags, S_new);
      }
    }
#endif
}


//
// Estimate the maximum allowable timestep at a cell center.
//
Real
NavierStokesBase::estTimeStep ()
{
    BL_PROFILE("NavierStokesBase::estTimeStep()");

    if (fixed_dt > 0.0)
    {
        Real factor = 1.0;

        if (!(level == 0))
        {
            int ratio = 1;
            for (int lev = 1; lev <= level; lev++)
            {
                ratio *= parent->nCycle(lev);
            }
            factor = 1.0/double(ratio);
        }

        return factor*fixed_dt;
    }

    const Real  small         = 1.0e-8;
    const int   n_grow        = 0;
    Real        estdt         = 1.0e+20;

    const Real  cur_pres_time = state[Press_Type].curTime();
    MultiFab&   S_new         = get_new_data(State_Type);

    Vector<Real> u_max(AMREX_SPACEDIM);
    Vector<Real> f_max(AMREX_SPACEDIM);

#ifdef AMREX_USE_EB
    MultiFab& Gp = getGradP();
    Gp.FillBoundary(geom.periodicity());
#else
    MultiFab Gp(grids,dmap,AMREX_SPACEDIM,1);
    getGradP(Gp, cur_pres_time);
#endif

    //
    // Find local max of velocity
    //
    u_max = S_new.norm0({AMREX_D_DECL(0,1,2)},0,true,true);

    //
    // Compute forcing terms: in this case this means external forces and grad(p)
    // Viscous terms not included since Crack-Nicholson is unconditionally stable
    // so no need to account for explicit part of viscous term
    //
    MultiFab tforces(grids,dmap,AMREX_SPACEDIM,n_grow,MFInfo(),Factory());

#ifdef _OPENMP
#pragma omp parallel if (Gpu::notInLaunchRegion())
#endif
<<<<<<< HEAD
    for (MFIter mfi(rho_ctime,TilingIfNotGPU()); mfi.isValid(); ++mfi)
=======
    // Disable tiling here for now.
    // During GPU updates to the following MFIter, a tiling bug was
    // introduced (for IAMR but not PeleLM) when a temporary force fab
    // was removed. When getForce() is updated for GPU, it can be
    // re-written so the temporary is not needed, and TilingIFNotGPU
    // will be put back.
    //    for (MFIter mfi(rho_ctime,TilingIfNotGPU()); mfi.isValid(); ++mfi)
    for (MFIter mfi(rho_ctime,false); mfi.isValid(); ++mfi)
>>>>>>> 41130962
    {
       const auto& bx          = mfi.tilebox();
       const auto  cur_time    = state[State_Type].curTime();
             auto& tforces_fab = tforces[mfi];

       if (getForceVerbose)
           amrex::Print() << "---" << '\n'
                          << "H - est Time Step:" << '\n'
                          << "Calling getForce..." << '\n';
       getForce(tforces_fab,bx,n_grow,0,AMREX_SPACEDIM,cur_time,S_new[mfi],S_new[mfi],Density);

       const auto& rho   = rho_ctime.array(mfi);
       const auto& gradp = Gp.array(mfi);
       const auto& force = tforces.array(mfi);
       amrex::ParallelFor(bx, [rho, gradp, force]
       AMREX_GPU_DEVICE(int i, int j, int k) noexcept
       {
          Real rho_inv = 1.0/rho(i,j,k);
          for (int n = 0; n < AMREX_SPACEDIM; n++) {
             force(i,j,k,n) -= gradp(i,j,k,n);
             force(i,j,k,n) *= rho_inv;
          }
       });
    }

    //
    // Find local max of tforces
    //
    f_max = tforces.norm0({AMREX_D_DECL(0,1,2)},0,true,true);

    //
    // Compute local estdt
    //
    const Real* dx = geom.CellSize();

    for (int idim = 0; idim < AMREX_SPACEDIM; ++idim)
    {
        if (u_max[idim] > small)
        {
            estdt = std::min(estdt, dx[idim]/u_max[idim]);
        }

        if (f_max[idim] > small)
        {
            estdt = std::min(estdt, std::sqrt(2.0*dx[idim]/f_max[idim]));
        }
    }

    //
    // Reduce estimated dt by CFL factor and find global min
    //
    ParallelDescriptor::ReduceRealMin(estdt);

    if ( estdt < 1.0e+20) {
      //
      // timestep estimation successful
      //
      estdt = estdt * cfl;
    }
    else if (init_dt > 0 ) {
      //
      // use init_dt, scale for amr level
      //
      Real factor = 1.0;

      if (!(level == 0))
      {
         int ratio = 1;
         for (int lev = 1; lev <= level; lev++)
         {
           ratio *= parent->nCycle(lev);
         }
         factor = 1.0/double(ratio);
      }

      estdt = factor*init_dt;
    } else {
      Print()<<"\nNavierStokesBase::estTimeStep() failed to provide a good timestep "
             <<"(probably because initial velocity field is zero with no external forcing).\n"
             <<"Use ns.init_dt to provide a reasonable timestep on coarsest level.\n"
             <<"Note that ns.init_shrink will be applied to init_dt."<<std::endl;
      amrex::Abort("\n");
    }

    if (verbose)
    {
        const int IOProc = ParallelDescriptor::IOProcessorNumber();
        ParallelDescriptor::ReduceRealMax(u_max.dataPtr(), AMREX_SPACEDIM, IOProc);

        amrex::Print() << "estTimeStep :: \n" << "LEV = " << level << " UMAX = ";
        for (int k = 0; k < AMREX_SPACEDIM; k++)
        {
            amrex::Print() << u_max[k] << "  ";
        }
        amrex::Print() << '\n';

        if (getForceVerbose) {
           ParallelDescriptor::ReduceRealMax(f_max.dataPtr(), AMREX_SPACEDIM, IOProc);
           amrex::Print() << "        FMAX = ";
           for (int k = 0; k < AMREX_SPACEDIM; k++)
           {
              amrex::Print() << f_max[k] << "  ";
           }
           amrex::Print() << '\n';
        }
        Print()<<"estimated timestep: dt = "<<estdt<<std::endl;
    }

  return estdt;
}

const MultiFab&
NavierStokesBase::get_rho (Real time)
{
    const TimeLevel whichTime = which_time(State_Type,time);

    if (whichTime == AmrOldTime)
    {
        return rho_ptime;
    }
    else if (whichTime == AmrNewTime)
    {
        return rho_ctime;
    }
    else if (whichTime == Amr1QtrTime)
    {
        BL_ASSERT(rho_qtime);
        return *rho_qtime;
    }
    else if (whichTime == Amr3QtrTime)
    {
        BL_ASSERT(rho_tqtime);
        return *rho_tqtime;
    }
    else if (whichTime == AmrHalfTime)
    {
        return get_rho_half_time();
    }
    else
    {
        amrex::Error("NavierStokesBase::get_rho(): bad time");

        return rho_ptime; // Got to return something to shut up compiler.
    }
}

MultiFab&
NavierStokesBase::get_rho_half_time ()
{
    //
    // Fill it in when needed ...
    //
#ifdef _OPENMP
#pragma omp parallel if (Gpu::notInLaunchRegion())
#endif
    for (MFIter mfi(rho_half,TilingIfNotGPU()); mfi.isValid(); ++mfi)
    {
        const Box& bx = mfi.growntilebox();
        auto const& rho_h = rho_half.array(mfi);
        auto const& rho_p = rho_ptime.array(mfi);
        auto const& rho_c = rho_ctime.array(mfi);
        amrex::ParallelFor(bx, [rho_h, rho_p, rho_c]
        AMREX_GPU_DEVICE(int i, int j, int k) noexcept
        {
           rho_h(i,j,k) = 0.5 * (rho_p(i,j,k) + rho_c(i,j,k));
        });
    }
    return rho_half;
}

//
// Fill patch divU.
//
MultiFab*
NavierStokesBase::getDivCond (int ngrow, Real time)
{
    MultiFab* divu = 0;

    if (!have_divu)
    {
        divu = new MultiFab(grids,dmap,1,ngrow,MFInfo(),Factory());

        divu->setVal(0);
    }
    else
    {
        divu = getState(ngrow,Divu_Type,0,1,time);
    }

    return divu;
}

//
// Fill patch dSdt.
//
MultiFab*
NavierStokesBase::getDsdt (int ngrow, Real time)
{
    MultiFab* dsdt = 0;

    if (!(have_dsdt && have_divu))
    {
        dsdt = new MultiFab(grids,dmap,1,ngrow,MFInfo(),Factory());

        dsdt->setVal(0);
    }
    else
    {
        dsdt = getState(ngrow,Dsdt_Type,0,1,time);
    }

    return dsdt;
}


void
NavierStokesBase::getGradP (MultiFab& gp, Real      time)
{
    BL_PROFILE("NavierStokesBase::getGradP()");

    const int   NGrow = gp.nGrow();
    MultiFab&   P_old = get_old_data(Press_Type);
    const Real* dx    = geom.CellSize();

    if (level > 0 && state[Press_Type].descriptor()->timeType() == StateDescriptor::Point)
    {
        //
        // We want to be sure the intersection of old and new grids is
        // entirely contained within gp.boxArray()
        //
        BL_ASSERT(gp.boxArray() == grids);

        {
            const BoxArray& pBA = state[Press_Type].boxArray();
            MultiFab pMF(pBA,dmap,1,NGrow);

            if (time == getLevel(level-1).state[Press_Type].prevTime() ||
                time == getLevel(level-1).state[Press_Type].curTime())
            {
                FillCoarsePatch(pMF,0,time,Press_Type,0,1,NGrow);
            }
            else
            {
                Real crse_time;

                if (time > getLevel(level-1).state[State_Type].prevTime())
                {
                    crse_time = getLevel(level-1).state[Press_Type].curTime();
                }
                else
                {
                    crse_time = getLevel(level-1).state[Press_Type].prevTime();
                }

                FillCoarsePatch(pMF,0,crse_time,Press_Type,0,1,NGrow);

                MultiFab dpdtMF(pBA,dmap,1,NGrow);

                FillCoarsePatch(dpdtMF,0,time,Dpdt_Type,0,1,NGrow);

                Real dt_temp = time - crse_time;

                dpdtMF.mult(dt_temp,0,1,NGrow);

                pMF.plus(dpdtMF,0,1,NGrow);
            }
#ifdef _OPENMP
#pragma omp parallel
#endif
            for (MFIter mfi(gp, true); mfi.isValid(); ++mfi)
            {
              const Box& bx=mfi.growntilebox();
              Projection::getGradP(pMF[mfi],gp[mfi],bx,dx);
            }
        }
        //
        // We've now got good coarse data everywhere in gp.
        //
        MultiFab gpTmp(gp.boxArray(),gp.DistributionMap(),1,NGrow);

        {
           FillPatchIterator P_fpi(*this,P_old,NGrow,time,Press_Type,0,1);
           MultiFab& pMF = P_fpi.get_mf();
#ifdef _OPENMP
#pragma omp parallel
#endif
           for (MFIter mfi(gpTmp, true); mfi.isValid(); ++mfi)
           {
             const Box& bx=mfi.growntilebox();
             Projection::getGradP(pMF[mfi],gpTmp[mfi],bx,dx);
           }
        }
        //
        // Now must decide which parts of gpTmp to copy to gp.
        //
        const int M = old_intersect_new.size();

        BoxArray fineBA(M);

        for (int j = 0; j < M; j++)
        {
            Box bx = old_intersect_new[j];

            for (int i = 0; i < BL_SPACEDIM; i++)
            {
                if (!geom.isPeriodic(i))
                {
                    if (bx.smallEnd(i) == geom.Domain().smallEnd(i))
                        bx.growLo(i,NGrow);
                    if (bx.bigEnd(i) == geom.Domain().bigEnd(i))
                        bx.growHi(i,NGrow);
                }
            }

            fineBA.set(j,bx);
        }

#ifdef _OPENMP
#pragma omp parallel if (Gpu::notInLaunchRegion())
#endif
        for (MFIter mfi(gpTmp,TilingIfNotGPU()); mfi.isValid(); ++mfi)
        {
            auto isects = fineBA.intersections(mfi.growntilebox());
            auto const& gp_ar    = gp.array(mfi);
            auto const& gpTmp_ar = gpTmp.array(mfi);
            for (int ii = 0, N = isects.size(); ii < N; ii++)
            {
                const Box& ovlp = isects[ii].second;
                amrex::ParallelFor(ovlp, [gp_ar,gpTmp_ar]
                AMREX_GPU_DEVICE (int i, int j, int k) noexcept
                {
                    gp_ar(i,j,k) = gpTmp_ar(i,j,k);
                });
            }
        }
        gp.EnforcePeriodicity(geom.periodicity());
    } else {
        FillPatchIterator P_fpi(*this,P_old,NGrow,time,Press_Type,0,1);
        MultiFab& pMF = P_fpi.get_mf();
#ifdef _OPENMP
#pragma omp parallel
#endif
        for (MFIter mfi(gp, true); mfi.isValid(); ++mfi)
        {
           BL_ASSERT(amrex::grow(grids[mfi.index()],NGrow) == gp[mfi].box());
           Projection::getGradP(pMF[mfi],gp[mfi],mfi.growntilebox(),dx);
        }
    }
}

//
// Fill patch a state component.
//
MultiFab*
NavierStokesBase::getState (int  ngrow,
			    int  state_idx,
			    int  scomp,
			    int  ncomp,
			    Real time)
{
    BL_PROFILE("NavierStokesBase::getState()");

    MultiFab* mf = new MultiFab(state[state_idx].boxArray(),
                                state[state_idx].DistributionMap(),
                                ncomp,ngrow,MFInfo(),Factory());

    FillPatch(*this,*mf,ngrow,time,state_idx,scomp,ncomp,0);

    return mf;
}

void
NavierStokesBase::getOutFlowFaces (Vector<Orientation>& outFaces)
{
    outFaces.resize(0);
    for (int idir = 0; idir < BL_SPACEDIM; idir++)
    {
        if (phys_bc.lo(idir) == Outflow)
        {
            const int len = outFaces.size();
            outFaces.resize(len+1);
            outFaces[len] = Orientation(idir,Orientation::low);
        }

        if (phys_bc.hi(idir) == Outflow)
        {
            const int len = outFaces.size();
            outFaces.resize(len+1);
            outFaces[len] = Orientation(idir,Orientation::high);
        }
    }
}

void
NavierStokesBase::incrPAvg ()
{
    //
    // Increment p_avg with 1/ncycle times current pressure
    //
    MultiFab& P_new = get_new_data(Press_Type);

    Real alpha = 1.0/Real(parent->nCycle(level));

    MultiFab::Saxpy(p_avg,alpha,P_new,0,0,1,0);
}

void
NavierStokesBase::initRhoAvg (Real alpha)
{
    const MultiFab& S_new = get_new_data(State_Type);

    // Set to a ridiculous number just for debugging -- shouldn't need this otherwise
    rho_avg.setVal(1.e200);

#ifdef _OPENMP
#pragma omp parallel if (Gpu::notInLaunchRegion())
#endif
    for (MFIter mfi(rho_avg,TilingIfNotGPU()); mfi.isValid(); ++mfi)
    {
       const Box& bx = mfi.tilebox();
       auto const& rhoavg     = rho_avg.array(mfi);
       auto const& rho_new    = S_new.array(mfi,Density);
       amrex::ParallelFor(bx, [rhoavg,rho_new,alpha]
       AMREX_GPU_DEVICE(int i, int j, int k) noexcept
       {
          rhoavg(i,j,k) = rho_new(i,j,k) * alpha;
       });
    }
}

void
NavierStokesBase::incrRhoAvg(const MultiFab& rho_incr,
                         int             sComp,
                         Real            alpha)
{
    MultiFab::Saxpy(rho_avg,alpha,rho_incr,sComp,0,1,0);
}

void
NavierStokesBase::incrRhoAvg (Real alpha)
{
    const MultiFab& S_new = get_new_data(State_Type);
    incrRhoAvg(S_new,Density,alpha);
}

//
// Fills a new level n with best level n and coarser data available.
//
void
NavierStokesBase::init (AmrLevel &old)
{
    NavierStokesBase* oldns = (NavierStokesBase*) &old;
    const Real    dt_new    = parent->dtLevel(level);
    const Real    cur_time  = oldns->state[State_Type].curTime();
    const Real    prev_time = oldns->state[State_Type].prevTime();
    const Real    dt_old    = cur_time - prev_time;
    MultiFab&     S_new     = get_new_data(State_Type);
    MultiFab&     P_new     = get_new_data(Press_Type);
    MultiFab&     P_old     = get_old_data(Press_Type);

    setTimeLevel(cur_time,dt_old,dt_new);

    const Real cur_pres_time = state[Press_Type].curTime();
    //
    // Get best state and pressure data.
    //
    FillPatch(old,S_new,0,cur_time,State_Type,0,NUM_STATE);
    //
    // Note: we don't need to worry here about using FillPatch because
    //       it will automatically use the "old dpdt" to interpolate,
    //       since we haven't yet defined a new pressure at the lower level.
    //
    {
       FillPatchIterator fpi(old,P_new,0,cur_pres_time,Press_Type,0,1);
       const MultiFab& mf_fpi = fpi.get_mf();
#ifdef _OPENMP
#pragma omp parallel if (Gpu::notInLaunchRegion())
#endif
       for (MFIter mfi(mf_fpi,TilingIfNotGPU()); mfi.isValid(); ++mfi)
       {
         const Box& bx  = mfi.tilebox();
          const auto& p_arr = mf_fpi.array(mfi);
          const auto& p_o = P_old.array(mfi);
          const auto& p_n = P_new.array(mfi);
          amrex::ParallelFor(bx, [p_arr, p_o, p_n]
          AMREX_GPU_DEVICE(int i, int j, int k) noexcept
          {
             p_o(i,j,k) = p_arr(i,j,k);
             p_n(i,j,k) = p_arr(i,j,k);
          });
       }
    }

    if (state[Press_Type].descriptor()->timeType() == StateDescriptor::Point)
    {
        MultiFab& Dpdt_new = get_new_data(Dpdt_Type);
        FillPatch(old,Dpdt_new,0,cur_pres_time,Dpdt_Type,0,1);
    }
    //
    // Get best divu and dSdt data.
    //
    if (have_divu)
    {
        MultiFab& Divu_new = get_new_data(Divu_Type);
        FillPatch(old,Divu_new,0,cur_time,Divu_Type,0,1);

        if (have_dsdt)
        {
            MultiFab& Dsdt_new = get_new_data(Dsdt_Type);
            FillPatch(old,Dsdt_new,0,cur_time,Dsdt_Type,0,1);
        }
    }

    old_intersect_new          = amrex::intersect(grids,oldns->boxArray());
    is_first_step_after_regrid = true;
}

void
NavierStokesBase::init ()
{
    MultiFab& S_new = get_new_data(State_Type);
    MultiFab& P_new = get_new_data(Press_Type);

    BL_ASSERT(level > 0);

    const Vector<Real>& dt_amr = parent->dtLevel();
    Vector<Real>        dt_new(level+1);

    for (int lev = 0; lev < level; lev++)
        dt_new[lev] = dt_amr[lev];
    //
    // Guess new dt from new data (interpolated from coarser level).
    //
    const Real dt = dt_new[level-1]/Real(parent->MaxRefRatio(level-1));
    dt_new[level] = dt;

    parent->setDtLevel(dt_new);
    //
    // Compute dt based on old data.
    //
    NavierStokesBase& old   = getLevel(level-1);
    const Real    cur_time  = old.state[State_Type].curTime();
    const Real    prev_time = old.state[State_Type].prevTime();
    const Real    dt_old    = (cur_time-prev_time)/Real(parent->MaxRefRatio(level-1));

    setTimeLevel(cur_time,dt_old,dt);

    Real cur_pres_time = state[Press_Type].curTime();
    //
    // Get best coarse state and pressure data.
    //
    FillCoarsePatch(S_new,0,cur_time,State_Type,0,NUM_STATE);
    FillCoarsePatch(P_new,0,cur_pres_time,Press_Type,0,1);

    if (state[Press_Type].descriptor()->timeType() == StateDescriptor::Point)
        FillCoarsePatch(get_new_data(Dpdt_Type),0,cur_time,Dpdt_Type,0,1);

    initOldPress();

    //
    // Get best coarse divU and dSdt data.
    //
    if (have_divu)
    {
        FillCoarsePatch(get_new_data(Divu_Type),0,cur_time,Divu_Type,0,1);
        if (have_dsdt)
            FillCoarsePatch(get_new_data(Dsdt_Type),0,cur_time,Dsdt_Type,0,1);
    }
    old_intersect_new = grids;
}

void
NavierStokesBase::init_additional_state_types ()
{
    additional_state_types_initialized = 1;
    //
    // Set "Temp" from user's variable setup.
    //
    int dummy_State_Type;
    int have_temp = isStateVariable("temp", dummy_State_Type, Temp);
    have_temp &= (dummy_State_Type == State_Type);
    BL_ASSERT((do_temp && have_temp)  ||  (!do_temp && !have_temp));

    int _Divu = -1;
    int dummy_Divu_Type;
    have_divu = 0;
    have_divu = isStateVariable("divu", dummy_Divu_Type, _Divu);
    have_divu = have_divu && dummy_Divu_Type == Divu_Type;
    if (verbose)
    {
        amrex::Print() << "NavierStokesBase::init_additional_state_types()::have_divu = "
                  << have_divu << '\n';
    }
    if (have_divu && _Divu!=Divu)
    {
        amrex::Print() << "divu must be 0-th Divu_Type component in the state\n";

        amrex::Abort("NavierStokesBase::init_additional_state_types()");
    }

    int _Dsdt = -1;
    int dummy_Dsdt_Type;
    have_dsdt = 0;
    have_dsdt = isStateVariable("dsdt", dummy_Dsdt_Type, _Dsdt);
    have_dsdt = have_dsdt && dummy_Dsdt_Type==Dsdt_Type;
    if (verbose)
    {
        amrex::Print() << "NavierStokesBase::init_additional_state_types()::have_dsdt = "
		       << have_dsdt << '\n';
    }
    if (have_dsdt && _Dsdt!=Dsdt)
    {
        amrex::Print() << "dsdt must be 0-th Dsdt_Type component in the state\n";

        amrex::Abort("NavierStokesBase::init_additional_state_types()");
    }
    if (have_dsdt && !have_divu)
    {
        amrex::Print() << "Must have divu in order to have dsdt\n";

        amrex::Abort("NavierStokesBase::init_additional_state_types()");
    }

    num_state_type = desc_lst.size();
    if (verbose && ParallelDescriptor::IOProcessor())
    {
        amrex::Print() << "NavierStokesBase::init_additional_state_types: num_state_type = "
		       << num_state_type << '\n';
    }
}

Real
NavierStokesBase::initialTimeStep ()
{
    Real returnDt = init_shrink*estTimeStep();

    amrex::Print() << "Multiplying dt by init_shrink: dt = "
		   << returnDt << '\n';
    return returnDt;
}

//
// Since the pressure solver always stores its estimate of the
// pressure solver in Pnew, we need to copy it to Pold at the start.
//
void
NavierStokesBase::initOldPress ()
{
    MultiFab& P_new = get_new_data(Press_Type);
    MultiFab& P_old = get_old_data(Press_Type);

    MultiFab::Copy(P_old, P_new, 0, 0, P_old.nComp(), P_old.nGrow());
}

void
NavierStokesBase::zeroNewPress ()
{
    get_new_data(Press_Type).setVal(0);
}

void
NavierStokesBase::zeroOldPress ()
{
    get_old_data(Press_Type).setVal(0);
}

void
NavierStokesBase::level_projector (Real dt,
				   Real time,
				   int  iteration)
{
    BL_PROFILE_REGION_START("R::NavierStokesBase::level_projector()");
    BL_PROFILE("NavierStokesBase::level_projector()");

    BL_ASSERT(iteration > 0);

    MultiFab& U_old = get_old_data(State_Type);
    MultiFab& U_new = get_new_data(State_Type);
    MultiFab& P_old = get_old_data(Press_Type);
    MultiFab& P_new = get_new_data(Press_Type);

    SyncRegister* crse_ptr = 0;

    if (level < parent->finestLevel() && do_sync_proj)
    {
        crse_ptr = &(getLevel(level+1).getSyncReg());
    }

    int        crse_dt_ratio  = (level > 0) ? parent->nCycle(level) : -1;
    const Real cur_pres_time  = state[Press_Type].curTime();
    const Real prev_pres_time = state[Press_Type].prevTime();

    projector->level_project(level,time,dt,cur_pres_time,prev_pres_time,
                             geom,U_old,U_new,P_old,P_new,
                             get_rho_half_time(),crse_ptr,sync_reg,
                             crse_dt_ratio,iteration,have_divu);

    if (state[Press_Type].descriptor()->timeType() == StateDescriptor::Point)
        calcDpdt();

    BL_PROFILE_REGION_STOP("R::NavierStokesBase::level_projector()");
}

void
NavierStokesBase::level_sync (int crse_iteration)
{
    BL_PROFILE_REGION_START("R::NavierStokesBase::level_sync()");
    BL_PROFILE("NavierStokesBase::level_sync()");

    const Real*     dx            = geom.CellSize();
    IntVect         ratio         = parent->refRatio(level);
    const int       finest_level  = parent->finestLevel();
    int             crse_dt_ratio = parent->nCycle(level);
    Real            dt            = parent->dtLevel(level);
    MultiFab&       pres          = get_new_data(Press_Type);
    MultiFab&       vel           = get_new_data(State_Type);
    SyncRegister&   rhs_sync_reg  = getLevel(level+1).getSyncReg();
    SyncRegister*   crsr_sync_ptr = 0;
    NavierStokesBase&   fine_level    = getLevel(level+1);
    MultiFab&       pres_fine     = fine_level.get_new_data(Press_Type);
    MultiFab&       vel_fine      = fine_level.get_new_data(State_Type);
    const BoxArray& finegrids     = vel_fine.boxArray();
    const DistributionMapping& finedmap = vel_fine.DistributionMap();

    if (level > 0)
        crsr_sync_ptr = &(getLevel(level).getSyncReg());
    //
    // Get boundary conditions.
    //
    const int N = grids.size();

    Vector<int*>         sync_bc(N);
    Vector< Vector<int> > sync_bc_array(N);

    for (int i = 0; i < N; i++)
    {
        sync_bc_array[i] = getBCArray(State_Type,i,Xvel,BL_SPACEDIM);
        sync_bc[i] = sync_bc_array[i].dataPtr();
    }

    //
    // Multilevel or single-level sync projection.
    //
    MultiFab& Rh = get_rho_half_time();
    MultiFab cc_rhs_crse, cc_rhs_fine;

    cc_rhs_crse.define(    grids,    dmap,1,1,MFInfo(),           Factory());
    cc_rhs_fine.define(finegrids,finedmap,1,1,MFInfo(),fine_level.Factory());
    cc_rhs_crse.setVal(0);
    cc_rhs_fine.setVal(0);

    MultiFab&         v_fine    = fine_level.get_new_data(State_Type);
    MultiFab&       rho_fine    = fine_level.rho_avg;
    const Geometry& crse_geom   = parent->Geom(level);
    const BoxArray& P_finegrids = pres_fine.boxArray();
    const DistributionMapping& P_finedmap = pres_fine.DistributionMap();

    MultiFab phi(P_finegrids,P_finedmap,1,1,MFInfo(),fine_level.Factory());
    MultiFab V_corr(finegrids,finedmap,BL_SPACEDIM,1,MFInfo(),fine_level.Factory());

    V_corr.setVal(0);
    //
    // If periodic, enforce periodicity on Vsync.
    //
    if (crse_geom.isAnyPeriodic()) {
      Vsync.FillBoundary(0, BL_SPACEDIM, crse_geom.periodicity());
    }
    //
    // Interpolate Vsync to fine grid correction in Vcorr.
    //
    SyncInterp(Vsync, level, V_corr, level+1, ratio,
	       0, 0, BL_SPACEDIM, 0 , dt, sync_bc.dataPtr());
    //
    // The multilevel projection.  This computes the projection and
    // adds in its contribution to levels (level) and (level+1).
    //
    Real  cur_crse_pres_time = state[Press_Type].curTime();
    Real prev_crse_pres_time = state[Press_Type].prevTime();

    NavierStokesBase& fine_lev   = getLevel(level+1);
    Real  cur_fine_pres_time = fine_lev.state[Press_Type].curTime();
    Real prev_fine_pres_time = fine_lev.state[Press_Type].prevTime();

    bool first_crse_step_after_initial_iters =
      (prev_crse_pres_time > state[State_Type].prevTime());

    bool pressure_time_is_interval =
      (state[Press_Type].descriptor()->timeType() == StateDescriptor::Interval);
    projector->MLsyncProject(level,pres,vel,cc_rhs_crse,
			     pres_fine,v_fine,cc_rhs_fine,
			     Rh,rho_fine,Vsync,V_corr,
			     phi,&rhs_sync_reg,crsr_sync_ptr,
			     dt,ratio,crse_iteration,crse_dt_ratio,
			     geom,pressure_time_is_interval,
			     first_crse_step_after_initial_iters,
			     cur_crse_pres_time,prev_crse_pres_time,
			     cur_fine_pres_time,prev_fine_pres_time);
    cc_rhs_crse.clear();
    cc_rhs_fine.clear();
    //
    // Correct pressure and velocities after the projection.
    //
    const int Nf = finegrids.size();

    ratio = IntVect::TheUnitVector();

    Vector<int*>         fine_sync_bc(Nf);
    Vector< Vector<int> > fine_sync_bc_array(Nf);

    for (int i = 0; i < Nf; i++)
    {
      fine_sync_bc_array[i] = getLevel(level+1).getBCArray(State_Type,
							   i,
							   Xvel,
							   BL_SPACEDIM);
      fine_sync_bc[i] = fine_sync_bc_array[i].dataPtr();
    }

    for (int lev = level+2; lev <= finest_level; lev++)
    {
      ratio                 *= parent->refRatio(lev-1);
      NavierStokesBase& flev = getLevel(lev);
      MultiFab&     P_new    = flev.get_new_data(Press_Type);
      MultiFab&     P_old    = flev.get_old_data(Press_Type);
      MultiFab&     U_new    = flev.get_new_data(State_Type);

      SyncInterp(V_corr, level+1, U_new, lev, ratio,
		 0, 0, BL_SPACEDIM, 1 , dt, fine_sync_bc.dataPtr());
      SyncProjInterp(phi, level+1, P_new, P_old, lev, ratio,
		     first_crse_step_after_initial_iters,
		     cur_crse_pres_time, prev_crse_pres_time);
    }

    if (state[Press_Type].descriptor()->timeType() == StateDescriptor::Point)
      calcDpdt();

    BL_PROFILE_REGION_STOP("R::NavierStokesBase::level_sync()");
}

void
NavierStokesBase::make_rho_prev_time ()
{
    const Real prev_time = state[State_Type].prevTime();

    FillPatch(*this,rho_ptime,1,prev_time,State_Type,Density,1,0);

#ifdef AMREX_USE_EB
    EB_set_covered(rho_ptime,COVERED_VAL);
#endif
}

void
NavierStokesBase::make_rho_curr_time ()
{
    const Real curr_time = state[State_Type].curTime();

    FillPatch(*this,rho_ctime,1,curr_time,State_Type,Density,1,0);

#ifdef AMREX_USE_EB
    EB_set_covered(rho_ctime,COVERED_VAL);
#endif
}

void
NavierStokesBase::mac_project (Real      time,
                               Real      dt,
                               MultiFab& Sold,
                               MultiFab* divu,
                               int       ngrow,
                               bool      increment_vel_register)
{
    BL_PROFILE_REGION_START("R::NavierStokesBase::mac_project()");
    BL_PROFILE("NavierStokesBase::mac_project()");

    if (verbose) amrex::Print() << "... mac_projection\n";

    if (verbose && benchmarking) ParallelDescriptor::Barrier();

    const Real strt_time = ParallelDescriptor::second();

    Vector<BCRec> density_math_bc = fetchBCArray(State_Type,Density,1);

    mac_projector->mac_project(level,u_mac,Sold,dt,time,*divu,have_divu,
                               density_math_bc[0], increment_vel_register);

    create_umac_grown(ngrow);

    if (verbose)
    {
        Real run_time    = ParallelDescriptor::second() - strt_time;
        const int IOProc = ParallelDescriptor::IOProcessorNumber();

        ParallelDescriptor::ReduceRealMax(run_time,IOProc);

        amrex::Print() << "NavierStokesBase:mac_project(): lev: "
                       << level
                       << ", time: " << run_time << '\n';
    }
    BL_PROFILE_REGION_STOP("R::NavierStokesBase::mac_project()");
}

void
NavierStokesBase::manual_tags_placement (TagBoxArray&    tags,
                                         const Vector<IntVect>& bf_lev)
{
    Vector<Orientation> outFaces;
    getOutFlowFaces(outFaces);
    if (outFaces.size()>0)
    {
        for (int i=0; i<outFaces.size(); ++i)
        {
            const Orientation& outFace = outFaces[i];
            const int oDir = outFace.coordDir();
            const Box& crse_domain = amrex::coarsen(geom.Domain(),bf_lev[level]);
            const int mult = (outFace.isLow() ? +1 : -1);
            if (do_refine_outflow)
            {
                //
                // Refine entire outflow boundary if new boxes within grid_tol
                // from outflow
                //
                const int grid_tol = 1;

                Box outflowBox = amrex::adjCell(crse_domain,outFace,grid_tol);

                outflowBox.shift(oDir,mult*grid_tol);

                //
                // Only refine if there are already tagged cells in the outflow
                // region
                //
                bool hasTags = tags.hasTags(outflowBox);
                if (hasTags)
                    tags.setVal(BoxArray(&outflowBox,1),TagBox::SET);
	    }
            else if (do_derefine_outflow)
            {
                const int np = parent->nProper();
                //
                // Calculate the number of level 0 cells to be left uncovered
                // at the outflow.  The convoluted logic allows for the fact that
                // the number of uncovered cells must be a multiple of the level
                // blocking factor.  So, when calculating the number of coarse
                // cells below, we always round the division up.
                //
                int N_coarse_cells = Nbuf_outflow / bf_lev[0][oDir];
                if (Nbuf_outflow % bf_lev[0][oDir] != 0)
                    N_coarse_cells++;

                int N_level_cells = N_coarse_cells * bf_lev[0][oDir];

                //
                // Adjust this to get the number of cells to be left uncovered at
                // levels higher than 0
                //
                for (int j = 1; j <= level; ++j)
                {
                    /*** Calculate the minimum cells at this level ***/

                    const int rat = (parent->refRatio(j-1))[oDir];
                    N_level_cells = N_level_cells * rat + np;

                    /*** Calculate the required number of coarse cells ***/

                    N_coarse_cells = N_level_cells / bf_lev[j][oDir];
                    if (N_level_cells % bf_lev[j][oDir] != 0)
                        N_coarse_cells++;

                    /*** Calculate the corresponding number of level cells ***/

                    N_level_cells = N_coarse_cells * bf_lev[j][oDir];
                }
                //
                // Untag the cells near the outflow
                //
                if (N_coarse_cells > 0)
                {
                    //
                    // Generate box at the outflow and grow it in all directions
                    // other than the outflow.  This forces outflow cells in the
                    // ghostcells in directions other that oDir to be cleared.
                    //
                    Box outflowBox = amrex::adjCell(crse_domain, outFace, 1);
                    for (int dir = 0; dir < BL_SPACEDIM; dir++)
                        if (dir != oDir) outflowBox.grow(dir, 1);
                    //
                    // Now, grow the box into the domain (opposite direction as
                    // outFace) the number of cells we need to clear.
                    //
                    if (outFace.isLow())
                        outflowBox.growHi(oDir, N_coarse_cells);
                    else
                        outflowBox.growLo(oDir, N_coarse_cells);

                    tags.setVal(BoxArray(&outflowBox,1),TagBox::CLEAR);
                }
            }
        }
    }
}

int
NavierStokesBase::okToContinue ()
{
   //
   // Check that dt is OK across AMR levels
   //
   int okLevel = (level > 0) ? true : (parent->dtLevel(0) > dt_cutoff);

   if (stop_when_steady)
      //
      // If stop_when_steady is enabled, also check that we haven't reached
      // steady-state.
      //
      return (okLevel && !steadyState());
   else
      return okLevel;
}

int
NavierStokesBase::steadyState()
{
    if (!get_state_data(State_Type).hasOldData()) {
        return false; // If nothing to compare to, must not yet be steady :)
    }

    MultiFab&   u_old = get_old_data(State_Type);
    MultiFab&   u_new = get_new_data(State_Type);

    //
    // Estimate the maximum change in velocity magnitude since previous
    // iteration
    //
    Real max_change = 0.0;

    ReduceOps<ReduceOpMax> reduce_op;
    ReduceData<Real> reduce_data(reduce_op);
    using ReduceTuple = typename decltype(reduce_data)::Type;

    // Do not OpenMP-fy this loop for now
    // Unclear how to keep OpenMP and GPU implementation
    // from messing with each other
    for (MFIter mfi(u_old,true); mfi.isValid(); ++mfi)
    {
        const auto& bx   = mfi.tilebox();
        const auto& uold = u_old[mfi].array();
        const auto& unew = u_new[mfi].array();

        reduce_op.eval(bx, reduce_data, [uold, unew]
        AMREX_GPU_DEVICE (int i, int j, int k) -> ReduceTuple
        {
            Real uold_mag = 0.0;
            Real unew_mag = 0.0;
            for (int d = 0; d < AMREX_SPACEDIM; ++d)
            {
                uold_mag += uold(i,j,k,d)*uold(i,j,k,d);
                unew_mag += unew(i,j,k,d)*unew(i,j,k,d);
            }

            uold_mag = std::sqrt(uold_mag);
            unew_mag = std::sqrt(unew_mag);

            return std::abs(unew_mag-uold_mag);
        });

        max_change = std::max(amrex::get<0>(reduce_data.value()),
                              max_change);
    }

    ParallelDescriptor::ReduceRealMax(max_change);

    //
    // System is classified as steady if the maximum change is smaller than
    // prescribed tolerance
    //
    bool steady = max_change < steady_tol;

    if (verbose)
    {
        amrex::Print() << "steadyState :: \n" << "LEV = " << level
                       << " MAX_CHANGE = " << max_change << std::endl;

        if (steady)
        {
            amrex::Print()
                << "System reached steady-state, stopping simulation."
                << std::endl;
        }
    }

    return steady;
}

//
// This function estimates the initial timesteping used by the model.
//
void
NavierStokesBase::post_init_estDT (Real&        dt_init,
				   Vector<int>&  nc_save,
				   Vector<Real>& dt_save,
				   Real         stop_time)
{
    const Real strt_time    = state[State_Type].curTime();
    const int  finest_level = parent->finestLevel();

    dt_init = 1.0e+100;

    int  n_factor;
    for (int k = 0; k <= finest_level; k++)
    {
        nc_save[k] = parent->nCycle(k);
        dt_save[k] = getLevel(k).initialTimeStep();

        n_factor   = 1;
        for (int m = finest_level; m > k; m--)
             n_factor *= parent->nCycle(m);
        dt_init    = std::min( dt_init, dt_save[k]/((Real) n_factor) );
    }

    Vector<Real> dt_level(finest_level+1,dt_init);
    Vector<int>  n_cycle(finest_level+1,1);

    Real dt0 = dt_save[0];
    n_factor = 1;
    for (int k = 0; k <= finest_level; k++)
    {
        n_factor *= nc_save[k];
        dt0       = std::min(dt0,n_factor*dt_save[k]);
    }

    if (stop_time >= 0.0)
    {
        const Real eps = 0.0001*dt0;
        if ((strt_time + dt0) > (stop_time - eps))
            dt0 = stop_time - strt_time;
    }

    n_factor = 1;
    for (int k = 0; k <= finest_level; k++)
    {
        n_factor  *= nc_save[k];
        dt_save[k] = dt0/( (Real) n_factor);
    }
    //
    // Hack.
    //
    parent->setDtLevel(dt_level);
    parent->setNCycle(n_cycle);
    for (int k = 0; k <= finest_level; k++)
    {
        getLevel(k).setTimeLevel(strt_time,dt_init,dt_init);
    }
}

//
// This function ensures that the state is initially consistent
// with respect to the divergence condition and fields are initially consistent
//
void
NavierStokesBase::post_init_state ()
{
    const int finest_level = parent->finestLevel();
    const Real divu_time   = have_divu ? state[Divu_Type].curTime()
                                       : state[Press_Type].curTime();

    if (do_init_vort_proj)
    {
        //
	// NOTE: this assumes have_divu == 0.
	// Only used if vorticity is used to initialize the velocity field.
        //
        BL_ASSERT(!(projector == 0));

	if (verbose) amrex::Print() << "calling initialVorticityProject" << std::endl;

	projector->initialVorticityProject(0);

	if (verbose) amrex::Print() << "done calling initialVorticityProject" << std::endl;
    }

    if (do_init_proj && projector)
    {
      //
      // Do sync project to define divergence free velocity field.
      //
      if (verbose) amrex::Print() << "calling initialVelocityProject" << std::endl;

      projector->initialVelocityProject(0,divu_time,have_divu,init_vel_iter);

      if (verbose) amrex::Print() << "done calling initialVelocityProject" << std::endl;
    }

    NavierStokesBase::initial_step = true;
    //
    // Average velocity and scalar data down from finer levels
    // so that conserved data is consistant between levels.
    //
    for (int k = finest_level-1; k>= 0; k--)
    {
      getLevel(k).avgDown();
    }
    make_rho_curr_time();

    if (do_init_proj && projector && (std::fabs(gravity)) > 0.){
      //
      // Do projection to establish initially hydrostatic pressure field.
      //
      if (verbose) amrex::Print() << "calling initialPressureProject" << std::endl;

      projector->initialPressureProject(0);

      if (verbose) amrex::Print() << "done calling initialPressureProject" << std::endl;
    }
    // make sure there's not NANs in old pressure field
    // end up with P_old = P_new as is the case when exiting initialPressureProject
    if(!do_init_proj){
      MultiFab& p_old=get_old_data(Press_Type);
      MultiFab& p_new=get_new_data(Press_Type);
      MultiFab::Copy(p_old, p_new, 0, 0, 1, p_new.nGrow());
    }

}

//
// Build any additional data structures after regrid.
//
void
NavierStokesBase::post_regrid (int lbase,
                               int new_finest)
{
#ifdef AMREX_PARTICLES
    if (NSPC && level == lbase)
    {
        NSPC->Redistribute(lbase);
    }
#endif
}

//
// Build any additional data structures after restart.
//
void
NavierStokesBase::post_restart ()
{
    make_rho_prev_time();
    make_rho_curr_time();

#ifdef AMREX_PARTICLES
    post_restart_particle ();
#endif
}

//
// Integration cycle on fine level grids is complete .
// post_timestep() is responsible for syncing levels together.
//
// The registers used for level syncing are initialized in the
// coarse level advance and incremented in the fine level advance.
// These quantities are described in comments above advance_setup.
//
void
NavierStokesBase::post_timestep (int crse_iteration)
{

    BL_PROFILE("NavierStokesBase::post_timestep()");

    const int finest_level = parent->finestLevel();

#ifdef AMREX_PARTICLES
    post_timestep_particle (crse_iteration);
#endif

    if (level == parent->finestLevel())
    {
        delete [] u_mac;
        u_mac = 0;
    }

    if (do_reflux && level < finest_level)
        reflux();

    if (level < finest_level)
        avgDown();

    if (do_mac_proj && level < finest_level)
        mac_sync();

    if (do_sync_proj && (level < finest_level))
        level_sync(crse_iteration);
    //
    // Test for conservation.
    //
    if (level==0 && sum_interval>0 && (parent->levelSteps(0)%sum_interval == 0))
    {
        sum_integrated_quantities();
    }
#if (AMREX_SPACEDIM==3)
    //
    // Derive turbulent statistics
    //
    if (level==0 && turb_interval>0 && (parent->levelSteps(0)%turb_interval == 0))
    {
        sum_turbulent_quantities();
    }
#ifdef SUMJET
    //
    // Derive turbulent statistics for the round jet
    //
    if (level==0 && jet_interval>0 && (parent->levelSteps(0)%jet_interval == 0))
    {
        sum_jet_quantities();
    }
#endif
#endif

    if (level > 0) incrPAvg();

    old_intersect_new          = grids;
    is_first_step_after_regrid = false;

    if (level == 0 && dump_plane >= 0)
    {
        Box bx = geom.Domain();

        BL_ASSERT(bx.bigEnd(AMREX_SPACEDIM-1) >= dump_plane);

        bx.setSmall(AMREX_SPACEDIM-1, dump_plane);
        bx.setBig  (AMREX_SPACEDIM-1, dump_plane);

        BoxArray ba(bx);
        DistributionMapping dm{ba};

        MultiFab mf(ba, dm, AMREX_SPACEDIM, 0, MFInfo(), Factory());

        mf.copy(get_new_data(State_Type), Xvel, 0, AMREX_SPACEDIM);

        if (ParallelDescriptor::MyProc() == mf.DistributionMap()[0])
        {
            char buf[64];
            sprintf(buf, "%14.12e", state[State_Type].curTime());

            std::string name(dump_plane_name);
            name += buf;
            name += ".fab";

            std::ofstream ofs;
            ofs.open(name.c_str(),std::ios::out|std::ios::trunc|std::ios::binary);
            if (!ofs.good())
                amrex::FileOpenFailed(name);

            mf[0].writeOn(ofs);
        }
    }
}

//
// Reset the time levels to time (time) and timestep dt.
// This is done at the start of the timestep in the pressure iteration section.
//
void
NavierStokesBase::resetState (Real time,
                              Real dt_old,
                              Real dt_new)
{
    //
    // Reset state types.
    //
    state[State_Type].reset();
    state[State_Type].setTimeLevel(time,dt_old,dt_new);

    initOldPress();
    if (state[Press_Type].descriptor()->timeType() == StateDescriptor::Interval)
    {
        state[Press_Type].setTimeLevel(time-dt_old,dt_old,dt_new);
    }
    else if (state[Press_Type].descriptor()->timeType() == StateDescriptor::Point)
    {
        state[Press_Type].setTimeLevel(time-.5*dt_old,dt_old,dt_old);
        state[Dpdt_Type].setTimeLevel(time-dt_old,dt_old,dt_old);
    }
    //
    // Reset state types for divu not equal to zero.
    //
    if (have_divu)
    {
        state[Divu_Type].reset();
        state[Divu_Type].setTimeLevel(time,dt_old,dt_new);
        if (have_dsdt)
        {
            //
            // Dont do this, we want to improve dsdt with press iters
            // but we do need to make sure time is set correctly..
            // state[Dsdt_Type].reset();
            state[Dsdt_Type].setTimeLevel(time,dt_old,dt_new);
        }
    }
}

void
NavierStokesBase::restart (Amr&          papa,
                           std::istream& is,
                           bool          bReadSpecial)
{
    AmrLevel::restart(papa,is,bReadSpecial);

#ifdef AMREX_USE_EB
    amrex::Warning("Restart not tested with EB yet.");
#endif
    //
    // Build metric coefficients for RZ calculations.
    // Build volume and areas.
    //
    buildMetrics();

    if (projector == 0)
    {
        projector = new Projection(parent,&phys_bc,do_sync_proj,
                                   parent->finestLevel(),radius_grow);
    }
    projector->install_level(level, this, &radius);

    if (mac_projector == 0)
    {
        mac_projector = new MacProj(parent,parent->finestLevel(),
                                    &phys_bc,radius_grow);
    }
    mac_projector->install_level(level,this);

    const BoxArray& P_grids = state[Press_Type].boxArray();
#ifdef AMREX_USE_EB
    init_eb(parent->Geom(level), grids, dmap);

    //fixme? not 100% sure this is the right place
    // note --- this fn is really similar to constructor
    //  need to make sure gradp is getting properly filled for this restart case?
    //  incflo style advection does not use Gp in tracing states to edges,
    //  don't think Gp is needed until the vel update after the projection.
    // But ultimately we need gradp in the checkpoint file.
    gradp.reset(new MultiFab(grids,dmap,BL_SPACEDIM,1, MFInfo(), Factory()));

    std::string file=papa.theRestartFile();
    std::string LevelDir, FullPath;
    LevelDirectoryNames(file, LevelDir, FullPath);
    std::string gradp_mf_fullpath = FullPath;
    gradp_mf_fullpath += "/gradp";
    const char *faHeader = 0;
    VisMF::Read(*gradp, gradp_mf_fullpath, faHeader);
#endif

    //
    // Alloc space for density and temporary pressure variables.
    //
    if (level > 0)
    {
        rho_avg.define(grids,dmap,1,1,MFInfo(),Factory());
        p_avg.define(P_grids,dmap,1,0,MFInfo(),Factory());
    }
    //FIXME see similar stuff in constructor
    rho_half.define (grids,dmap,1,1,MFInfo(),Factory());
    rho_ptime.define(grids,dmap,1,1,MFInfo(),Factory());
    rho_ctime.define(grids,dmap,1,1,MFInfo(),Factory());
    rho_qtime  = 0;
    rho_tqtime = 0;

    BL_ASSERT(sync_reg == 0);
    if (level > 0 && do_sync_proj)
    {
        sync_reg = new SyncRegister(grids,dmap,crse_ratio);
    }
    BL_ASSERT(advflux_reg == 0);
    if (level > 0 && do_reflux)
    {
        advflux_reg = new FluxRegister(grids,dmap,crse_ratio,level,NUM_STATE);
    }
    BL_ASSERT(viscflux_reg == 0);
    if (level > 0 && do_reflux)
    {
        viscflux_reg = new FluxRegister(grids,dmap,crse_ratio,level,NUM_STATE);
    }

    if (level < parent->finestLevel())
    {
        Vsync.define(grids,dmap,AMREX_SPACEDIM,1,MFInfo(),Factory());
        Ssync.define(grids,dmap,NUM_STATE-AMREX_SPACEDIM,1,MFInfo(),Factory());
    }

    diffusion = new Diffusion(parent, this,
                              (level > 0) ? getLevel(level-1).diffusion : 0,
                              NUM_STATE, viscflux_reg,is_diffusive, visc_coef);
    //
    // Allocate the storage for variable viscosity and diffusivity
    //
    diffn_cc = new MultiFab(grids, dmap, NUM_STATE-Density-1, 1, MFInfo(), Factory());
    diffnp1_cc = new MultiFab(grids, dmap, NUM_STATE-Density-1, 1, MFInfo(), Factory());
    viscn_cc = new MultiFab(grids, dmap, 1, 1, MFInfo(), Factory());
    viscnp1_cc = new MultiFab(grids, dmap, 1, 1, MFInfo(), Factory());

    is_first_step_after_regrid = false;
    old_intersect_new          = grids;
}

void
NavierStokesBase::scalar_advection_update (Real dt,
                                           int  first_scalar,
                                           int  last_scalar)
{
    BL_PROFILE("NavierStokesBase::scalar_advection_update()");

    MultiFab&  S_old     = get_old_data(State_Type);
    MultiFab&  S_new     = get_new_data(State_Type);
    MultiFab&  Aofs      = *aofs;

    const Real prev_time = state[State_Type].prevTime();


    //
    // Compute inviscid estimate of scalars.
    // (do rho separate, as we do not have rho at new time yet)
    //
    int sComp = first_scalar;

    if (sComp == Density)
    {
#ifdef _OPENMP
#pragma omp parallel if (Gpu::notInLaunchRegion())
#endif
        for (MFIter mfi(S_old,true); mfi.isValid(); ++mfi)
        {
	    const Box&  bx = mfi.tilebox();
            const auto& Snew = S_new[mfi].array(Density);
            const auto& Sold = S_old[mfi].const_array(Density);
            const auto& aofs = Aofs[mfi].const_array(Density);

            amrex::ParallelFor(bx, [ Snew, Sold, aofs, dt]
            AMREX_GPU_DEVICE (int i, int j, int k) noexcept
            {
                Snew(i,j,k) = Sold(i,j,k) - dt * aofs(i,j,k);
            });
        }

        //
        // Call ScalMinMax to avoid overshoots in density.
        //
        if (do_denminmax)
        {
	    //
            // Must do FillPatch here instead of MF iterator because we need the
            // boundary values in the old data (especially at inflow)
            //
            const int index_new_s   = Density;
            const int index_new_rho = Density;
            const int index_old_s   = index_new_s   - Density;
            const int index_old_rho = index_new_rho - Density;

            FillPatchIterator S_fpi(*this,S_old,1,prev_time,State_Type,Density,1);
            MultiFab& Smf=S_fpi.get_mf();

            ConservativeScalMinMax(S_new, index_new_s, index_new_rho,
                                   Smf,   index_old_s, index_old_rho);

        }
        ++sComp;
    }

    if (sComp <= last_scalar)
    {
        const MultiFab& rho_halftime = get_rho_half_time();
#ifdef _OPENMP
#pragma omp parallel if (Gpu::notInLaunchRegion())
#endif
{
        FArrayBox  tforces;

        for (MFIter Rho_mfi(rho_halftime,true); Rho_mfi.isValid(); ++Rho_mfi)
        {
            const Box& bx = Rho_mfi.tilebox();

            for (int sigma = sComp; sigma <= last_scalar; sigma++)
            {
               // Need to do some funky half-time stuff
               if (getForceVerbose)
                  amrex::Print() << "---" << '\n' << "E - scalar advection update (half time):" << '\n';

               // Average the mac face velocities to get cell centred velocities
               const Real halftime = 0.5*(state[State_Type].curTime()+state[State_Type].prevTime());
               FArrayBox Vel(amrex::grow(bx,0),AMREX_SPACEDIM);
	       //Elixir velx = Vel.elixir();
               FORT_AVERAGE_EDGE_STATES(BL_TO_FORTRAN_ANYD(Vel),
                                        BL_TO_FORTRAN_ANYD(u_mac[0][Rho_mfi]),
                                        BL_TO_FORTRAN_ANYD(u_mac[1][Rho_mfi]),
#if (AMREX_SPACEDIM==3)
                                        BL_TO_FORTRAN_ANYD(u_mac[2][Rho_mfi]),
#endif
                                        &getForceVerbose);

               //
               // Average the new and old time to get Crank-Nicholson half time approximation.
               //
               FArrayBox Scal(amrex::grow(bx,0),NUM_SCALARS);
	       //Elixir selx = Scal.elixir();
               Scal.copy<RunOn::Host>(S_old[Rho_mfi],bx,Density,bx,0,NUM_SCALARS);
               Scal.plus<RunOn::Host>(S_new[Rho_mfi],bx,Density,0,NUM_SCALARS);
               Scal.mult<RunOn::Host>(0.5,bx);

               if (getForceVerbose) amrex::Print() << "Calling getForce..." << '\n';

	       tforces.resize(bx,1);
	       //Elixir felx = tforces.elixir();
               getForce(tforces,bx,0,sigma,1,halftime,Vel,Scal,0);

<<<<<<< HEAD
	       // Need to make sure tforces is totally filled before calling Add_aofs_tf,
	       // which is only on CPU right now.
	       // No need for elixirs if we have sync
	       amrex::Gpu::synchronize();

               godunov->Add_aofs_tf(S_old[Rho_mfi],S_new[Rho_mfi],sigma,1,
                                    Aofs[Rho_mfi],sigma,tforces,0,bx,dt);
=======
                  const auto& Snew = S_new[Rho_mfi].array(sigma);
                  const auto& Sold = S_old[Rho_mfi].const_array(sigma);
                  const auto& aofs = Aofs[Rho_mfi].const_array(sigma);
                  const auto& tf   = tforces.const_array();

                  amrex::ParallelFor(bx, [ Snew, Sold, aofs, tf, dt]
                  AMREX_GPU_DEVICE (int i, int j, int k ) noexcept
                  {
                      Snew(i,j,k) = Sold(i,j,k) + dt * ( tf(i,j,k) -aofs(i,j,k) );
                  });


>>>>>>> 41130962
            }
        }
}
    }
    //
    // Call ScalMinMax to avoid overshoots in the scalars.
    //

    if ( do_scalminmax && (sComp <= last_scalar) )
    {
        const int num_scalars = last_scalar - Density + 1;
        //
        // Must do FillPatch here instead of MF iterator because we need the
        // boundary values in the old data (especially at inflow).
        //

        FillPatchIterator S_fpi(*this,S_old,1,prev_time,State_Type,Density,num_scalars);
        MultiFab& Smf=S_fpi.get_mf();

        for (int sigma = sComp; sigma <= last_scalar; sigma++)
        {
            const int index_new_s   = sigma;
            const int index_new_rho = Density;
            const int index_old_s   = index_new_s   - Density;
            const int index_old_rho = index_new_rho - Density;

            if (advectionType[sigma] == Conservative)
            {
                ConservativeScalMinMax(S_new, index_new_s, index_new_rho,
                                       Smf,   index_old_s, index_old_rho);
            }
            else if (advectionType[sigma] == NonConservative)
            {
                ConvectiveScalMinMax(S_new, index_new_s, Smf, index_old_s);
            }
        }

    }
}

//
// Set the time levels to time (time) and timestep dt.
//
void
NavierStokesBase::setTimeLevel (Real time,
                                Real dt_old,
                                Real dt_new)
{
    state[State_Type].setTimeLevel(time,dt_old,dt_new);

    if (have_divu)
    {
        state[Divu_Type].setTimeLevel(time,dt_old,dt_new);
        if (have_dsdt)
        {
            state[Dsdt_Type].setTimeLevel(time,dt_old,dt_new);
        }
    }

    if (state[Press_Type].descriptor()->timeType() == StateDescriptor::Interval)
    {
        state[Press_Type].setTimeLevel(time-dt_old,dt_old,dt_old);
    }
    else if (state[Press_Type].descriptor()->timeType() == StateDescriptor::Point)
    {
        state[Press_Type].setTimeLevel(time-.5*dt_old,dt_old,dt_old);
        state[Dpdt_Type].setTimeLevel(time-dt_old,dt_old,dt_old);
    }
}

void
NavierStokesBase::sync_setup (MultiFab*& DeltaSsync)
{
    BL_ASSERT(DeltaSsync == 0);

    int nconserved = 0;

    for (int comp = AMREX_SPACEDIM; comp < NUM_STATE; ++comp)
    {
        if (advectionType[comp] == Conservative)
            ++nconserved;
    }

    if (nconserved > 0 && level < parent->finestLevel())
    {
        DeltaSsync = new MultiFab(grids, dmap, nconserved, 1, MFInfo(), Factory());
        DeltaSsync->setVal(0,1);
    }
}

void
NavierStokesBase::sync_cleanup (MultiFab*& DeltaSsync)
{
    delete DeltaSsync;

    DeltaSsync = 0;
}

//
// Helper function for NavierStokesBase::SyncInterp().
//
static
void
set_bcrec_new (Vector<BCRec>  &bcrec,
               int             ncomp,
               int             src_comp,
               const Box&      box,
               const Box&      domain,
               const BoxArray& cgrids,
               int**           bc_orig_qty)

{
   for (int n = 0; n < ncomp; n++) {
      for (int dir = 0; dir < AMREX_SPACEDIM; dir++)
      {
         int bc_index = (src_comp+n)*(2*AMREX_SPACEDIM) + dir;
         bcrec[n].setLo(dir,INT_DIR);
         bcrec[n].setHi(dir,INT_DIR);
         if ( ( box.smallEnd(dir) < domain.smallEnd(dir) ) ||
              ( box.bigEnd(dir)   > domain.bigEnd(dir) ) ) {
            for (int crse = 0; crse < cgrids.size(); crse++) {
               const Box& crsebx = cgrids[crse];
               if ( ( box.smallEnd(dir) < domain.smallEnd(dir) ) && ( crsebx.smallEnd(dir) == domain.smallEnd(dir) ) ) {
                  bcrec[n].setLo(dir,bc_orig_qty[crse][bc_index]);
               }
               if ( ( box.bigEnd(dir) > domain.bigEnd(dir) ) && ( crsebx.bigEnd(dir) == domain.bigEnd(dir) ) ) {
                  bcrec[n].setHi(dir,bc_orig_qty[crse][bc_index+AMREX_SPACEDIM]);
               }
            }
         }
      }
   }
}

//
// Interpolate A cell centered Sync correction from a
// coarse level (c_lev) to a fine level (f_lev).
//
// This routine interpolates the num_comp components of CrseSync
// (starting at src_comp) and either increments or puts the result into
// the num_comp components of FineSync (starting at dest_comp)
// The components of bc_orig_qty corespond to the quantities of CrseSync.
//
void
NavierStokesBase::SyncInterp (MultiFab&      CrseSync,
                              int            c_lev,
                              MultiFab&      FineSync,
                              int            f_lev,
                              IntVect&       ratio,
                              int            src_comp,
                              int            dest_comp,
                              int            num_comp,
                              int            increment,
                              Real           dt_clev,
                              int**          bc_orig_qty,
                              SyncInterpType which_interp,
                              int            state_comp)
{
    BL_PROFILE("NavierStokesBase::SyncInterp()");

    BL_ASSERT(which_interp >= 0 && which_interp <= 5);

    Interpolater* interpolater = 0;

#ifdef AMREX_USE_EB
    switch (which_interp)
    {
       // As with the non-EB case, both of these point to the same interpolater
       case CellCons_T:     interpolater = &eb_cell_cons_interp;    break;
       case CellConsLin_T:  interpolater = &eb_lincc_interp;        break;
       default:
       amrex::Abort("NavierStokesBase::SyncInterp(): EB currently requires Cell Conservative interpolater. \n");
    }
#else
    switch (which_interp)
    {
       case PC_T:           interpolater = &pc_interp;           break;
       case CellCons_T:     interpolater = &cell_cons_interp;    break;
       case CellConsLin_T:  interpolater = &lincc_interp;        break;
       case CellConsProt_T: interpolater = &protected_interp;    break;
       default:
       amrex::Abort("NavierStokesBase::SyncInterp(): how did this happen \n");
    }
#endif

    NavierStokesBase& fine_level     = getLevel(f_lev);
    const BoxArray& fgrids           = fine_level.boxArray();
    const DistributionMapping& fdmap = fine_level.DistributionMap();
    const Geometry& fgeom            = parent->Geom(f_lev);
    const BoxArray& cgrids           = getLevel(c_lev).boxArray();
    const Geometry& cgeom            = parent->Geom(c_lev);
    Box             cdomain          = amrex::coarsen(fgeom.Domain(),ratio);
    const int       N                = fgrids.size();

    BoxArray cdataBA(N);

    for (int i = 0; i < N; i++) {
        cdataBA.set(i,interpolater->CoarseBox(fgrids[i],ratio));
    }
    //
    // Note: The boxes in cdataBA may NOT be disjoint !!!
    //
#ifdef AMREX_USE_EB
    // I am unsure of EBSupport and ng (set to zero here)
    auto factory = makeEBFabFactory(cgeom,cdataBA,fdmap,{0,0,0},EBSupport::basic);
    MultiFab cdataMF(cdataBA,fdmap,num_comp,0,MFInfo(),*factory);
#else
    //    ,MFInfo(),getLevel(c_lev).Factory());
    MultiFab cdataMF(cdataBA,fdmap,num_comp,0);
#endif

    cdataMF.copy(CrseSync, src_comp, 0, num_comp, cgeom.periodicity());

    //
    // Set physical boundary conditions in cdataMF.
    //
    //////////
    // Should be fine for EB for now, since EB doesn't intersect Phys BC
    // Not sure about what happens if EB intersects Phys BC
    ///////

    // tiling may not be needed here, but what the hey
    GpuBndryFuncFab<DummyFill> gpu_bndry_func(DummyFill{});
#ifdef _OPENMP
#pragma omp parallel if (Gpu::notInLaunchRegion())
#endif
    for (MFIter mfi(cdataMF,TilingIfNotGPU()); mfi.isValid(); ++mfi)
    {
       const Box& bx   = mfi.tilebox();
       FArrayBox& data = cdataMF[mfi];

       Vector<BCRec> bx_bcrec(num_comp);
       set_bcrec_new(bx_bcrec,num_comp,src_comp,bx,cdomain,cgrids,bc_orig_qty);
       gpu_bndry_func(bx,data,0,num_comp,cgeom,0.0,bx_bcrec,0,0);
    }

    //
    // Interpolate from cdataMF to fdata and update FineSync.
    // Note that FineSync and cdataMF will have the same distribution
    // since the length of their BoxArrays are equal.
    //
    MultiFab* fine_stateMF = 0;
    if (interpolater == &protected_interp)
    {
        fine_stateMF = &(getLevel(f_lev).get_new_data(State_Type));
    }


#ifdef AMREX_USE_EB
    //FIXME?
    // there's currently no way to reassign the EBCellFlagFab for a EBFArrayBox,
    // so the non-EB strategy of creating one FAB and resizing it for MFiters doens't work
    const FabArray<EBCellFlagFab>& flags = dynamic_cast<EBFArrayBoxFactory const&>(getLevel(f_lev).Factory()).getMultiEBCellFlagFab();
#endif

#ifdef _OPENMP
#pragma omp parallel if (Gpu::notInLaunchRegion())
#endif
    {
      for (MFIter mfi(FineSync,TilingIfNotGPU()); mfi.isValid(); ++mfi)
      {
         FArrayBox& cdata = cdataMF[mfi];
         const Box&  bx   = mfi.tilebox();
         const Box cbx    = interpolater->CoarseBox(bx,ratio);

#ifdef AMREX_USE_EB
         EBFArrayBox fdata(flags[mfi],bx,num_comp,FineSync[mfi].arena());
#else
         FArrayBox fdata(bx, num_comp);
#endif
         Elixir fdata_i = fdata.elixir();

         //
         // Set the boundary condition array for interpolation.
         //
         Vector<BCRec> bx_bcrec(num_comp);
         set_bcrec_new(bx_bcrec,num_comp,src_comp,cbx,cdomain,cgrids,bc_orig_qty);

         //ScaleCrseSyncInterp(cdata, c_lev, num_comp);

         interpolater->interp(cdata,0,fdata,0,num_comp,bx,ratio,
                              cgeom,fgeom,bx_bcrec,src_comp,State_Type,RunOn::Gpu);

         //reScaleFineSyncInterp(fdata, f_lev, num_comp);

         if (increment)
         {
            auto const& finedata    = fdata.array();
            auto const& coarsedata  = cdata.array();
            int scale_coarse = (interpolater == &protected_interp) ? 1 : 0;
            amrex::ParallelFor(bx, num_comp, [finedata,coarsedata,dt_clev, scale_coarse]
            AMREX_GPU_DEVICE(int i, int j, int k, int n) noexcept
            {
               finedata(i,j,k,n) *= dt_clev;
               if ( scale_coarse ) {
                  coarsedata(i,j,k,n) *= dt_clev;
               }
            });

            if (interpolater == &protected_interp)
            {
               FArrayBox& fine_state = (*fine_stateMF)[mfi];
               interpolater->protect(cdata,0,fdata,0,fine_state,state_comp,
                                     num_comp,bx,ratio,
                                     cgeom,fgeom,bx_bcrec,RunOn::Gpu);
            }

            auto const& fsync       = FineSync.array(mfi,dest_comp);
            amrex::ParallelFor(bx, num_comp, [finedata,fsync,coarsedata,dt_clev,scale_coarse]
            AMREX_GPU_DEVICE(int i, int j, int k, int n) noexcept
            {
               if ( scale_coarse ) {
                  coarsedata(i,j,k,n) /= dt_clev;
               }
               fsync(i,j,k,n) += finedata(i,j,k,n);
            });
         }
         else
         {
            auto const& finedata    = fdata.array();
            auto const& fsync       = FineSync.array(mfi,dest_comp);
            amrex::ParallelFor(bx, num_comp, [finedata,fsync]
            AMREX_GPU_DEVICE(int i, int j, int k, int n) noexcept
            {
               fsync(i,j,k,n) = finedata(i,j,k,n);
            });
         }
       }
    }
}

//
// Interpolate sync pressure correction to a finer level.
//
void
NavierStokesBase::SyncProjInterp (MultiFab& phi,
                                  int       c_lev,
                                  MultiFab& P_new,
                                  MultiFab& P_old,
                                  int       f_lev,
                                  IntVect&  ratio,
                                  bool      first_crse_step_after_initial_iters,
                                  Real      cur_crse_pres_time,
                                  Real      prev_crse_pres_time)
{
    BL_PROFILE("NavierStokesBase:::SyncProjInterp()");

    const BoxArray& P_grids = P_new.boxArray();
    const int       N       = P_grids.size();

    BoxArray crse_ba(N);

#ifdef _OPENMP
#pragma omp parallel for
#endif
    for (int i = 0; i < N; i++)
        crse_ba.set(i,node_bilinear_interp.CoarseBox(P_grids[i],ratio));

    // None  of these 3 are actually used by node_bilinear_interp()
    Vector<BCRec> bc(AMREX_SPACEDIM);
    const Geometry& fgeom   = parent->Geom(f_lev);
    const Geometry& cgeom   = parent->Geom(c_lev);

#ifdef AMREX_USE_EB
    // I am unsure of EBSupport and ng (set to 1 here)
    // need 1 ghost cell to use EB_set_covered on nodal MF
    // Factory is always CC, regardless of status of crse_ba
    auto factory = makeEBFabFactory(cgeom,crse_ba,P_new.DistributionMap(),{1,1,1},EBSupport::basic);
    MultiFab     crse_phi(crse_ba,P_new.DistributionMap(),1,0,MFInfo(),*factory);

#else
    MultiFab     crse_phi(crse_ba,P_new.DistributionMap(),1,0);
#endif

    crse_phi.setVal(1.e200);
    crse_phi.copy(phi,0,0,1);

#ifdef AMREX_USE_EB
    // FIXME -
    // For now, just zero covered fine cells. Better interpolation to come...
    ///
    EB_set_covered(crse_phi,0.);
#endif

    NavierStokesBase& fine_lev        = getLevel(f_lev);
    const Real    cur_fine_pres_time  = fine_lev.state[Press_Type].curTime();
    const Real    prev_fine_pres_time = fine_lev.state[Press_Type].prevTime();

    if (state[Press_Type].descriptor()->timeType() ==
        StateDescriptor::Point && first_crse_step_after_initial_iters)
    {
        const Real time_since_zero  = cur_crse_pres_time - prev_crse_pres_time;
        const Real dt_to_prev_time  = prev_fine_pres_time - prev_crse_pres_time;
        const Real dt_to_cur_time   = cur_fine_pres_time - prev_crse_pres_time;
        const Real cur_mult_factor  = dt_to_cur_time / time_since_zero;
        const Real prev_mult_factor = dt_to_prev_time / dt_to_cur_time;

#ifdef _OPENMP
#pragma omp parallel if (Gpu::notInLaunchRegion())
#endif
        for (MFIter mfi(P_new,TilingIfNotGPU()); mfi.isValid(); ++mfi)
        {
             const Box&  bx     = mfi.tilebox();
             FArrayBox fine_phi(bx,1);
             Elixir fine_phi_i = fine_phi.elixir();
             node_bilinear_interp.interp(crse_phi[mfi],0,fine_phi,0,1,
                                         fine_phi.box(),ratio,cgeom,fgeom,bc,
                                         0,Press_Type,RunOn::Gpu);

             auto const& f_phi    = fine_phi.array();
             auto const& p_new    = P_new.array(mfi);
             auto const& p_old    = P_old.array(mfi);
             amrex::ParallelFor(bx, [f_phi, p_old, p_new, cur_mult_factor, prev_mult_factor]
             AMREX_GPU_DEVICE(int i, int j, int k) noexcept
             {
                 p_new(i,j,k) += f_phi(i,j,k) * cur_mult_factor;
                 p_old(i,j,k) += f_phi(i,j,k) * prev_mult_factor;
             });
        }
    }
    else
    {
#ifdef _OPENMP
#pragma omp parallel if (Gpu::notInLaunchRegion())
#endif
        for (MFIter mfi(P_new,TilingIfNotGPU()); mfi.isValid(); ++mfi)
        {
           const Box&  bx     = mfi.tilebox();
           FArrayBox fine_phi(bx,1);
           Elixir fine_phi_i = fine_phi.elixir();
           node_bilinear_interp.interp(crse_phi[mfi],0,fine_phi,0,1,
                                       fine_phi.box(),ratio,cgeom,fgeom,bc,
                                       0,Press_Type,RunOn::Gpu);

           auto const& f_phi    = fine_phi.array();
           auto const& p_new    = P_new.array(mfi);
           auto const& p_old    = P_old.array(mfi);
           amrex::ParallelFor(bx, [f_phi, p_old, p_new]
           AMREX_GPU_DEVICE(int i, int j, int k) noexcept
           {
               p_new(i,j,k) += f_phi(i,j,k);
               p_old(i,j,k) += f_phi(i,j,k);
           });
        }
    }
#ifdef AMREX_USE_EB
    // FIXME? - this can probably go after new interpolation is implemented
    EB_set_covered(P_new,0.);
    EB_set_covered(P_old,0.);
#endif

}

std::string
NavierStokesBase::thePlotFileType () const
{
    //
    // Increment this whenever the writePlotFile() format changes.
    //
    static const std::string the_plot_file_type("NavierStokes-V1.1");

    return the_plot_file_type;
}

//
// This routine advects the velocities
//
void
NavierStokesBase::velocity_advection (Real dt)
{
    BL_PROFILE("NavierStokesBase::velocity_advection()");

    if (verbose)
    {
        if (do_mom_diff == 0)
        {
            amrex::Print() << "... advect velocities\n";
        }
        else
        {
            if (predict_mom_together == 0)
            {
                amrex::Print() << "Must set predict_mom_together == 1 in NavierStokesBase." << '\n';
                exit(0);
            }
            amrex::Print() << "... advect momenta\n";
        }
    }

    const int   finest_level   = parent->finestLevel();
    const Real  prev_time      = state[State_Type].prevTime();

    //
    // Compute viscosity components.
    //
#ifdef AMREX_USE_EB
    MultiFab& Gp = getGradP();
    Gp.FillBoundary(geom.periodicity());
#else
    MultiFab Gp(grids,dmap,AMREX_SPACEDIM,1);
    getGradP(Gp, state[Press_Type].prevTime());
#endif

    MultiFab visc_terms(grids,dmap,AMREX_SPACEDIM,1,MFInfo(),Factory());

    // No need to compute this is we are using EB because we will
    // not use Godunov.
#ifndef AMREX_USE_EB
    if (be_cn_theta != 1.0)
    {
        getViscTerms(visc_terms,Xvel,AMREX_SPACEDIM,prev_time);
    }
    else
    {
        visc_terms.setVal(0.,1);
    }
#endif

    MultiFab divu_fp(grids,dmap,1,1,MFInfo(),Factory());
    create_mac_rhs(divu_fp,1,prev_time,dt);

    MultiFab fluxes[AMREX_SPACEDIM];

    if (do_reflux)
    {
        for (int i = 0; i < AMREX_SPACEDIM; i++)
        {
            const BoxArray& ba = getEdgeBoxArray(i);
            fluxes[i].define(ba, dmap, AMREX_SPACEDIM, 0, MFInfo(),Factory());
        }
    }

    //
    // Compute the advective forcing.
    //
    {
        FillPatchIterator U_fpi(*this,visc_terms,godunov_hyp_grow,prev_time,State_Type,Xvel,AMREX_SPACEDIM);
        MultiFab& Umf=U_fpi.get_mf();

#ifndef AMREX_USE_EB
        //
        // >>>>>>>>>>>>>>>>>>>>>>>>>>>  NON-EB ALGORITHM <<<<<<<<<<<<<<<<<<<<<<<<<<<<<<
        //
        FillPatchIterator Rho_fpi(*this,visc_terms,godunov_hyp_grow,prev_time,State_Type,Density,1);
        FillPatchIterator S_fpi(*this,visc_terms,1,prev_time,State_Type,Density,NUM_SCALARS);
        MultiFab& Rmf=Rho_fpi.get_mf();
        MultiFab& Smf=S_fpi.get_mf();

        const Real* dx = geom.CellSize();

        MultiFab cfluxes[AMREX_SPACEDIM];
        MultiFab edgestate[AMREX_SPACEDIM];
        int ngrow = 1;

        MultiFab forcing_term( grids, dmap, AMREX_SPACEDIM, ngrow );
        MultiFab S_term( grids, dmap, AMREX_SPACEDIM,  godunov_hyp_grow);

        // Why in the original code it does this:
        //
        //
        //
        int nghost = 2;  // Do we need 2???
        for (int i = 0; i < AMREX_SPACEDIM; i++)
        {
            const BoxArray& ba = getEdgeBoxArray(i);
            cfluxes[i].define(ba, dmap, AMREX_SPACEDIM, nghost, MFInfo(), Umf.Factory());
            cfluxes[i].setVal(0.0);
            edgestate[i].define(ba, dmap, AMREX_SPACEDIM, nghost, MFInfo(), Umf.Factory());
        }

        //
        // Compute forcing
        //
#ifdef _OPENMP
#pragma omp parallel if (Gpu::notInLaunchRegion())
#endif
        {
            FArrayBox tforces;

            for (MFIter U_mfi(Umf,TilingIfNotGPU()); U_mfi.isValid(); ++U_mfi)
            {
                const Box& bx=U_mfi.tilebox();
                auto const  gbx = grow(bx,ngrow);
                tforces.resize(gbx,AMREX_SPACEDIM);

                if (getForceVerbose)
                {
                    amrex::Print() << "---" << '\n'
                                   << "B - velocity advection:" << '\n'
                                   << "Calling getForce..." << '\n';
                }
                getForce(tforces,gbx,ngrow,Xvel,AMREX_SPACEDIM,prev_time,Umf[U_mfi],Smf[U_mfi],0);

                //
                // Compute the total forcing.
                //
                auto const& tf   = tforces.array();
                auto const& visc = visc_terms.const_array(U_mfi,Xvel);
                auto const& gp   = Gp.const_array(U_mfi);
                auto const& rho  = rho_ptime.const_array(U_mfi);

                amrex::ParallelFor(gbx, AMREX_SPACEDIM, [tf, visc, gp, rho]
                AMREX_GPU_DEVICE (int i, int j, int k, int n) noexcept
                {
                    tf(i,j,k,n) = ( tf(i,j,k,n) + visc(i,j,k,n) - gp(i,j,k,n) ) / rho(i,j,k);
                });

                forcing_term[U_mfi].copy<RunOn::Host>(tforces,0,0,AMREX_SPACEDIM);

                //
                // Loop over the velocity components.
                //
                auto const hypbox = grow(bx,godunov_hyp_grow);
                S_term[U_mfi].copy<RunOn::Host>(Umf[U_mfi],0,0,AMREX_SPACEDIM);

                for (int comp = 0; comp < AMREX_SPACEDIM; ++comp )
                {
                    int use_conserv_diff = (advectionType[comp] == Conservative) ? true : false;

                    if (do_mom_diff == 1)
                    {
                        S_term[U_mfi].mult<RunOn::Host>(Rmf[U_mfi],hypbox,hypbox,0,comp,1);
                        forcing_term[U_mfi].mult<RunOn::Host>(rho_ptime[U_mfi],gbx,gbx,0,comp,1);
                    }
                }

            }
        }


        Vector<BCRec> math_bcs(AMREX_SPACEDIM);
        math_bcs = fetchBCArray(State_Type, Xvel, AMREX_SPACEDIM);

        amrex::Gpu::DeviceVector<int> iconserv;
        iconserv.resize(AMREX_SPACEDIM, 0);

        for (int comp = 0; comp < AMREX_SPACEDIM; ++comp )
        {
            iconserv[comp] = (advectionType[comp] == Conservative) ? true : false;
        }

        Godunov::ComputeAofs(*aofs, Xvel, AMREX_SPACEDIM,
                             S_term, 0,
                             AMREX_D_DECL(u_mac[0],u_mac[1],u_mac[2]),
                             AMREX_D_DECL(edgestate[0],edgestate[1],edgestate[2]), 0, false,
                             AMREX_D_DECL(cfluxes[0],cfluxes[1],cfluxes[2]), 0,
                             forcing_term, 0, divu_fp, math_bcs, geom, iconserv, dt,
                             godunov_use_ppm, godunov_use_forces_in_trans, true);

        if (do_reflux)
        {
            for (int d = 0; d < AMREX_SPACEDIM; ++d)
                MultiFab::Copy(fluxes[d], cfluxes[d], 0, 0, AMREX_SPACEDIM, 0 );
        }




#else
        //
        // >>>>>>>>>>>>>>>>>>>>>>>>>>>  EB ALGORITHM <<<<<<<<<<<<<<<<<<<<<<<<<<<<<<
        //

         MultiFab cfluxes[AMREX_SPACEDIM];
         MultiFab edgstate[AMREX_SPACEDIM];
         int nghost(2);

         for (int i(0); i < AMREX_SPACEDIM; i++)
         {
             const BoxArray& ba = getEdgeBoxArray(i);
             cfluxes[i].define(ba, dmap, AMREX_SPACEDIM, nghost, MFInfo(), Umf.Factory());
             edgstate[i].define(ba, dmap, AMREX_SPACEDIM, nghost, MFInfo(), Umf.Factory());
         }

         Vector<BCRec> math_bcs(AMREX_SPACEDIM);
         math_bcs = fetchBCArray(State_Type, Xvel, AMREX_SPACEDIM);

         MOL::ComputeAofs(*aofs, Xvel, AMREX_SPACEDIM, Umf, 0,
                          D_DECL(u_mac[0],u_mac[1],u_mac[2]),
                          D_DECL(edgstate[0],edgstate[1],edgstate[2]), 0, false,
                          D_DECL(cfluxes[0],cfluxes[1],cfluxes[2]), 0,
                          math_bcs, geom  );

         // don't think this is needed here any more. Godunov sets covered vals now...
         EB_set_covered(*aofs, 0.);

         if (do_reflux)
         {
             for (int d(0); d < AMREX_SPACEDIM; d++)
                 MultiFab::Copy(fluxes[d], cfluxes[d], 0, 0, AMREX_SPACEDIM, 0 );

         }

#endif
    } //end scope of FillPatchIter

    if (do_reflux)
    {
        if (level > 0 )
        {
            for (int d = 0; d < AMREX_SPACEDIM; d++)
                advflux_reg->FineAdd(fluxes[d],d,0,0,AMREX_SPACEDIM,dt);
        }
        if(level < finest_level)
        {
            for (int i = 0; i < AMREX_SPACEDIM; i++)
                getAdvFluxReg(level+1).CrseInit(fluxes[i],i,0,0,AMREX_SPACEDIM,-dt);
        }
    }
}

//
// This subroutine updates the velocity field before the level projection.
//
// At this point in time, all we know is u^n, rho^n+1/2, and the
// general forcing terms at t^n, and after solving in this routine
// viscous forcing at t^n+1/2.  Except for a simple buoyancy term,
// b = -rho^n+1/2 g, it is usually not possible to estimate more
// general forcing terms at t^n+1/2.  Since the default getForce, handles
// this case automatically, F_new and F_old have been replaced by a single
// tforces FArrayBox.
//
// We assume that if one component of velocity is viscous that all must be.
//

void
NavierStokesBase::velocity_update (Real dt)
{
    BL_PROFILE("NavierStokesBase::velocity_update()");

    if (verbose)
    {
      if (do_mom_diff == 0)
      {
         amrex::Print() << "... update velocities \n";
      }
      else
      {
         amrex::Print() << "... update momenta \n";
      }
    }

    velocity_advection_update(dt);

    if (!initial_iter)
        velocity_diffusion_update(dt);
    else
        initial_velocity_diffusion_update(dt);

    MultiFab&  S_new     = get_new_data(State_Type);

    for (int sigma = 0; sigma < BL_SPACEDIM; sigma++)
    {
       if (S_new.contains_nan(sigma,1,0))
       {
          amrex::Print() << "New velocity " << sigma << " contains Nans" << '\n';
          exit(0);
       }
    }
}

void
NavierStokesBase::velocity_advection_update (Real dt)
{
    BL_PROFILE("NavierStokesBase::velocity_advection_update()");

    MultiFab&  U_old          = get_old_data(State_Type);
    MultiFab&  U_new          = get_new_data(State_Type);
    MultiFab&  Aofs           = *aofs;
    const Real prev_pres_time = state[Press_Type].prevTime();

#ifdef AMREX_USE_EB
    MultiFab& Gp=*gradp;
    Gp.FillBoundary(geom.periodicity());
#else
    MultiFab Gp(grids,dmap,AMREX_SPACEDIM,1);
    getGradP(Gp, prev_pres_time);
#endif

    MultiFab& Rh = get_rho_half_time();
    
#ifdef _OPENMP
#pragma omp parallel if (Gpu::notInLaunchRegion())
#endif
{
    FArrayBox  tforces, S, VelFAB, ScalFAB;
    for (MFIter mfi(Rh,TilingIfNotGPU()); mfi.isValid(); ++mfi)
    {
        const Box& bx = mfi.tilebox();
        VelFAB.resize(bx,AMREX_SPACEDIM);
        ScalFAB.resize(bx,NUM_SCALARS);

        //
        // Need to do some funky half-time stuff.
        //
        if (getForceVerbose)
           amrex::Print() << "---" << '\n' << "F - velocity advection update (half time):" << '\n';
        //
        // Average the mac face velocities to get cell centred velocities.
        // Average the new and old time to get Crank-Nicholson half time approximation.
        //
        //FIXME - need to address this for EB
        auto const& vel  = VelFAB.array();
        auto const& scal = ScalFAB.array();
        Elixir vel_i = VelFAB.elixir();
        Elixir scal_i = ScalFAB.elixir();
        D_TERM(auto const& umac = u_mac[0].array(mfi);,
               auto const& vmac = u_mac[1].array(mfi);,
               auto const& wmac = u_mac[2].array(mfi););
        auto const& scal_o = U_old.array(mfi,Density);
        auto const& scal_n = U_new.array(mfi,Density);
        const int numscal = NUM_SCALARS;
        amrex::ParallelFor(bx, [vel,D_DECL(umac,vmac,wmac),scal, scal_o, scal_n, numscal]
        AMREX_GPU_DEVICE (int i, int j, int k) noexcept
        {
           edg2cen_average(i,j,k,D_DECL(umac,vmac,wmac),vel);
           for (int n = 0; n < numscal; n++) {
              scal(i,j,k,n) = 0.5 * ( scal_o(i,j,k,n) + scal_n(i,j,k,n) );
           }
        });

        if (getForceVerbose) amrex::Print() << "Calling getForce..." << '\n';
        const Real half_time = 0.5*(state[State_Type].prevTime()+state[State_Type].curTime());
        tforces.resize(bx,AMREX_SPACEDIM);
        Elixir tf_i = tforces.elixir();
        getForce(tforces,bx,0,Xvel,AMREX_SPACEDIM,half_time,VelFAB,ScalFAB,0);

        //
        // Do following only at initial iteration--per JBB.
        //
        if (initial_iter && is_diffusive[Xvel]) {
           auto const& force  = tforces.array();
           amrex::ParallelFor(bx, [force]
           AMREX_GPU_DEVICE (int i, int j, int k) noexcept
           {
               force(i,j,k) = 0.0;
           });
        }

        // Update velocity
        auto const& vel_old  = U_old.array(mfi);
        auto const& vel_new  = U_new.array(mfi);
        auto const& gradp    = Gp.array(mfi);
        auto const& force    = tforces.array();
        auto const& advec    = Aofs.array(mfi);
        auto const& rho_old  = rho_ptime.array(mfi);
        auto const& rho_new  = rho_ctime.array(mfi);
        auto const& rho_Half = Rh.array(mfi);
        int mom_diff = do_mom_diff;
        amrex::ParallelFor(bx, AMREX_SPACEDIM, [vel_old,vel_new,gradp,force,advec,rho_old,rho_new,rho_Half,mom_diff,dt]
        AMREX_GPU_DEVICE (int i, int j, int k, int n) noexcept
        {
            Real velold = vel_old(i,j,k,n);

            if ( mom_diff ) {
               velold *= rho_old(i,j,k);
	       vel_new(i,j,k,n) = velold - dt * advec(i,j,k,n)
		                         + dt * force(i,j,k,n)
		                         - dt * gradp(i,j,k,n);

	       vel_new(i,j,k,n) /= rho_new(i,j,k);
            }
	    else
	    {
	        vel_new(i,j,k,n) = velold - dt * advec(i,j,k,n)
                                          + dt * force(i,j,k,n) / rho_Half(i,j,k)
                                          - dt * gradp(i,j,k,n) / rho_Half(i,j,k);
            }
	});
    }
}

    for (int sigma = 0; sigma < AMREX_SPACEDIM; sigma++)
    {
       if (U_old.contains_nan(sigma,1,0))
       {
          amrex::Print() << "VAU: Old velocity " << sigma << " contains Nans" << '\n';
       }
       if (U_new.contains_nan(sigma,1,0))
       {
          amrex::Print() << "VAU: New velocity " << sigma << " contains Nans" << '\n';
       }
    }
}

void
NavierStokesBase::initial_velocity_diffusion_update (Real dt)
{
    //
    // Do following only at initial iteration.
    //
    if (is_diffusive[Xvel])
    {
        MultiFab&  U_old          = get_old_data(State_Type);
        MultiFab&  U_new          = get_new_data(State_Type);
        MultiFab&  Rh             = get_rho_half_time();
        const Real prev_time      = state[State_Type].prevTime();
        const int  xvel           = Xvel;

        int   ngrow = 0;
        MultiFab visc_terms(grids,dmap,AMREX_SPACEDIM,ngrow,MFInfo(),Factory());
        MultiFab    tforces(grids,dmap,AMREX_SPACEDIM,ngrow,MFInfo(),Factory());

        //
        // Get grad(p)
        //
#ifdef AMREX_USE_EB
        MultiFab& Gp = *gradp;
#else
        const Real prev_pres_time = state[Press_Type].prevTime();
        MultiFab         Gp(grids,dmap,AMREX_SPACEDIM,ngrow,MFInfo(),Factory());
        getGradP(Gp, prev_pres_time);
#endif

        //
        // Compute additional forcing terms
        //
        tforces.setVal(0.0);
#ifdef _OPENMP
#pragma omp parallel if (Gpu::notInLaunchRegion())
#endif
        for (MFIter mfi(tforces,TilingIfNotGPU()); mfi.isValid(); ++mfi)
        {
            const auto& bx = mfi.tilebox();
                  auto& tforces_fab = tforces[mfi];
            if (getForceVerbose)
            {
                amrex::Print() << "---" << '\n'
                               << "G - initial velocity diffusion update:" << '\n'
                               << "Calling getForce..." << '\n';
            }
            getForce(tforces_fab,bx,0,Xvel,AMREX_SPACEDIM,prev_time,U_old[mfi],U_old[mfi],Density);
        }

        //
        // Compute viscous terms
        //
        if (be_cn_theta != 1.0)
        {
          getViscTerms(visc_terms,Xvel,AMREX_SPACEDIM,prev_time);
        }
        else
        {
          visc_terms.setVal(0.0);
        }

        //
        // Assemble RHS
        //
#ifdef _OPENMP
#pragma omp parallel if (Gpu::notInLaunchRegion())
#endif
        for (MFIter mfi(tforces,TilingIfNotGPU()); mfi.isValid(); ++mfi)
        {
           const Box& bx = mfi.tilebox();
           auto const& force   = tforces.array(mfi);
           auto const& viscT   = visc_terms.array(mfi);
           auto const& gradp   = Gp.array(mfi);
           auto const& rhohalf = Rh.array(mfi);
           auto const& rho_old = rho_ptime.array(mfi);
           auto const& rho_new = rho_ctime.array(mfi);
           auto const& vel_old = U_old.array(mfi,xvel);
           auto const& vel_new = U_new.array(mfi,xvel);
           auto const& advT    = aofs->array(mfi,xvel);
           int mom_diff = do_mom_diff;
           amrex::ParallelFor(bx, AMREX_SPACEDIM, [force,viscT,gradp,rhohalf,advT,rho_old,rho_new,vel_old,vel_new,mom_diff,dt]
           AMREX_GPU_DEVICE (int i, int j, int k, int n) noexcept
           {
              // Set force += (visc - Gp) / rho_half - aofs
              force(i,j,k,n) += viscT(i,j,k,n) - gradp(i,j,k,n);
              if ( !mom_diff ) {
                 force(i,j,k,n) /= rhohalf(i,j,k);
              }
              force(i,j,k,n) -= advT(i,j,k,n);
              // if mom_diff : U_new = (force* dt + U_old * rho_old) / rho_new
              // else        : U_new = U_old + force* dt
              if ( mom_diff ) {
                 vel_new(i,j,k,n) = (force(i,j,k,n) * dt + vel_old(i,j,k,n) * rho_old(i,j,k)) / rho_new(i,j,k);
              } else {
                 vel_new(i,j,k,n) = vel_old(i,j,k,n) + force(i,j,k,n) * dt;
              }
           });
        }
    }
}

Real
NavierStokesBase::volWgtSum (const std::string& name,
                             Real               time)
{
    Real  volwgtsum = 0.0;
    const Real* dx  = geom.CellSize();
    auto        mf  = derive(name,time,0);

    // First, zero covered regions
    if (level < parent->finestLevel())
    {
        BoxArray    baf;
        baf = parent->boxArray(level+1);
        baf.coarsen(fine_ratio);
#ifdef _OPENMP
#pragma omp parallel if (Gpu::notInLaunchRegion())
#endif
{
	std::vector< std::pair<int,Box> > isects;
        for (MFIter mfi(*mf,TilingIfNotGPU()); mfi.isValid(); ++mfi)
        {
           auto const& fabarr = mf->array(mfi);
           int          ncomp = mf->nComp();
           baf.intersections(grids[mfi.index()],isects);
           for (int is = 0; is < isects.size(); is++) {
              amrex::ParallelFor(isects[is].second, ncomp, [fabarr]
              AMREX_GPU_DEVICE (int i, int j, int k, int n) noexcept
              {
                 fabarr(i,j,k,n) = 0.0;
              });
           }
        }
}
    }

    // Use amrex::ReduceSum
    // TODO set the cases for RZ, but it needs the radius to be somewhere in managed memory and so on
    Real vol = D_TERM(dx[0],*dx[1],*dx[2]);
#ifdef AMREX_USE_EB
    if ( (volWgtSum_sub_dz > 0 && volWgtSum_sub_Rcyl > 0) ) {
        amrex::Abort("EB volWgtSum currently only works over entire cartesian domain.");
    }
    Real sm = amrex::ReduceSum(*mf, *volfrac, 0, [vol]
    AMREX_GPU_HOST_DEVICE (Box const& bx, Array4<Real const> const& mf_arr, Array4<Real const> const& vf_arr) -> Real
    {
        Real sum = 0.0;
        AMREX_LOOP_3D(bx, i, j, k,
        {
            sum += mf_arr(i,j,k) * vf_arr(i,j,k) * vol;
        });
        return sum;
    });
#else
    const Real* dom_lo = geom.ProbLo();
    const Real sub_dz = volWgtSum_sub_dz;
    const Real sub_Rcyl = volWgtSum_sub_Rcyl;
    Real sm = amrex::ReduceSum(*mf, 0, [vol, sub_dz, sub_Rcyl, dx, dom_lo]
    AMREX_GPU_HOST_DEVICE (Box const& bx, Array4<Real const> const& mf_arr) -> Real
    {
        Real sum = 0.0;
        if ( sub_dz > 0 && sub_Rcyl > 0 ) {
           // TODO : test this in 2D
           const auto lo = amrex::lbound(bx);
           const auto hi = amrex::ubound(bx);
           for       (int k = lo.z; k <= hi.z; ++k) {
              Real z = dom_lo[2] + (k+0.5_rt) * dx[2];
              if ( z <= sub_dz ) {
                 for    (int j = lo.y; j <= hi.y; ++j) {
                    Real y = dom_lo[1] + (j+0.5_rt) * dx[1];
                    for (int i = lo.x; i <= hi.x; ++i) {
                       Real x = dom_lo[0] + (i+0.5_rt) * dx[0];
                       Real r = std::sqrt(x*x + y*y);
                       if ( r <= sub_Rcyl ) {
                          sum += mf_arr(i,j,k) * vol;
                       }
                    }
                 }
              }
           }
        } else {
           AMREX_LOOP_3D(bx, i, j, k,
           {
               sum += mf_arr(i,j,k) * vol;
           });
        }
        return sum;
    });
#endif

    volwgtsum = sm;

    ParallelDescriptor::ReduceRealSum(volwgtsum);

    return volwgtsum;
}

#if (AMREX_SPACEDIM == 3)
void
NavierStokesBase::sum_turbulent_quantities ()
{
    Real time = state[State_Type].curTime();
    const int finestLevel = parent->finestLevel();
    const Real *dx = parent->Geom(finestLevel).CellSize();
    const int ksize(parent->Geom(finestLevel).Domain().length(2));
    const int turbVars(33);
    int refRatio(1);

    Real* turb = new Real[turbVars*ksize];

    for (int i=0; i<turbVars*ksize; i++) turb[i]=0;

    for (int lev = finestLevel; lev >= 0; lev--)
    {
	const int levKsize(parent->Geom(lev).Domain().length(2));

	Real* levTurb = new Real[turbVars*levKsize];

	for (int i=0; i<turbVars*levKsize; i++) levTurb[i]=0;

        NavierStokesBase& ns_level = getLevel(lev);
	ns_level.TurbSum(time,levTurb,levKsize,turbVars);

	if (lev<finestLevel)  refRatio *= parent->refRatio(lev)[2];
	else                  refRatio  = 1;

	for (int l=0, k=0; l<levKsize; l++)
	    for (int r=0; r<refRatio; r++, k++)
		for (int v=0; v<turbVars; v++)
		    turb[k*turbVars+v] += levTurb[l*turbVars+v];

	delete [] levTurb;
    }

    ParallelDescriptor::ReduceRealSum(&turb[0], ksize*turbVars, ParallelDescriptor::IOProcessorNumber());

    if (ParallelDescriptor::IOProcessor())
    {
        std::string DirPath = "TurbData";
        if (!amrex::UtilCreateDirectory(DirPath, 0755))
            amrex::CreateDirectoryFailed(DirPath);

        const int steps = parent->levelSteps(0);
        FILE *file;

        std::string filename = amrex::Concatenate("TurbData/TurbData_", steps, 4);
        filename += ".dat";

        file = fopen(filename.c_str(),"w");
        for (int k=0; k<ksize; k++)
        {
            fprintf(file,"%e ",dx[2]*(0.5+(double)k));
            for (int v=0; v<turbVars; v++)
                fprintf(file,"%e ",turb[k*turbVars+v]);
            fprintf(file,"\n");
        }
        fclose(file);
    }

    delete [] turb;
}

void
NavierStokesBase::TurbSum (Real time, Real *turb, int ksize, int turbVars)
{
    const Real* dx = geom.CellSize();

    const int turbGrow(0);
    const int presGrow(0);
    auto turbMF = derive("TurbVars",time,turbGrow);
    auto presMF = derive("PresVars",time,presGrow);

    BoxArray baf;

    if (level < parent->finestLevel())
    {
        baf = parent->boxArray(level+1);
        baf.coarsen(fine_ratio);
    }

    std::vector< std::pair<int,Box> > isects;

    for (MFIter turbMfi(*turbMF), presMfi(*presMF);
	 turbMfi.isValid() && presMfi.isValid();
	 ++turbMfi, ++presMfi)
    {
	FArrayBox& turbFab = (*turbMF)[turbMfi];
	FArrayBox& presFab = (*presMF)[presMfi];

        if (level < parent->finestLevel())
        {
            baf.intersections(grids[turbMfi.index()],isects);

            for (int ii = 0, N = isects.size(); ii < N; ii++)
            {
                presFab.setVal<RunOn::Host>(0,isects[ii].second,0,presMF->nComp());
                turbFab.setVal<RunOn::Host>(0,isects[ii].second,0,turbMF->nComp());
            }
        }
    }

    turbMF->FillBoundary(0,turbMF->nComp(), geom.periodicity());
    presMF->FillBoundary(0,presMF->nComp(), geom.periodicity());

    for (MFIter turbMfi(*turbMF), presMfi(*presMF);
	 turbMfi.isValid() && presMfi.isValid();
	 ++turbMfi, ++presMfi)
    {
	FArrayBox& turbFab = (*turbMF)[turbMfi];
	FArrayBox& presFab = (*presMF)[presMfi];

        const Real* turbData = turbFab.dataPtr();
        const Real* presData = presFab.dataPtr();
        const int*  dlo = turbFab.loVect();
        const int*  dhi = turbFab.hiVect();
        const int*  plo = presFab.loVect();
        const int*  phi = presFab.hiVect();
	const Box& grdbx = grids[turbMfi.index()];
        const int*  lo  = grdbx.loVect();
        const int*  hi  = grdbx.hiVect();

        sumturb(turbData,presData,ARLIM(dlo),ARLIM(dhi),ARLIM(plo),ARLIM(phi),ARLIM(lo),ARLIM(hi),
		     dx,turb,&ksize,&turbVars);
   }
}

#ifdef SUMJET
void
NavierStokesBase::JetSum (Real time, Real *jetData, int levRsize,  int levKsize,  int rsize,  int ksize, int jetVars)
{
    const Real* dx = geom.CellSize();

    const int turbGrow(0);
    const int presGrow(0);

    auto turbMF = derive("JetVars",time,turbGrow);
    auto presMF = derive("JetPresVars",time,presGrow);

    BoxArray baf;

    if (level < parent->finestLevel())
    {
        baf = parent->boxArray(level+1);
        baf.coarsen(fine_ratio);
    }

    std::vector< std::pair<int,Box> > isects;

    for (MFIter turbMfi(*turbMF), presMfi(*presMF);
	 turbMfi.isValid() && presMfi.isValid();
	 ++turbMfi, ++presMfi)
    {
	FArrayBox& turbFab = (*turbMF)[turbMfi];
	FArrayBox& presFab = (*presMF)[presMfi];

        if (level < parent->finestLevel())
        {
            baf.intersections(grids[turbMfi.index()],isects);

            for (int ii = 0, N = isects.size(); ii < N; ii++)
            {
                presFab.setVal(0,isects[ii].second,0,presMF->nComp());
                turbFab.setVal(0,isects[ii].second,0,turbMF->nComp());
            }
        }
    }

    turbMF->FillBoundary(0,turbMF->nComp(), geom.periodicity());
    presMF->FillBoundary(0,presMF->nComp(), geom.periodicity());

    for (MFIter turbMfi(*turbMF), presMfi(*presMF);
	 turbMfi.isValid() && presMfi.isValid();
	 ++turbMfi, ++presMfi)
    {
	FArrayBox& turbFab = (*turbMF)[turbMfi];
	FArrayBox& presFab = (*presMF)[presMfi];

        RealBox     gridloc  = RealBox(grids[turbMfi.index()],geom.CellSize(),geom.ProbLo());
        const Real* turbData = turbFab.dataPtr();
        const Real* presData = presFab.dataPtr();
        const int*  dlo = turbFab.loVect();
        const int*  dhi = turbFab.hiVect();
        const int*  plo = presFab.loVect();
        const int*  phi = presFab.hiVect();
        const int*  lo  = grids[turbMfi.index()].loVect();
        const int*  hi  = grids[turbMfi.index()].hiVect();

        sumjet(turbData,presData,ARLIM(dlo),ARLIM(dhi),ARLIM(plo),ARLIM(phi),ARLIM(lo),ARLIM(hi),
		    dx,jetData,&levRsize,&levKsize,&rsize,&ksize,&jetVars,&jet_interval_split,
		    gridloc.lo(),gridloc.hi());
    }
}

void
NavierStokesBase::sum_jet_quantities ()
{
    Real time = state[State_Type].curTime();
    const int finestLevel = parent->finestLevel();
    const Real *dx = parent->Geom(finestLevel).CellSize();
    const int isize(parent->Geom(finestLevel).Domain().length(0));
    const int ksize(parent->Geom(finestLevel).Domain().length(2));
    const int rsize=isize>>1;
    const int jetVars(104);

    amrex::Print() << "NavierStokesBase::sum_jet_quantities():" << '\n'
		   << "   jetVars: " << jetVars << '\n'
		   << "   rsize  : " << rsize << '\n'
		   << "   ksize  : " << ksize << '\n';

    Real* jetData = new Real[jetVars*ksize*rsize];

    for (int i=0; i<jetVars*ksize*rsize; i++) jetData[i]=0;

    for (int lev = finestLevel; lev >= 0; lev--)
    {
	const int levIsize(parent->Geom(lev).Domain().length(0));
	const int levKsize(parent->Geom(lev).Domain().length(2));
	const int levRsize(levIsize>>1);

        NavierStokesBase& ns_level = getLevel(lev);
	ns_level.JetSum(time,jetData,levRsize,levKsize,rsize,ksize,jetVars);
    }

    ParallelDescriptor::ReduceRealSum(&jetData[0], ksize*rsize*jetVars, ParallelDescriptor::IOProcessorNumber());

    if (ParallelDescriptor::IOProcessor())
    {
        amrex::Print() << "      Creating JetData..." << '\n';
        std::string DirPath = "JetData";
        if (!amrex::UtilCreateDirectory(DirPath, 0755))
            amrex::CreateDirectoryFailed(DirPath);

        const int steps = parent->levelSteps(0);
        FILE *file;
        std::string filename;

	Vector<Real> r(rsize);
	for (int i=0; i<rsize; i++)
	    r[i] = dx[0]*(0.5+(double)i);
	Vector<Real> z(ksize);
	for (int k=0; k<ksize; k++)
	    z[k] = dx[2]*(0.5+(double)k);

#if 0
        filename  = amrex::Concatenate("JetData/JetData_", steps, 4);
        filename += "_r.dat";

	file = fopen(filename.c_str(),"w");
	for (int i=0; i<rsize; i++)
	    fprintf(file,"%e ",r[i]);
	fclose(file);

        filename  = amrex::Concatenate("JetData/JetData_", steps, 4);
        filename += "_z.dat";

	file = fopen(filename.c_str(),"w");
	for (int k=0; k<ksize; k++)
	    fprintf(file,"%e ",dx[2]*(0.5+(double)k));
	fclose(file);

	for (int v=0; v<jetVars; v++) {

            filename  = amrex::Concatenate("JetData/JetData_", steps, 4);
            filename += amrex::Concatenate(filename + "_v", v, 4);
            filename += ".dat";

	    file = fopen(filename.c_str(),"w");
	    for (int k=0; k<ksize; k++) {
		for (int i=0; i<rsize; i++) {
		    fprintf(file,"%e ",jetData[(k*rsize+i)*jetVars+v]);
		}
		fprintf(file,"\n");
	    }
	    fclose(file);
	    amrex::Print() << "   ...done." << '\n';
	}
#else
	std::string FullPath = amrex::Concatenate("JetData/JD", steps, 4);

	if (!amrex::UtilCreateDirectory(FullPath, 0755))
	    amrex::CreateDirectoryFailed(FullPath);

        filename = FullPath;
        filename += '/';
        filename += "data.bin";

	file=fopen(filename.c_str(),"w");
	fwrite(&time,sizeof(double),1,file);
	fwrite(&rsize,sizeof(int),1,file);
	fwrite(&ksize,sizeof(int),1,file);
	fwrite(&jetVars,sizeof(int),1,file);
	fwrite(r.dataPtr(),sizeof(Real),rsize,file);
	fwrite(z.dataPtr(),sizeof(Real),ksize,file);
	fwrite(jetData,sizeof(Real),jetVars*rsize*ksize,file);
	fclose(file);
#endif
    }

    delete [] jetData;
}
#endif // SUMJET

#endif  // (BL_SPACEDIM == 3)

#ifdef AMREX_PARTICLES

void
NavierStokesBase::read_particle_params ()
{
    ParmParse ppp("particles");
    //
    // The directory in which to store timestamp files.
    //
    ppp.query("timestamp_dir", timestamp_dir);
    //
    // Only the I/O processor makes the directory if it doesn't already exist.
    //
    if (ParallelDescriptor::IOProcessor())
        if (!amrex::UtilCreateDirectory(timestamp_dir, 0755))
            amrex::CreateDirectoryFailed(timestamp_dir);
    //
    // Force other processors to wait till directory is built.
    //
    ParallelDescriptor::Barrier();

    if (int nc = ppp.countval("timestamp_indices"))
    {
        timestamp_indices.resize(nc);

        ppp.getarr("timestamp_indices", timestamp_indices, 0, nc);
    }

    ppp.query("pverbose",pverbose);
    //
    // Used in initData() on startup to read in a file of particles.
    //
    ppp.query("particle_init_file", particle_init_file);
    //
    // Used in post_restart() to read in a file of particles.
    //
    ppp.query("particle_restart_file", particle_restart_file);
    //
    // This must be true the first time you try to restart from a checkpoint
    // that was written with USE_PARTICLES=FALSE; i.e. one that doesn't have
    // the particle checkpoint stuff (even if there are no active particles).
    // Otherwise the code will fail when trying to read the checkpointed particles.
    //
    ppp.query("restart_from_nonparticle_chkfile", restart_from_nonparticle_chkfile);
    //
    // Used in post_restart() to write out the file of particles.
    //
    ppp.query("particle_output_file", particle_output_file);
}

void
NavierStokesBase::initParticleData ()
{
    if (level == 0)
    {
        if (NSPC == 0)
        {
            NSPC = new AmrTracerParticleContainer(parent);
        }

        NSPC->SetVerbose(pverbose);

        if (!particle_init_file.empty())
        {
            NSPC->InitFromAsciiFile(particle_init_file,0);
        }
    }
}

void
NavierStokesBase::post_restart_particle ()
{
    if (level == 0)
    {
        BL_ASSERT(NSPC == 0);

        NSPC = new AmrTracerParticleContainer(parent);

        NSPC->SetVerbose(pverbose);
        //
        // We want to be able to add new particles on a restart.
        // As well as the ability to write the particles out to an ascii file.
        //
        if (!restart_from_nonparticle_chkfile)
        {
            NSPC->Restart(parent->theRestartFile(), the_ns_particle_file_name);
        }

        if (!particle_restart_file.empty())
        {
            NSPC->InitFromAsciiFile(particle_restart_file,0);
        }

        if (!particle_output_file.empty())
        {
            NSPC->WriteAsciiFile(particle_output_file);
        }
    }
}

void
NavierStokesBase::post_timestep_particle (int crse_iteration)
{
    const int ncycle = parent->nCycle(level);
    const int finest_level = parent->finestLevel();
    //
    // Don't redistribute/timestamp on the final subiteration except on the coarsest grid.
    //
    if (NSPC != 0 && (crse_iteration < ncycle || level == 0))
    {
        const Real curr_time = state[State_Type].curTime();

	int ngrow = (level == 0) ? 0 : crse_iteration;

        NSPC->Redistribute(level, finest_level, ngrow);

        if (!timestamp_dir.empty())
        {
            std::string basename = timestamp_dir;

            if (basename[basename.length()-1] != '/') basename += '/';

            basename += "Timestamp";

	    static bool first = true;
	    static int n, nextras;
	    static std::vector<int> tindices;

	    if (first)
	    {
		first = false;

		n = timestamp_indices.size();
		nextras = timestamp_num_extras();

		int sz = n + nextras;
		tindices.reserve(sz);

		for (int i = 0; i < sz; ++i) {
		    tindices.push_back(i);
		}
	    }

            for (int lev = level; lev <= finest_level; lev++)
            {
                if (NSPC->NumberOfParticlesAtLevel(lev) <= 0) continue;

		int ng = (lev == level) ? ngrow+1 : 1;

		AmrLevel& amr_level = parent->getLevel(lev);
		MultiFab& S_new = amr_level.get_new_data(State_Type);

		MultiFab tmf;

		if (tindices.size() > 0)
		{
		    tmf.define(S_new.boxArray(), S_new.DistributionMap(), tindices.size(), ng, MFInfo(), Factory());

		    if (n > 0)
		    {
		      FillPatchIterator fpi(parent->getLevel(lev), S_new,
                                            ng, curr_time, State_Type, 0, NUM_STATE);
                      const MultiFab& S = fpi.get_mf();

#ifdef _OPENMP
#pragma omp parallel
#endif
                      for (MFIter mfi(tmf,true); mfi.isValid(); ++mfi)
                      {
                        FArrayBox& tfab = tmf[mfi];
                        const FArrayBox& sfab = S[mfi];
                        const Box& box = mfi.growntilebox();
                        for (int i = 0; i < n; ++i)
                        {
                          tfab.copy<RunOn::Host>(sfab, box, timestamp_indices[i], box, i, 1);
                        }
                      }
		    }

		    if (nextras > 0)
		    {
			timestamp_add_extras(lev, curr_time, tmf);
		    }
		}

		NSPC->Timestamp(basename, tmf, lev, curr_time, tindices);
            }
        }
    }
}

std::unique_ptr<MultiFab>
NavierStokesBase::ParticleDerive (const std::string& name,
				  Real               time,
				  int                ngrow)
{
    if (name == "particle_count" || name == "total_particle_count") {
	int ncomp = 1;
	const DeriveRec* rec = derive_lst.get(name);
	if (rec)
	{
	    ncomp = rec->numDerive();
	}

        MultiFab* ret = new MultiFab(grids, dmap, ncomp, ngrow, MFInfo(), Factory());
	ParticleDerive(name,time,*ret,0);
	return std::unique_ptr<MultiFab>{ret};
    }
    else {
	return AmrLevel::derive(name, time, ngrow);
    }
}

void
NavierStokesBase::ParticleDerive (const std::string& name,
				  Real               time,
				  MultiFab&          mf,
				  int                dcomp)
{
    if (NSPC == 0 || !(name == "particle_count" || name == "total_particle_count"))
    {
        AmrLevel::derive(name,time,mf,dcomp);
    }
    else {
	if (name == "particle_count")
	{
	    MultiFab temp_dat(grids,dmap,1,0, MFInfo(), Factory());
	    temp_dat.setVal(0);
	    NSPC->Increment(temp_dat,level);
	    MultiFab::Copy(mf,temp_dat,0,dcomp,1,0);
	}
	else if (name == "total_particle_count")
	{
	    //
	    // We want the total particle count at this level or higher.
	    //
	    ParticleDerive("particle_count",time,mf,dcomp);

	    IntVect trr(D_DECL(1,1,1));

	    for (int lev = level+1; lev <= parent->finestLevel(); lev++)
	    {
		BoxArray ba = parent->boxArray(lev);

		MultiFab temp_dat(ba,parent->DistributionMap(lev),1,0,MFInfo(),Factory());

		trr *= parent->refRatio(lev-1);

		ba.coarsen(trr);

                // FIXME? Won't work because ba has been coarsened. But don't actually need
                //  facotry here anyway...
		//MultiFab ctemp_dat(ba,parent->DistributionMap(lev),1,0,MFInfo(),Factory());
		MultiFab ctemp_dat(ba,parent->DistributionMap(lev),1,0);

		temp_dat.setVal(0);
		ctemp_dat.setVal(0);

		NSPC->Increment(temp_dat,lev);

#ifdef _OPENMP
#pragma omp parallel
#endif
		for (MFIter mfi(temp_dat,true); mfi.isValid(); ++mfi)
		{
		    const FArrayBox& ffab =  temp_dat[mfi];
		    FArrayBox&       cfab = ctemp_dat[mfi];
		    const Box&       fbx  = mfi.tilebox();

		    BL_ASSERT(cfab.box() == amrex::coarsen(fbx,trr));

		    for (IntVect p = fbx.smallEnd(); p <= fbx.bigEnd(); fbx.next(p))
		    {
		        const Real val = ffab(p);
			if (val > 0)
			    cfab(amrex::coarsen(p,trr)) += val;
		    }
		}

		temp_dat.clear();

		MultiFab dat(grids,dmap,1,0,MFInfo(),Factory());
		dat.setVal(0);
		dat.copy(ctemp_dat);

		MultiFab::Add(mf,dat,0,dcomp,1,0);
	    }
	}
	else
	{
	    amrex::Abort("NavierStokesBase::ParticleDerive: how did this happen?");
	}
    }
}

#endif  // AMREX_PARTICLES

// Boundary condition access function.
Vector<int>
NavierStokesBase::fetchBCArray (int State_Type, const Box& bx, int scomp, int ncomp)
{
    Vector<int> bc(2*BL_SPACEDIM*ncomp);
    BCRec bcr;
    const StateDescriptor* stDesc;
    const Box& domain = geom.Domain();

    for (int n = 0; n < ncomp; n++)
    {
      stDesc=state[State_Type].descriptor();
      setBC(bx,domain,stDesc->getBC(scomp+n),bcr);

      const int* b_rec = bcr.vect();
      for (int m = 0; m < 2*BL_SPACEDIM; m++)
	bc[2*BL_SPACEDIM*n + m] = b_rec[m];
    }

    return bc;
}

Vector<BCRec>
NavierStokesBase::fetchBCArray (int State_Type, int scomp, int ncomp)
{
    Vector<BCRec> bc(ncomp);
    const StateDescriptor* stDesc;
    const Box& domain = geom.Domain();

    for (int n(0); n < ncomp; ++n)
    {
      stDesc=state[State_Type].descriptor();
      setBC(domain,domain,stDesc->getBC(scomp+n), bc[n] );
    }

    return bc;
}

void
NavierStokesBase::average_down(const MultiFab& S_fine, MultiFab& S_crse,
			       int scomp, int ncomp)
{
  //
  // Choose the appropriate AMReX average_down() based on
  // whether EB or non-EB, and dimensionality
  //

#ifdef AMREX_USE_EB

  // FIXME?
  // Assume we want EB to behave the same as non-EB in regards to dimensionality
  // Not sure why we'd want 2D to be different than 3D
  // Note that 3D volume weighting doesn't exist for non-EB
#if (AMREX_SPACEDIM == 3)
    // no volume weighting
    amrex::EB_average_down(S_fine, S_crse, scomp, ncomp, fine_ratio);
#else
    // volume weighting
    amrex::EB_average_down(S_fine, S_crse, this->getLevel(level+1).Volume(),
			   *(this->getLevel(level+1).VolFrac()),
			   scomp, ncomp, fine_ratio);
#endif

#else
    // non-EB aware, uses volume weighting for 1D,2D but no volume weighting for 3D
    amrex::average_down(S_fine, S_crse,
			this->getLevel(level+1).geom, this->getLevel(level).geom,
			scomp, ncomp, fine_ratio);
#endif
}


//
//  Diagnostics functions
//
void
NavierStokesBase::printMaxVel (bool new_data)
{

    MultiFab& S = new_data? get_new_data(State_Type) : get_old_data(State_Type);

#if (AMREX_SPACEDIM==3)
    amrex::Print() << "max(abs(u/v/w))  = "
#else
        amrex::Print() << "max(abs(u/v))  = "
#endif
                   << S.norm0( Xvel,   0, false, true )
                   << "  "
		   << S.norm0( Xvel+1, 0, false, true )
#if (AMREX_SPACEDIM==3)
                   << "  "
                   << S.norm0( Xvel+2, 0, false, true )
#endif
                   << std::endl;
}


void
NavierStokesBase::printMaxGp (bool new_data)
{
#ifdef AMREX_USE_EB
    MultiFab& Gp = getGradP();
#else
    MultiFab Gp(grids,dmap,BL_SPACEDIM,1);
    const Real time = new_data ? state[Press_Type].curTime() : state[Press_Type].prevTime();
    getGradP(Gp, time);
#endif
    MultiFab& P  = new_data? get_new_data(Press_Type) : get_old_data(Press_Type);

#if (AMREX_SPACEDIM==3)
    amrex::Print() << "max(abs(gpx/gpy/gpz/p)) = "
#else
    amrex::Print() << "max(abs(gpx/gpy/p)) = "
#endif
                   << Gp.norm0( 0, 0, false, true )
                   << "  "
		   << Gp.norm0( 1, 0, false, true )
#if (AMREX_SPACEDIM==3)
                   << "  "
                   << Gp.norm0( 2, 0, false, true )
#endif
                   << "  "
                   << P.norm0(0, 0, false, true )
                   << std::endl;
}

void
NavierStokesBase::printMaxValues (bool new_data)
{
    printMaxVel(new_data);
    printMaxGp(new_data);
}


//
// Correct a conservatively-advected scalar for under-over shoots.
//
void
NavierStokesBase::ConservativeScalMinMax ( amrex::MultiFab&       Snew, const int snew_comp, const int new_density_comp,
                                           amrex::MultiFab const& Sold, const int sold_comp, const int old_density_comp )
{

#ifdef _OPENMP
#pragma omp parallel if (Gpu::notInLaunchRegion())
#endif
    for (MFIter mfi(Snew,true); mfi.isValid(); ++mfi)
    {

        const auto& bx = mfi.tilebox();

        const auto& sn   = Snew.array(mfi,snew_comp);
        const auto& so   = Sold.const_array(mfi,sold_comp);
        const auto& rhon = Snew.const_array(mfi,new_density_comp);
        const auto& rhoo = Sold.const_array(mfi,old_density_comp);

        amrex::ParallelFor(bx, [sn, so, rhon, rhoo]
        AMREX_GPU_DEVICE (int i, int j, int k) noexcept
        {
            Real smn = 0.0;
            Real smx = 0.0;

#if (AMREX_SPACEDIM==3)
            int ks = -1;
            int ke =  1;
#else
            int ks = 0;
            int ke = 0;
#endif

            for (int kk = ks; kk <= ke; ++kk)
            {
                for (int jj = -1; jj <= 1; ++jj)
                {
                    for (int ii = -1; ii <= 1; ++ii)
                    {
                        smn =  amrex::min(smn, so(i+ii,j+jj,k+kk)/rhoo(i+ii,j+jj,k+kk));
                        smx =  amrex::max(smn, so(i+ii,j+jj,k+kk)/rhoo(i+ii,j+jj,k+kk));
                    }
                }
            }

            sn(i,j,k) = amrex::min( amrex::max(sn(i,j,k)/rhon(i,j,k), smn), smx ) * rhon(i,j,k);
        });
    }
}



//
// Correct a convectively-advected  scalar for under-over shoots.
//
void
NavierStokesBase::ConvectiveScalMinMax ( amrex::MultiFab&       Snew, const int snew_comp,
                                         amrex::MultiFab const& Sold, const int sold_comp )
{

#ifdef _OPENMP
#pragma omp parallel if (Gpu::notInLaunchRegion())
#endif
    for (MFIter mfi(Snew,true); mfi.isValid(); ++mfi)
    {

        const auto& bx = mfi.tilebox();

        const auto& sn   = Snew.array(mfi,snew_comp);
        const auto& so   = Sold.const_array(mfi,sold_comp);

        amrex::ParallelFor(bx, [sn, so]
        AMREX_GPU_DEVICE (int i, int j, int k) noexcept
        {
            Real smn = 0.0;
            Real smx = 0.0;

#if (AMREX_SPACEDIM==3)
            int ks = -1;
            int ke =  1;
#else
            int ks = 0;
            int ke = 0;
#endif

            for (int kk = ks; kk <= ke; ++kk)
            {
                for (int jj = -1; jj <= 1; ++jj)
                {
                    for (int ii = -1; ii <= 1; ++ii)
                    {
                        smn =  amrex::min(smn, so(i+ii,j+jj,k+kk));
                        smx =  amrex::max(smn, so(i+ii,j+jj,k+kk));
                    }
                }
            }

            sn(i,j,k) = amrex::min( amrex::max(sn(i,j,k), smn), smx );
        });
    }
}<|MERGE_RESOLUTION|>--- conflicted
+++ resolved
@@ -221,11 +221,11 @@
     AmrLevel(papa,lev,level_geom,bl,dm,time)
 {
     //
-    // 8/2020 - Neither MLMG nor IAMR fully support rz
+    // 8/2020 - Neither MLMG nor IAMR fully support rz 
     //
     if ( level_geom.IsRZ() )
       amrex::Abort("RZ geometry is not currently supported");
-
+  
     if(!additional_state_types_initialized) {
         init_additional_state_types();
     }
@@ -1436,18 +1436,7 @@
 #ifdef _OPENMP
 #pragma omp parallel if (Gpu::notInLaunchRegion())
 #endif
-<<<<<<< HEAD
     for (MFIter mfi(rho_ctime,TilingIfNotGPU()); mfi.isValid(); ++mfi)
-=======
-    // Disable tiling here for now.
-    // During GPU updates to the following MFIter, a tiling bug was
-    // introduced (for IAMR but not PeleLM) when a temporary force fab
-    // was removed. When getForce() is updated for GPU, it can be
-    // re-written so the temporary is not needed, and TilingIFNotGPU
-    // will be put back.
-    //    for (MFIter mfi(rho_ctime,TilingIfNotGPU()); mfi.isValid(); ++mfi)
-    for (MFIter mfi(rho_ctime,false); mfi.isValid(); ++mfi)
->>>>>>> 41130962
     {
        const auto& bx          = mfi.tilebox();
        const auto  cur_time    = state[State_Type].curTime();
@@ -1459,17 +1448,17 @@
                           << "Calling getForce..." << '\n';
        getForce(tforces_fab,bx,n_grow,0,AMREX_SPACEDIM,cur_time,S_new[mfi],S_new[mfi],Density);
 
-       const auto& rho   = rho_ctime.array(mfi);
-       const auto& gradp = Gp.array(mfi);
+       const auto& rho   = rho_ctime.array(mfi);  
+       const auto& gradp = Gp.array(mfi); 
        const auto& force = tforces.array(mfi);
-       amrex::ParallelFor(bx, [rho, gradp, force]
+       amrex::ParallelFor(bx, [rho, gradp, force] 
        AMREX_GPU_DEVICE(int i, int j, int k) noexcept
        {
           Real rho_inv = 1.0/rho(i,j,k);
           for (int n = 0; n < AMREX_SPACEDIM; n++) {
              force(i,j,k,n) -= gradp(i,j,k,n);
              force(i,j,k,n) *= rho_inv;
-          }
+          } 
        });
     }
 
@@ -1609,7 +1598,7 @@
         auto const& rho_h = rho_half.array(mfi);
         auto const& rho_p = rho_ptime.array(mfi);
         auto const& rho_c = rho_ctime.array(mfi);
-        amrex::ParallelFor(bx, [rho_h, rho_p, rho_c]
+        amrex::ParallelFor(bx, [rho_h, rho_p, rho_c] 
         AMREX_GPU_DEVICE(int i, int j, int k) noexcept
         {
            rho_h(i,j,k) = 0.5 * (rho_p(i,j,k) + rho_c(i,j,k));
@@ -1932,7 +1921,7 @@
           const auto& p_arr = mf_fpi.array(mfi);
           const auto& p_o = P_old.array(mfi);
           const auto& p_n = P_new.array(mfi);
-          amrex::ParallelFor(bx, [p_arr, p_o, p_n]
+          amrex::ParallelFor(bx, [p_arr, p_o, p_n] 
           AMREX_GPU_DEVICE(int i, int j, int k) noexcept
           {
              p_o(i,j,k) = p_arr(i,j,k);
@@ -2477,10 +2466,10 @@
     MultiFab&   u_old = get_old_data(State_Type);
     MultiFab&   u_new = get_new_data(State_Type);
 
-    //
-    // Estimate the maximum change in velocity magnitude since previous
-    // iteration
-    //
+	//
+	// Estimate the maximum change in velocity magnitude since previous
+	// iteration
+	//
     Real max_change = 0.0;
 
     ReduceOps<ReduceOpMax> reduce_op;
@@ -2490,7 +2479,7 @@
     // Do not OpenMP-fy this loop for now
     // Unclear how to keep OpenMP and GPU implementation
     // from messing with each other
-    for (MFIter mfi(u_old,true); mfi.isValid(); ++mfi)
+    for (MFIter mfi(u_old,TilingIfNotGPU()); mfi.isValid(); ++mfi)
     {
         const auto& bx   = mfi.tilebox();
         const auto& uold = u_old[mfi].array();
@@ -2519,10 +2508,10 @@
 
     ParallelDescriptor::ReduceRealMax(max_change);
 
-    //
-    // System is classified as steady if the maximum change is smaller than
-    // prescribed tolerance
-    //
+	//
+	// System is classified as steady if the maximum change is smaller than
+	// prescribed tolerance
+	//
     bool steady = max_change < steady_tol;
 
     if (verbose)
@@ -2712,7 +2701,7 @@
 NavierStokesBase::post_timestep (int crse_iteration)
 {
 
-    BL_PROFILE("NavierStokesBase::post_timestep()");
+  BL_PROFILE("NavierStokesBase::post_timestep()");
 
     const int finest_level = parent->finestLevel();
 
@@ -2974,8 +2963,8 @@
 #ifdef _OPENMP
 #pragma omp parallel if (Gpu::notInLaunchRegion())
 #endif
-        for (MFIter mfi(S_old,true); mfi.isValid(); ++mfi)
-        {
+        for (MFIter mfi(S_old,TilingIfNotGPU()); mfi.isValid(); ++mfi)
+{
 	    const Box&  bx = mfi.tilebox();
             const auto& Snew = S_new[mfi].array(Density);
             const auto& Sold = S_old[mfi].const_array(Density);
@@ -2983,7 +2972,7 @@
 
             amrex::ParallelFor(bx, [ Snew, Sold, aofs, dt]
             AMREX_GPU_DEVICE (int i, int j, int k) noexcept
-            {
+      {
                 Snew(i,j,k) = Sold(i,j,k) - dt * aofs(i,j,k);
             });
         }
@@ -2991,9 +2980,9 @@
         //
         // Call ScalMinMax to avoid overshoots in density.
         //
-        if (do_denminmax)
-        {
-	    //
+      if (do_denminmax)
+      {
+            //
             // Must do FillPatch here instead of MF iterator because we need the
             // boundary values in the old data (especially at inflow)
             //
@@ -3008,8 +2997,8 @@
             ConservativeScalMinMax(S_new, index_new_s, index_new_rho,
                                    Smf,   index_old_s, index_old_rho);
 
-        }
-        ++sComp;
+      }
+      ++sComp;
     }
 
     if (sComp <= last_scalar)
@@ -3021,7 +3010,7 @@
 {
         FArrayBox  tforces;
 
-        for (MFIter Rho_mfi(rho_halftime,true); Rho_mfi.isValid(); ++Rho_mfi)
+        for (MFIter Rho_mfi(rho_halftime,TilingIfNotGPU()); Rho_mfi.isValid(); ++Rho_mfi)
         {
             const Box& bx = Rho_mfi.tilebox();
 
@@ -3034,7 +3023,6 @@
                // Average the mac face velocities to get cell centred velocities
                const Real halftime = 0.5*(state[State_Type].curTime()+state[State_Type].prevTime());
                FArrayBox Vel(amrex::grow(bx,0),AMREX_SPACEDIM);
-	       //Elixir velx = Vel.elixir();
                FORT_AVERAGE_EDGE_STATES(BL_TO_FORTRAN_ANYD(Vel),
                                         BL_TO_FORTRAN_ANYD(u_mac[0][Rho_mfi]),
                                         BL_TO_FORTRAN_ANYD(u_mac[1][Rho_mfi]),
@@ -3047,26 +3035,14 @@
                // Average the new and old time to get Crank-Nicholson half time approximation.
                //
                FArrayBox Scal(amrex::grow(bx,0),NUM_SCALARS);
-	       //Elixir selx = Scal.elixir();
                Scal.copy<RunOn::Host>(S_old[Rho_mfi],bx,Density,bx,0,NUM_SCALARS);
                Scal.plus<RunOn::Host>(S_new[Rho_mfi],bx,Density,0,NUM_SCALARS);
                Scal.mult<RunOn::Host>(0.5,bx);
 
                if (getForceVerbose) amrex::Print() << "Calling getForce..." << '\n';
-
-	       tforces.resize(bx,1);
-	       //Elixir felx = tforces.elixir();
+               tforces.resize(bx,1);
                getForce(tforces,bx,0,sigma,1,halftime,Vel,Scal,0);
 
-<<<<<<< HEAD
-	       // Need to make sure tforces is totally filled before calling Add_aofs_tf,
-	       // which is only on CPU right now.
-	       // No need for elixirs if we have sync
-	       amrex::Gpu::synchronize();
-
-               godunov->Add_aofs_tf(S_old[Rho_mfi],S_new[Rho_mfi],sigma,1,
-                                    Aofs[Rho_mfi],sigma,tforces,0,bx,dt);
-=======
                   const auto& Snew = S_new[Rho_mfi].array(sigma);
                   const auto& Sold = S_old[Rho_mfi].const_array(sigma);
                   const auto& aofs = Aofs[Rho_mfi].const_array(sigma);
@@ -3078,8 +3054,8 @@
                       Snew(i,j,k) = Sold(i,j,k) + dt * ( tf(i,j,k) -aofs(i,j,k) );
                   });
 
-
->>>>>>> 41130962
+               // Either need this synchronize here, or elixirs. Not sure if it matters which
+	       amrex::Gpu::synchronize();
             }
         }
 }
@@ -3099,23 +3075,23 @@
         FillPatchIterator S_fpi(*this,S_old,1,prev_time,State_Type,Density,num_scalars);
         MultiFab& Smf=S_fpi.get_mf();
 
-        for (int sigma = sComp; sigma <= last_scalar; sigma++)
-        {
-            const int index_new_s   = sigma;
-            const int index_new_rho = Density;
-            const int index_old_s   = index_new_s   - Density;
-            const int index_old_rho = index_new_rho - Density;
-
-            if (advectionType[sigma] == Conservative)
+            for (int sigma = sComp; sigma <= last_scalar; sigma++)
             {
+                const int index_new_s   = sigma;
+                const int index_new_rho = Density;
+                const int index_old_s   = index_new_s   - Density;
+                const int index_old_rho = index_new_rho - Density;
+
+                if (advectionType[sigma] == Conservative)
+                {
                 ConservativeScalMinMax(S_new, index_new_s, index_new_rho,
                                        Smf,   index_old_s, index_old_rho);
+                }
+                else if (advectionType[sigma] == NonConservative)
+                {
+                ConvectiveScalMinMax(S_new, index_new_s, Smf, index_old_s);
+                }
             }
-            else if (advectionType[sigma] == NonConservative)
-            {
-                ConvectiveScalMinMax(S_new, index_new_s, Smf, index_old_s);
-            }
-        }
 
     }
 }
@@ -3195,7 +3171,7 @@
    for (int n = 0; n < ncomp; n++) {
       for (int dir = 0; dir < AMREX_SPACEDIM; dir++)
       {
-         int bc_index = (src_comp+n)*(2*AMREX_SPACEDIM) + dir;
+         int bc_index = (src_comp+n)*(2*AMREX_SPACEDIM) + dir; 
          bcrec[n].setLo(dir,INT_DIR);
          bcrec[n].setHi(dir,INT_DIR);
          if ( ( box.smallEnd(dir) < domain.smallEnd(dir) ) ||
@@ -3375,7 +3351,7 @@
             {
                finedata(i,j,k,n) *= dt_clev;
                if ( scale_coarse ) {
-                  coarsedata(i,j,k,n) *= dt_clev;
+                  coarsedata(i,j,k,n) *= dt_clev; 
                }
             });
 
@@ -3704,7 +3680,7 @@
                         S_term[U_mfi].mult<RunOn::Host>(Rmf[U_mfi],hypbox,hypbox,0,comp,1);
                         forcing_term[U_mfi].mult<RunOn::Host>(rho_ptime[U_mfi],gbx,gbx,0,comp,1);
                     }
-                }
+                    }
 
             }
         }
@@ -3729,11 +3705,11 @@
                              forcing_term, 0, divu_fp, math_bcs, geom, iconserv, dt,
                              godunov_use_ppm, godunov_use_forces_in_trans, true);
 
-        if (do_reflux)
-        {
+                    if (do_reflux)
+                    {
             for (int d = 0; d < AMREX_SPACEDIM; ++d)
                 MultiFab::Copy(fluxes[d], cfluxes[d], 0, 0, AMREX_SPACEDIM, 0 );
-        }
+                        }
 
 
 
@@ -3860,7 +3836,7 @@
 #endif
 
     MultiFab& Rh = get_rho_half_time();
-    
+
 #ifdef _OPENMP
 #pragma omp parallel if (Gpu::notInLaunchRegion())
 #endif
@@ -3948,7 +3924,7 @@
                                           + dt * force(i,j,k,n) / rho_Half(i,j,k)
                                           - dt * gradp(i,j,k,n) / rho_Half(i,j,k);
             }
-	});
+        });
     }
 }
 
@@ -3979,7 +3955,9 @@
         const Real prev_time      = state[State_Type].prevTime();
         const int  xvel           = Xvel;
 
-        int   ngrow = 0;
+        // fixme - do we really need a grow cell?  The MFIters below only seem 
+        // operate on the tilebox
+        int   ngrow = 1;
         MultiFab visc_terms(grids,dmap,AMREX_SPACEDIM,ngrow,MFInfo(),Factory());
         MultiFab    tforces(grids,dmap,AMREX_SPACEDIM,ngrow,MFInfo(),Factory());
 
@@ -4088,7 +4066,7 @@
         for (MFIter mfi(*mf,TilingIfNotGPU()); mfi.isValid(); ++mfi)
         {
            auto const& fabarr = mf->array(mfi);
-           int          ncomp = mf->nComp();
+           int          ncomp = mf->nComp(); 
            baf.intersections(grids[mfi.index()],isects);
            for (int is = 0; is < isects.size(); is++) {
               amrex::ParallelFor(isects[is].second, ncomp, [fabarr]
@@ -4141,11 +4119,11 @@
                        if ( r <= sub_Rcyl ) {
                           sum += mf_arr(i,j,k) * vol;
                        }
-                    }
+                    } 
                  }
-              }
+              } 
            }
-        } else {
+        } else { 
            AMREX_LOOP_3D(bx, i, j, k,
            {
                sum += mf_arr(i,j,k) * vol;

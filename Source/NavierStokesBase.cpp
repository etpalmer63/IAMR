
#include <AMReX_ParmParse.H>
#include <AMReX_TagBox.H>
#include <AMReX_Utility.H>

#include <NavierStokesBase.H>
#include <NAVIERSTOKES_F.H>

#include <PROB_NS_F.H>

//fixme, for writesingle level plotfile
#include<AMReX_PlotFileUtil.H>

using namespace amrex;

Godunov*    NavierStokesBase::godunov       = 0;
ErrorList   NavierStokesBase::err_list;
BCRec       NavierStokesBase::phys_bc;
Projection* NavierStokesBase::projector     = 0;
MacProj*    NavierStokesBase::mac_projector = 0;

Real NavierStokesBase::init_shrink        = 1.0;
int  NavierStokesBase::init_iter          = 2;
Real NavierStokesBase::cfl                = 0.8;
Real NavierStokesBase::change_max         = 1.1;    
Real NavierStokesBase::fixed_dt           = -1.0;      
bool NavierStokesBase::stop_when_steady   = false;
Real NavierStokesBase::steady_tol 		  = 1.0e-10;
int  NavierStokesBase::initial_iter       = false;  
int  NavierStokesBase::initial_step       = false;  
Real NavierStokesBase::dt_cutoff          = 0.0;     
int  NavierStokesBase::sum_interval       = -1;  
int  NavierStokesBase::turb_interval      = -1; 
int  NavierStokesBase::jet_interval       = -1;  
int  NavierStokesBase::jet_interval_split = 2;

int  NavierStokesBase::radius_grow = 1;
int  NavierStokesBase::verbose     = 0;
Real NavierStokesBase::gravity     = 0.0;
int  NavierStokesBase::NUM_SCALARS = 0;
int  NavierStokesBase::NUM_STATE   = 0;

Vector<AdvectionForm> NavierStokesBase::advectionType;
Vector<DiffusionForm> NavierStokesBase::diffusionType;

Vector<int>  NavierStokesBase::is_diffusive;
Vector<Real> NavierStokesBase::visc_coef;
Real        NavierStokesBase::visc_tol           = 1.0e-10;
Real        NavierStokesBase::visc_abs_tol       = 1.0e-10;
Real        NavierStokesBase::be_cn_theta        = 0.5;
<<<<<<< HEAD
int         NavierStokesBase::variable_vel_visc  = 1;
int         NavierStokesBase::variable_scal_diff = 0;
=======
>>>>>>> e1c0b019

int         NavierStokesBase::Tracer                    = -1;
int         NavierStokesBase::Tracer2                   = -1;
int         NavierStokesBase::Temp                      = -1;
int         NavierStokesBase::do_trac2                  = 0;
int         NavierStokesBase::do_temp                   = 0;
int         NavierStokesBase::do_cons_trac              = 0;
int         NavierStokesBase::do_cons_trac2             = 0;
int         NavierStokesBase::do_sync_proj              = 1;
int         NavierStokesBase::do_MLsync_proj            = 1;
int         NavierStokesBase::do_reflux                 = 1;
int         NavierStokesBase::modify_reflux_normal_vel  = 0;
int         NavierStokesBase::do_mac_proj               = 1;
int         NavierStokesBase::do_divu_sync              = 0;
int         NavierStokesBase::do_refine_outflow         = 0; 
int         NavierStokesBase::do_derefine_outflow       = 1;
int         NavierStokesBase::Nbuf_outflow              = 1;  
int         NavierStokesBase::do_denminmax              = 0;  
int         NavierStokesBase::do_scalminmax             = 0; 
int         NavierStokesBase::do_density_ref            = 0;
int         NavierStokesBase::do_tracer_ref             = 0;
int         NavierStokesBase::do_tracer2_ref            = 0;
int         NavierStokesBase::do_vorticity_ref          = 0;
int         NavierStokesBase::do_temp_ref               = 0;
int         NavierStokesBase::do_scalar_update_in_order = 0; 
Vector<int>  NavierStokesBase::scalarUpdateOrder;
int         NavierStokesBase::getForceVerbose           = 0;

int  NavierStokesBase::Dpdt_Type = -1;

int  NavierStokesBase::additional_state_types_initialized = 0;
int  NavierStokesBase::Divu_Type                          = -1;
int  NavierStokesBase::Dsdt_Type                          = -1;
int  NavierStokesBase::num_state_type                     = 2;
int  NavierStokesBase::have_divu                          = 0;
int  NavierStokesBase::have_dsdt                          = 0;
Real NavierStokesBase::divu_relax_factor                  = 0.0;
int  NavierStokesBase::S_in_vel_diffusion                 = 1;
int  NavierStokesBase::do_init_vort_proj                  = 0;
int  NavierStokesBase::do_init_proj                       = 1;

int  NavierStokesBase::do_running_statistics  = 0;
Real NavierStokesBase::volWgtSum_sub_origin_x = 0;
Real NavierStokesBase::volWgtSum_sub_origin_y = 0;
Real NavierStokesBase::volWgtSum_sub_origin_z = 0;
Real NavierStokesBase::volWgtSum_sub_Rcyl     = -1;
Real NavierStokesBase::volWgtSum_sub_dx       = -1;
Real NavierStokesBase::volWgtSum_sub_dy       = -1;
Real NavierStokesBase::volWgtSum_sub_dz       = -1;

int  NavierStokesBase::do_mom_diff            = 0;
int  NavierStokesBase::predict_mom_together   = 0;
bool NavierStokesBase::def_harm_avg_cen2edge  = false;

namespace
{
    bool initialized = false;
    int  dump_plane  = -1;
    std::string dump_plane_name("SLABS/vel-");
    bool benchmarking = false;
}

#ifdef AMREX_PARTICLES
namespace
{
    //
    // Name of subdirectory in chk???? holding checkpointed particles.
    //
    const std::string the_ns_particle_file_name("Particles");
    //
    // There's really only one of these.
    //
    AmrTracerParticleContainer* NSPC = 0;

    std::string      timestamp_dir                   ("Timestamps");
    std::vector<int> timestamp_indices;
    std::string      particle_init_file;
    std::string      particle_restart_file;
    std::string      particle_output_file;
    bool             restart_from_nonparticle_chkfile = false;
    int              pverbose                         = 2;
}

AmrTracerParticleContainer* NavierStokesBase::theNSPC () { return NSPC; }
#endif

int NavierStokesBase::DoTrac2() {return NavierStokesBase::do_trac2;}
//
BL_FORT_PROC_DECL(BL_NS_DOTRAC2,bl_ns_dotrac2)(int* dotrac2)
{
    *dotrac2 = NavierStokesBase::DoTrac2();
}

NavierStokesBase::NavierStokesBase ()
{
    rho_qtime    = 0;
    rho_tqtime   = 0;
    sync_reg     = 0;
    advflux_reg  = 0;
    viscflux_reg = 0;
    u_mac        = 0;
    aofs         = 0;
    diffusion    = 0;

    if (!additional_state_types_initialized)
        init_additional_state_types();
}

NavierStokesBase::NavierStokesBase (Amr&            papa,
				    int             lev,
				    const Geometry& level_geom,
				    const BoxArray& bl,
                                    const DistributionMapping& dm,
				    Real            time)
    :
    AmrLevel(papa,lev,level_geom,bl,dm,time)
{
    if(!additional_state_types_initialized) {
        init_additional_state_types();
    }
    
    const BoxArray& P_grids = state[Press_Type].boxArray();
    //
    // Alloc old_time pressure.
    //
    state[Press_Type].allocOldData();
    //
    // Alloc space for density and temporary pressure variables.
    //
    if (level > 0)
    {
        rho_avg.define(grids,dmap,1,1);
        p_avg.define(P_grids,dmap,1,0);
    }

#ifdef AMREX_USE_EB
    //fixme? not 100% sure this is the right place
    gradp.reset(new MultiFab(grids,dmap,BL_SPACEDIM,1, MFInfo(), Factory()));
    gradp->setVal(0.);

    //FIXME --- this fn is really similar to restart()... work on that later   
#endif
    //
    // rho_half is passed into level_project to be used as sigma in the MLMG
    // solve
    rho_half.define (grids,dmap,1,1, MFInfo(), Factory());
    //FIXME???
    // not sure about whether all these other rhos need EBFacotry too or not
    rho_ptime.define(grids,dmap,1,1);
    rho_ctime.define(grids,dmap,1,1);
    rho_qtime  = 0;
    rho_tqtime = 0;
    //
    // Build metric coefficients for RZ calculations.
    // Build volume and areas.
    //
    buildMetrics();
    //
    // Set up reflux registers.
    //
    sync_reg = 0;
    if (level > 0 && do_sync_proj)
    {
        sync_reg = new SyncRegister(grids,dmap,crse_ratio);
    }
    advflux_reg  = 0;
    viscflux_reg = 0;
    if (level > 0 && do_reflux)
    {
        advflux_reg  = new FluxRegister(grids,dmap,crse_ratio,level,NUM_STATE);
        viscflux_reg = new FluxRegister(grids,dmap,crse_ratio,level,NUM_STATE);
    }
    //
    // Initialize work multifabs.
    //
    u_mac   = 0;
    aofs    = 0;
    //
    // Set up the level projector.
    //
    if (projector == 0)
    {
        projector = new Projection(parent,&phys_bc,do_sync_proj,
                                   parent->finestLevel(),radius_grow);
    }
    projector->install_level(level,this,&radius);
    //
    // Set up the godunov box.
    //
    SetGodunov();
    //
    // Set up diffusion.
    //
    diffusion = new Diffusion(parent,this,
                              (level > 0) ? getLevel(level-1).diffusion : 0,
                              NUM_STATE,viscflux_reg,is_diffusive,visc_coef);
    //
    // Allocate the storage for variable viscosity and diffusivity
    //
    viscn_cc   = new MultiFab(grids, dmap, 1, 1);
    viscnp1_cc = new MultiFab(grids, dmap, 1, 1);

    diffn_cc   = new MultiFab(grids, dmap, NUM_STATE-Density-1, 1);
    diffnp1_cc = new MultiFab(grids, dmap, NUM_STATE-Density-1, 1);
    //
    // Set up the mac projector.
    //
    if (mac_projector == 0)
    {
        mac_projector = new MacProj(parent,parent->finestLevel(),
                                    &phys_bc,radius_grow);
    }
    mac_projector->install_level(level,this);
}

NavierStokesBase::~NavierStokesBase ()
{
    delete rho_qtime;
    delete rho_tqtime;
    delete sync_reg;
    delete advflux_reg;
    delete viscflux_reg;
    delete [] u_mac;
    
    if (mac_projector != 0)
        mac_projector->cleanup(level);
    //
    // Remove the arrays for variable viscosity and diffusivity
    // and delete the Diffusion object
    //
    delete viscn_cc;
    delete viscnp1_cc;

    delete diffn_cc;
    delete diffnp1_cc;

    delete diffusion;
}

void
NavierStokesBase::allocOldData ()
{
    bool init_pres = !(state[Press_Type].hasOldData());
    AmrLevel::allocOldData();
    if (init_pres)
        initOldPress();
}

void
NavierStokesBase::variableCleanUp ()
{
    desc_lst.clear();
    derive_lst.clear();

    delete godunov;
    godunov = 0;

    err_list.clear();

    delete projector;
    projector = 0;

    delete mac_projector;
    mac_projector = 0;

#ifdef AMREX_PARTICLES
    delete NSPC;
    NSPC = 0;
#endif
}

void
NavierStokesBase::Initialize ()
{
    if (initialized) return;

    ParmParse pp("ns");

    pp.query("dump_plane",dump_plane);

    pp.query("benchmarking",benchmarking);

    pp.query("v",verbose);

    
    //
    // Get timestepping parameters.
    //
    pp.get("cfl",cfl);
    pp.query("init_iter",init_iter);
    pp.query("init_shrink",init_shrink);
    pp.query("dt_cutoff",dt_cutoff);
    pp.query("change_max",change_max);
    pp.query("fixed_dt",fixed_dt);
    pp.query("stop_when_steady",stop_when_steady);
    pp.query("steady_tol",steady_tol);
    pp.query("sum_interval",sum_interval);
    pp.query("turb_interval",turb_interval);
    pp.query("jet_interval",jet_interval);
    pp.query("jet_interval_split",jet_interval_split);
    pp.query("gravity",gravity);
    //
    // Get run options.
    //
    pp.query("do_temp",                  do_temp          );
    pp.query("do_trac2",                 do_trac2         );
    pp.query("do_cons_trac",             do_cons_trac     );
    pp.query("do_cons_trac2",            do_cons_trac2    );
    int initial_do_sync_proj =           do_sync_proj;
    pp.query("do_sync_proj",             do_sync_proj     );
    pp.query("do_MLsync_proj",           do_MLsync_proj   );
    pp.query("do_reflux",                do_reflux        );
    pp.query("modify_reflux_normal_vel", modify_reflux_normal_vel);
    pp.query("do_init_vort_proj",        do_init_vort_proj);
    pp.query("do_init_proj",             do_init_proj     );
    pp.query("do_mac_proj",              do_mac_proj      );
    pp.query("do_divu_sync",             do_divu_sync     );
    pp.query("do_denminmax",             do_denminmax     );
    pp.query("do_scalminmax",            do_scalminmax    );
    pp.query("do_density_ref",           do_density_ref   );
    pp.query("do_tracer_ref",            do_tracer_ref    );
    pp.query("do_tracer2_ref",           do_tracer2_ref   );
    pp.query("do_vorticity_ref",         do_vorticity_ref );
    pp.query("do_temp_ref",              do_temp_ref      );
    
    pp.query("visc_tol",visc_tol);
    pp.query("visc_abs_tol",visc_abs_tol);
 
    if (modify_reflux_normal_vel)
        amrex::Abort("modify_reflux_normal_vel is no longer supported");

    pp.query("getForceVerbose",          getForceVerbose  );
    pp.query("do_scalar_update_in_order",do_scalar_update_in_order );
    if (do_scalar_update_in_order) {
	    const int n_scalar_update_order_vals = pp.countval("scalar_update_order");
	    scalarUpdateOrder.resize(n_scalar_update_order_vals);
	    int got_scalar_update_order = pp.queryarr("scalar_update_order",scalarUpdateOrder,0,n_scalar_update_order_vals);
    }

    // Don't let init_shrink be greater than 1
    if (init_shrink > 1.0)
        amrex::Abort("NavierStokesBase::Initialize(): init_shrink cannot be greater than 1");

    //
    // Make sure we don't use divu_sync.
    //
    if (do_divu_sync)
        amrex::Error("do_divu_sync == 1 is not supported");
    //
    // This test ensures that if the user toggles do_sync_proj,
    // the user has knowledge that do_MLsync_proj is meaningless.
    //
    if (do_MLsync_proj && !do_sync_proj && initial_do_sync_proj != do_sync_proj)
    {
        amrex::Print() << "Mismatched options for NavierStokesBase\n"
		       << "do_MLsync_proj and do_sync_proj are inconsistent\n";

        amrex::Abort("NavierStokesBase::Initialize()");
    }

    
    pp.query("divu_relax_factor",divu_relax_factor);
    pp.query("S_in_vel_diffusion",S_in_vel_diffusion);
    pp.query("be_cn_theta",be_cn_theta);
    if (be_cn_theta > 1.0 || be_cn_theta < .5)
        amrex::Abort("NavierStokesBase::Initialize(): Must have be_cn_theta <= 1.0 && >= .5");
    //
    // Set parameters dealing with how grids are treated at outflow boundaries.
    //
    pp.query("do_refine_outflow",do_refine_outflow);
    pp.query("do_derefine_outflow",do_derefine_outflow);
    if (do_derefine_outflow == 1 && do_refine_outflow == 1)
      amrex::Abort("NavierStokesBase::Initialize(): Cannot have both do_refine_outflow==1 and do_derefine_outflow==1");

    pp.query("Nbuf_outflow",Nbuf_outflow);
    BL_ASSERT(Nbuf_outflow >= 0);
    BL_ASSERT(!(Nbuf_outflow <= 0 && do_derefine_outflow == 1));

    //
    // Check whether we are doing running statistics.
    //
    pp.query("do_running_statistics",do_running_statistics);

    // If dx,dy,dz,Rcyl<0 (default) the volWgtSum is computed over the entire domain
    pp.query("volWgtSum_sub_origin_x",volWgtSum_sub_origin_x);
    pp.query("volWgtSum_sub_origin_y",volWgtSum_sub_origin_y);
    pp.query("volWgtSum_sub_origin_z",volWgtSum_sub_origin_z);
    pp.query("volWgtSum_sub_Rcyl",volWgtSum_sub_Rcyl);
    pp.query("volWgtSum_sub_dx",volWgtSum_sub_dx);
    pp.query("volWgtSum_sub_dy",volWgtSum_sub_dy);
    pp.query("volWgtSum_sub_dz",volWgtSum_sub_dz);

    //
    // Are we going to do velocity or momentum update?
    //
    pp.query("do_mom_diff",do_mom_diff);
    pp.query("predict_mom_together",predict_mom_together);

    if (do_mom_diff == 0 && predict_mom_together == 1)
    {
      amrex::Print() << "MAKES NO SENSE TO HAVE DO_MOM_DIFF=0 AND PREDICT_MOM_TOGETHER=1\n";
      exit(0);
    }

    pp.query("harm_avg_cen2edge", def_harm_avg_cen2edge);

#ifdef AMREX_PARTICLES
    read_particle_params ();
#endif

    amrex::ExecOnFinalize(NavierStokesBase::Finalize);

    initialized = true;
}

// The following Initialize_specific is dedicated to read and set data
// only specific for IAMR, because it conflicts with PeleLM.
// PeleLM calls NavierStokesBase::Initialize() and its own PelelM::Initialize_specific ()
void
NavierStokesBase::Initialize_specific ()
{
    ParmParse pp("ns");
    
    Vector<int> lo_bc(BL_SPACEDIM), hi_bc(BL_SPACEDIM);
    pp.getarr("lo_bc",lo_bc,0,BL_SPACEDIM);
    pp.getarr("hi_bc",hi_bc,0,BL_SPACEDIM);
    for (int i = 0; i < BL_SPACEDIM; i++)
    {
        phys_bc.setLo(i,lo_bc[i]);
        phys_bc.setHi(i,hi_bc[i]);
    }
  
    read_geometry();
    //
    // Check phys_bc against possible periodic geometry
    // if periodic, must have internal BC marked.
    //
    if (DefaultGeometry().isAnyPeriodic())
    {
        //
        // Do idiot check.  Periodic means interior in those directions.
        //
        for (int dir = 0; dir < BL_SPACEDIM; dir++)
        {
            if (DefaultGeometry().isPeriodic(dir))
            {
                if (lo_bc[dir] != Interior)
                {
                    std::cerr << "NavierStokesBase::variableSetUp:periodic in direction "
                              << dir
                              << " but low BC is not Interior\n";
                    amrex::Abort("NavierStokesBase::Initialize()");
                }
                if (hi_bc[dir] != Interior)
                {
                    std::cerr << "NavierStokesBase::variableSetUp:periodic in direction "
                              << dir
                              << " but high BC is not Interior\n";
                    amrex::Abort("NavierStokesBase::Initialize()");
                }
            } 
        }
    }

    {
        //
        // Do idiot check.  If not periodic, should be no interior.
        //
        for (int dir = 0; dir < BL_SPACEDIM; dir++)
        {
            if (!DefaultGeometry().isPeriodic(dir))
            {
              if (lo_bc[dir] == Interior)
              {
                  std::cerr << "NavierStokesBase::variableSetUp:Interior bc in direction "
                            << dir
                            << " but not defined as periodic\n";
                  amrex::Abort("NavierStokesBase::Initialize()");
              }
              if (hi_bc[dir] == Interior)
              {
                  std::cerr << "NavierStokesBase::variableSetUp:Interior bc in direction "
                            << dir
                            << " but not defined as periodic\n";
                  amrex::Abort("NavierStokesBase::Initialize()");
              }
            }
        }
    }
    
    //
    // Read viscous/diffusive parameters and array of viscous/diffusive coeffs.
    // NOTE: at this point, we dont know number of state variables
    //       so just read all values listed.
    //
<<<<<<< HEAD
    pp.query("variable_vel_visc",variable_vel_visc);
    pp.query("variable_scal_diff",variable_scal_diff);
    
=======

>>>>>>> e1c0b019
    const int n_vel_visc_coef   = pp.countval("vel_visc_coef");
    const int n_temp_cond_coef  = pp.countval("temp_cond_coef");
    const int n_scal_diff_coefs = pp.countval("scal_diff_coefs");

    if (n_vel_visc_coef != 1)
        amrex::Abort("NavierStokesBase::Initialize(): Only one vel_visc_coef allowed");

    if (do_temp && n_temp_cond_coef != 1)
        amrex::Abort("NavierStokesBase::Initialize(): Only one temp_cond_coef allowed");

    int n_visc = BL_SPACEDIM + 1 + n_scal_diff_coefs;
    if (do_temp)
        n_visc++;
    visc_coef.resize(n_visc);
    is_diffusive.resize(n_visc);
 
    pp.get("vel_visc_coef",visc_coef[0]);
    for (int i = 1; i < BL_SPACEDIM; i++)
      visc_coef[i] = visc_coef[0];
    //
    // Here we set the coefficient for density, which does not diffuse.
    //
    visc_coef[Density] = -1;
    //
    // Set the coefficients for the scalars, but temperature.
    //
    Vector<Real> scal_diff_coefs(n_scal_diff_coefs);
    pp.getarr("scal_diff_coefs",scal_diff_coefs,0,n_scal_diff_coefs);

    int scalId = Density;

    // Will need to add more lines when more variables are added
    Tracer = Density+1;
    if (do_trac2)
	    Tracer2 = Density+2;

    for (int i = 0; i < n_scal_diff_coefs; i++)
    {
        visc_coef[++scalId] = scal_diff_coefs[i];
    }
    //
    // Set the coefficient for temperature.
    //
    if (do_temp)
    {
	    Temp = ++scalId;
	    pp.get("temp_cond_coef",visc_coef[Temp]);
    }    
}


void
NavierStokesBase::Finalize ()
{
    initialized = false;
}

void
NavierStokesBase::read_geometry ()
{
#if (BL_SPACEDIM == 2)
    //
    // Must load coord here because Geometry hasn't read it in yet.
    //
    ParmParse pp("geometry");

    int coord;
    pp.get("coord_sys",coord);

    if ((Geometry::CoordType) coord == Geometry::RZ && phys_bc.lo(0) != Symmetry)
    {
        phys_bc.setLo(0,Symmetry);
	amrex::Print() << "\nWarning: Setting phys_bc at xlo to Symmetry\n\n";
    }
#endif
}

void
NavierStokesBase::advance_setup (Real time,
                                 Real dt,
	                         int  iteration,
                                 int  ncycle)
{
    BL_PROFILE("NavierStokesBase::advance_setup()");

    const int finest_level = parent->finestLevel();

#ifdef AMREX_USE_EB
   // just cribbing from incflo
    // note mfix now uses 4...
   umac_n_grow = 5;
#else
    umac_n_grow = 1;
#endif
    
#ifdef AMREX_PARTICLES
    if (ncycle >= 1)
        umac_n_grow = ncycle;
#endif
        
    mac_projector->setup(level);
    //
    // Why are they defined here versus the constructor?
    //
    if (level < finest_level)
    {
        if (Vsync.empty())
            Vsync.define(grids,dmap,BL_SPACEDIM,1);
        if (Ssync.empty())
            Ssync.define(grids,dmap,NUM_STATE-BL_SPACEDIM,1);
        Vsync.setVal(0);
        Ssync.setVal(0);
    }
    //
    // Set reflux registers to zero.
    //
    if (do_reflux && level < finest_level)
    {
        getAdvFluxReg(level+1).setVal(0);
        getViscFluxReg(level+1).setVal(0);
    }
    //
    // Alloc space for edge velocities (normal comp only).
    //
    if (u_mac == 0 || u_mac[0].nGrow() < umac_n_grow)
    {
	if (u_mac != 0) delete [] u_mac;

        u_mac = new MultiFab[BL_SPACEDIM];

        for (int dir = 0; dir < BL_SPACEDIM; dir++)
        {
	    const BoxArray& edgeba = getEdgeBoxArray(dir);
            u_mac[dir].define(edgeba,dmap,1,umac_n_grow,MFInfo(),Factory());
            u_mac[dir].setVal(1.e40);
        }
    }
    //
    // Alloc MultiFab to hold advective update terms.
    //
    BL_ASSERT(aofs == 0);
    // NOTE: nghost=0 for aofs appears to work. mfix also uses no ghost cells.  
    aofs = new MultiFab(grids,dmap,NUM_STATE,0,MFInfo(),Factory());
    //
    // Set rho_avg.
    //
    if (!initial_step && level > 0 && iteration == 1)
        initRhoAvg(0.5/Real(ncycle));
    //
    // Set up state multifabs for the advance.
    //
    for (int k = 0; k < num_state_type; k++)
    {
	bool has_old_data = state[k].hasOldData();
        state[k].allocOldData();
	if (! has_old_data) state[k].oldData().setVal(0.0);
        state[k].swapTimeLevels(dt);
    }

    if (state[Press_Type].descriptor()->timeType() == StateDescriptor::Point) 
    {
        const Real new_press_time = .5 * (state[State_Type].prevTime() +
                                          state[State_Type].curTime());
        state[Press_Type].setNewTimeLevel(new_press_time);
    }

    make_rho_prev_time();

    // refRatio==4 is not currently supported
    //
    // If refRatio==4 to the next level coarser, and we're going to diffuse
    // scalars as SoverRho, we're going to need rho at 1/4 and 3/4 time there.
    // Make these things if need be.
    //
    // if (level > 0)
    // {
    //     bool needs_rho4 = false;

    //     if (parent->nCycle(level) == 4)
    //         for (int i = 0; i < NUM_STATE && !needs_rho4; ++i)
    //             needs_rho4 = (diffusionType[i] == Laplacian_SoverRho);

    //     if (needs_rho4)
    //     {
    //         NavierStokesBase& clevel = getLevel(level-1);
    //         const BoxArray& cgrids = clevel.boxArray();
    //         const DistributionMapping& cdmap = clevel.DistributionMap();
    //         const Real      ptime  = clevel.state[State_Type].prevTime();
    //         const Real      ctime  = clevel.state[State_Type].curTime();

    //         if (clevel.rho_qtime == 0)
    //         {
    //             const Real qtime = ptime + 0.25*(ctime-ptime);
    //             clevel.rho_qtime = new MultiFab(cgrids,cdmap,1,1);
    //             FillPatch(clevel,*(clevel.rho_qtime),1,qtime,State_Type,Density,1,0);
    //         }
    //         if (clevel.rho_tqtime == 0)
    //         {
    //             const Real tqtime = ptime + 0.75*(ctime-ptime);
    //             clevel.rho_tqtime = new MultiFab(cgrids,cdmap,1,1);
    // 		FillPatch(clevel, *(clevel.rho_tqtime), 1, tqtime, State_Type, Density, 1, 0);
    //         }
    //    }
    // }

    //
    // Calculate the time N viscosity and diffusivity
    //   Note: The viscosity and diffusivity at time N+1 are 
    //         initialized here to the time N values just to
    //         have something reasonable.
    //
    const Real prev_time = state[State_Type].prevTime();

    calcViscosity(prev_time,dt,iteration,ncycle);
    MultiFab::Copy(*viscnp1_cc, *viscn_cc, 0, 0, 1, viscn_cc->nGrow());

    const int num_diff = NUM_STATE-BL_SPACEDIM-1;
    calcDiffusivity(prev_time);
    MultiFab::Copy(*diffnp1_cc, *diffn_cc, 0, 0, num_diff, diffn_cc->nGrow());
}

//
// Clean up after the advance function.
//
void
NavierStokesBase::advance_cleanup (int iteration, int ncycle)
{
    delete aofs;
    aofs = 0;
}

void
NavierStokesBase::buildMetrics ()
{
    //
    // We "should" only need radius when we're RZ, but some 2-D code is written to
    // access it first and then "use" if if RZ.  It's easier to just always build
    // it for 2D than try to fix the underlying Fortran calls that take radius.
    //
#if (BL_SPACEDIM == 2)
    radius.resize(grids.size());

    const Real dxr = geom.CellSize()[0];

    for (int i = 0; i < grids.size(); i++)
    {
        const int ilo = grids[i].smallEnd(0)-radius_grow;
        const int ihi = grids[i].bigEnd(0)+radius_grow;
        const int len = ihi - ilo + 1;

        radius[i].resize(len);

        RealBox gridloc = RealBox(grids[i],geom.CellSize(),geom.ProbLo());

        const Real xlo = gridloc.lo(0) + (0.5 - radius_grow)*dxr;
        for (int j = 0; j < len; j++)
            radius[i][j] = xlo + j*dxr;
    }
#endif

    volume.clear();
    volume.define(grids,dmap,1,GEOM_GROW);
    geom.GetVolume(volume);

    for (int dir = 0; dir < BL_SPACEDIM; ++dir)
    {
        area[dir].clear();
	area[dir].define(getEdgeBoxArray(dir),dmap,1,GEOM_GROW);
        geom.GetFaceArea(area[dir],dir);
    }

#ifdef AMREX_USE_EB
    // make sure dx == dy == dz
    const Real* dx = geom.CellSize();
    Print()<<"dx = "<<dx[0]<<" "<<dx[1]<<" "<<dx[2]<<" \n";
    for (int i = 1; i < BL_SPACEDIM; i++){
      if (std::abs(dx[i]-dx[i-1]) > 1.e-12*dx[0]) 
        amrex::Abort("EB requires dx == dy (== dz)\n");
    }

    //fixme? assume will need this part cribbed from CNS
    // level_mask.clear();
    // level_mask.define(grids,dmap,1,1);
    // level_mask.BuildMask(geom.Domain(), geom.periodicity(), 
    //                      level_mask_covered,
    //                      level_mask_notcovered,
    //                      level_mask_physbnd,
    //                      level_mask_interior);

#endif
}

void
NavierStokesBase::calcDpdt ()
{
    BL_ASSERT(state[Press_Type].descriptor()->timeType() == StateDescriptor::Point);

    MultiFab&  new_press   = get_new_data(Press_Type);
    MultiFab&  old_press   = get_old_data(Press_Type);
    MultiFab&  dpdt        = get_new_data(Dpdt_Type);
    const Real dt_for_dpdt = state[Press_Type].curTime()-state[Press_Type].prevTime();

    if (dt_for_dpdt != 0.0) 
    {
#ifdef _OPENMP
#pragma omp parallel
#endif
        for (MFIter mfi(dpdt,true); mfi.isValid(); ++mfi)
        {
            const Box& vbx     = mfi.tilebox();
            FArrayBox& dpdtfab = dpdt[mfi];
            dpdtfab.copy(new_press[mfi],vbx,0,vbx,0,1);
            dpdtfab.minus(old_press[mfi],vbx,0,0,1);
            dpdtfab.divide(dt_for_dpdt,vbx,0,1);
        }
    }
    else
    {
        dpdt.setVal(0);
    }
}

void
NavierStokesBase::checkPoint (const std::string& dir,
			      std::ostream&      os,
			      VisMF::How         how,
			      bool               dump_old)
{
    AmrLevel::checkPoint(dir, os, how, dump_old);

#ifdef AMREX_PARTICLES
    if (level == 0)
    {
        if (NSPC != 0)
            NSPC->Checkpoint(dir,the_ns_particle_file_name);
    }
#endif
}

void
NavierStokesBase::computeInitialDt (int                   finest_level,
				    int                   sub_cycle,
				    Vector<int>&           n_cycle,
				    const Vector<IntVect>& ref_ratio,
				    Vector<Real>&          dt_level, 
				    Real                  stop_time)
{
    //
    // Grids have been constructed, compute dt for all levels.
    //
    if (level > 0)
        return;

    int i;

    Real dt_0    = 1.0e+100;
    int n_factor = 1;
    ///TODO/DEBUG: This will need to change for optimal subcycling.
    for (i = 0; i <= finest_level; i++)
    {
        dt_level[i] = getLevel(i).initialTimeStep();
        n_factor   *= n_cycle[i];
        dt_0        = std::min(dt_0,n_factor*dt_level[i]);
    }

    //
    // Limit dt's by the value of stop_time.
    //
    if (stop_time >= 0.0)
    {
        const Real eps      = 0.0001*dt_0;
        const Real cur_time = state[State_Type].curTime();
        if ((cur_time + dt_0) > (stop_time - eps))
            dt_0 = stop_time - cur_time;
    }

    n_factor = 1;
    for (i = 0; i <= finest_level; i++)
    {
        n_factor   *= n_cycle[i];
        dt_level[i] = dt_0/( (Real)n_factor );
    }
}

void
NavierStokesBase::computeNewDt (int                   finest_level,
				int                   sub_cycle,
				Vector<int>&           n_cycle,
				const Vector<IntVect>& ref_ratio,
				Vector<Real>&          dt_min,
				Vector<Real>&          dt_level,
				Real                  stop_time,
				int                   post_regrid_flag) 
{
    //
    // We are at the start of a coarse grid timecycle.
    // Compute the timesteps for the next iteration.
    //
    if (level > 0) 
        return;

    int i;

    Real dt_0     = 1.0e+100;
    int  n_factor = 1;
    for (i = 0; i <= finest_level; i++)
    {
        NavierStokesBase& adv_level = getLevel(i);
        dt_min[i] = std::min(dt_min[i],adv_level.estTimeStep());
    }

    if (fixed_dt <= 0.0) 
    {
       if (post_regrid_flag == 1)
       {
          //
          // Limit dt's by pre-regrid dt
          //
          for (i = 0; i <= finest_level; i++)
          {
              dt_min[i] = std::min(dt_min[i],dt_level[i]);
          }
       }
       else
       {
          //
          // Limit dt's by change_max * old dt
          //
          for (i = 0; i <= finest_level; i++)
          {
	    if (verbose)
                 if (dt_min[i] > change_max*dt_level[i])
                 {
                     amrex::Print() << "NavierStokesBase::compute_new_dt : limiting dt at level "
				    << i << '\n';
                     amrex::Print() << " ... new dt computed: " << dt_min[i]
				    << '\n';
                     amrex::Print() << " ... but limiting to: "
				    << change_max * dt_level[i] << " = " << change_max
				    << " * " << dt_level[i] << '\n';
                 }
             dt_min[i] = std::min(dt_min[i],change_max*dt_level[i]);
          }
       }
    }

    //
    // Find the minimum over all levels
    //
    for (i = 0; i <= finest_level; i++)
    {
        n_factor *= n_cycle[i];
        dt_0      = std::min(dt_0,n_factor*dt_min[i]);
    }

    //
    // Limit dt's by the value of stop_time.
    //
    const Real eps      = 0.0001*dt_0;
    const Real cur_time = state[State_Type].curTime();
    if (stop_time >= 0.0)
    {
        if ((cur_time + dt_0) > (stop_time - eps))
            dt_0 = stop_time - cur_time;
    }

    //
    // Set dt at each level of refinement
    //
    n_factor = 1;
    for (i = 0; i <= finest_level; i++)
    {
        n_factor   *= n_cycle[i];
        dt_level[i] = dt_0/( (Real)n_factor );
    }
}

void
NavierStokesBase::create_mac_rhs (MultiFab& rhs, int nGrow, Real time, Real dt)
{
    BL_PROFILE("NavierStokesBase::create_mac_rhs()");

    BL_ASSERT(rhs.nGrow()>=nGrow);
    BL_ASSERT(rhs.boxArray()==grids);

    const int sCompDivU = 0;
    const int nCompDivU = 1;
    const int sCompDsdt = 0;
    const int nCompDsdt = 1;

    if (have_divu)
    {
	FillPatch(*this,rhs,nGrow,time,Divu_Type,sCompDivU,nCompDivU,sCompDivU);
    }
    else
    {
        rhs.setVal(0.);
    }

    if (have_dsdt)
    {
	FillPatchIterator fpi(*this,rhs,nGrow,time,Dsdt_Type,sCompDsdt,nCompDsdt);
	const MultiFab& mf = fpi.get_mf();
	MultiFab::Saxpy(rhs, 0.5*dt, mf, 0, sCompDsdt, nCompDsdt, nGrow);
    }
}

void
NavierStokesBase::create_umac_grown (int nGrow)
{
    BL_PROFILE("NavierStokesBase::create_umac_grown()");

    if (level > 0)
    {
        BoxList bl = amrex::GetBndryCells(grids,nGrow);

        BoxArray f_bnd_ba(std::move(bl));

        BoxArray c_bnd_ba = f_bnd_ba; c_bnd_ba.coarsen(crse_ratio);

        c_bnd_ba.maxSize(32);

        f_bnd_ba = c_bnd_ba; f_bnd_ba.refine(crse_ratio);

        for (int n = 0; n < BL_SPACEDIM; ++n)
        {
            //
            // crse_src & fine_src must have same parallel distribution.
            // We'll use the KnapSack distribution for the fine_src_ba.
            // Since fine_src_ba should contain more points, this'll lead
            // to a better distribution.
            //
            BoxArray crse_src_ba(c_bnd_ba), fine_src_ba(f_bnd_ba);

            crse_src_ba.surroundingNodes(n);
            fine_src_ba.surroundingNodes(n);

            const int N = fine_src_ba.size();

            std::vector<long> wgts(N);

#ifdef _OPENMP
#pragma omp parallel for
#endif
            for (int i = 0; i < N; i++)
                wgts[i] = fine_src_ba[i].numPts();

            DistributionMapping dm;
            // This DM won't be put into the cache.
            dm.KnapSackProcessorMap(wgts,ParallelDescriptor::NProcs());

            MultiFab crse_src(crse_src_ba, dm, 1, 0);
            MultiFab fine_src(fine_src_ba, dm, 1, 0);

            crse_src.setVal(1.e200);
            fine_src.setVal(1.e200);
            //
            // We want to fill crse_src from lower level u_mac including u_mac's grow cells.
            //
	    const MultiFab& u_macLL = getLevel(level-1).u_mac[n];
	    crse_src.copy(u_macLL,0,0,1,1,0);

#ifdef _OPENMP
#pragma omp parallel
#endif
            for (MFIter mfi(crse_src); mfi.isValid(); ++mfi)
            {
                const int  nComp = 1;
                const Box& box   = crse_src[mfi].box();
                const int* rat   = crse_ratio.getVect();
                pc_edge_interp(box.loVect(), box.hiVect(), &nComp, rat, &n,
                                       crse_src[mfi].dataPtr(),
                                       ARLIM(crse_src[mfi].loVect()),
                                       ARLIM(crse_src[mfi].hiVect()),
                                       fine_src[mfi].dataPtr(),
                                       ARLIM(fine_src[mfi].loVect()),
                                       ARLIM(fine_src[mfi].hiVect()));
            }
            crse_src.clear();
            //
            // Replace pc-interpd fine data with preferred u_mac data at
            // this level u_mac valid only on surrounding faces of valid
            // region - this op will not fill grow region.
            //
            fine_src.copy(u_mac[n]);
            //
            // Interpolate unfilled grow cells using best data from
            // surrounding faces of valid region, and pc-interpd data
            // on fine edges overlaying coarse edges.
            //
#ifdef _OPENMP
#pragma omp parallel
#endif
            for (MFIter mfi(fine_src); mfi.isValid(); ++mfi)
            {
                const int  nComp = 1;
                const Box& fbox  = fine_src[mfi].box();
                const int* rat   = crse_ratio.getVect();
                edge_interp(fbox.loVect(), fbox.hiVect(), &nComp, rat, &n,
                                 fine_src[mfi].dataPtr(),
                                 ARLIM(fine_src[mfi].loVect()),
                                 ARLIM(fine_src[mfi].hiVect()));
            }

	    MultiFab u_mac_save(u_mac[n].boxArray(),u_mac[n].DistributionMap(), 1,0);
	    u_mac_save.copy(u_mac[n]);
	    u_mac[n].copy(fine_src,0,0,1,0,nGrow);
	    u_mac[n].copy(u_mac_save);
        }
    }
    //
    // Now we set the boundary data
    // FillBoundary fills grow cells that overlap valid regions.
    // HOEXTRAPTOCC fills outside of domain cells.
    //
    const Real* xlo = geom.ProbLo(); //these aren't actually used by the FORT method
    const Real* dx  = geom.CellSize();

    Box domain_box = geom.Domain();
    for (int idim = 0; idim < BL_SPACEDIM; ++idim) {
        if (geom.isPeriodic(idim)) {
            domain_box.grow(idim,nGrow);
        }
    }

    for (int n = 0; n < BL_SPACEDIM; ++n)
    {
        Box dm = domain_box;
        dm.surroundingNodes(n);
        const int*  lo  = dm.loVect();
        const int*  hi  = dm.hiVect();

        //
        // HOEXTRAPTOCC isn't threaded.  OMP over calls to it.
        //

#ifdef _OPENMP
#pragma omp parallel
#endif
        for (MFIter mfi(u_mac[n]); mfi.isValid(); ++mfi)
        {
            FArrayBox& fab = u_mac[n][mfi];
            amrex_hoextraptocc(BL_TO_FORTRAN_ANYD(fab),lo,hi,dx,xlo);
        }
        // call FillBoundary to make sure that fine/fine grow cells are valid
	u_mac[n].FillBoundary(geom.periodicity());
    }
}

void
NavierStokesBase::diffuse_scalar_setup (int sigma, int& rho_flag)
{

    rho_flag = Diffusion::set_rho_flag(diffusionType[sigma]);
}

void
NavierStokesBase::errorEst (TagBoxArray& tags,
			    int          clearval,
			    int          tagval,
			    Real         time,
			    int          n_error_buf, 
			    int          ngrow)
{
    const int*  domain_lo = geom.Domain().loVect();
    const int*  domain_hi = geom.Domain().hiVect();
    const Real* dx        = geom.CellSize();
    const Real* prob_lo   = geom.ProbLo();

    for (int j = 0; j < err_list.size(); j++)
    {
        auto mf = derive(err_list[j].name(), time, err_list[j].nGrow());
#ifdef _OPENMP
#pragma omp parallel
#endif
        for (MFIter mfi(*mf,true); mfi.isValid(); ++mfi)
        {
	          const Box&  vbx     = mfi.tilebox();
            RealBox     gridloc = RealBox(vbx,geom.CellSize(),geom.ProbLo());
            Vector<int>  itags   = tags[mfi].tags();
            int*        tptr    = itags.dataPtr();
            const int*  tlo     = tags[mfi].box().loVect();
            const int*  thi     = tags[mfi].box().hiVect();
            const int*  lo      = vbx.loVect();
            const int*  hi      = vbx.hiVect();
            const Real* xlo     = gridloc.lo();
            FArrayBox&  fab     = (*mf)[mfi];
            Real*       dat     = fab.dataPtr();
            const int*  dlo     = fab.box().loVect();
            const int*  dhi     = fab.box().hiVect();
            const int   ncomp   = fab.nComp();

            err_list[j].errFunc()(tptr, ARLIM(tlo), ARLIM(thi), &tagval,
                                  &clearval, dat, ARLIM(dlo), ARLIM(dhi),
                                  lo,hi, &ncomp, domain_lo, domain_hi,
                                  dx, xlo, prob_lo, &time, &level);
            //
            // Don't forget to set the tags in the TagBox.
            //
            tags[mfi].tags(itags);
        }
    }
}

Real
NavierStokesBase::estTimeStep ()
{
    BL_PROFILE("NavierStokesBase::estTimeStep()");

    if (fixed_dt > 0.0)
    {
        Real factor = 1.0;

        if (!(level == 0))
        {
            int ratio = 1;
            for (int lev = 1; lev <= level; lev++)
            {
                ratio *= parent->nCycle(lev);
            }
            factor = 1.0/double(ratio);
        }

        return factor*fixed_dt;
    }

    const int   n_grow        = 0;
    Real        estdt         = 1.0e+20;

    const Real  cur_pres_time = state[Press_Type].curTime();
    MultiFab&   U_new         = get_new_data(State_Type);

    Real u_max[BL_SPACEDIM] = {0};

#ifdef AMREX_USE_EB
    // Nodal Projection sets EB covered cells to zero, so no need to do it here
    MultiFab& Gp = getGradP();
//MultiFab& Gp = ns->getGradP();
Gp.FillBoundary(geom.periodicity());
#else
    MultiFab Gp(grids,dmap,BL_SPACEDIM,1);
    getGradP(Gp, cur_pres_time);
#endif
    
// EM_DEBUG    
    //static int count=0;
    //   count++;
    //        amrex::WriteSingleLevelPlotfile("Gp_in_estTimeStep"+std::to_string(count), Gp, {"gpx","gpy"}, parent->Geom(0), 0.0, 0);
    //
    //
    
    //FIXME? find a better solution for umax? gcc 5.4, OMP reduction does not take arrays
    Real umax_x=-1.e200,umax_y=-1.e200,umax_z=-1.e200;
#ifdef _OPENMP
#pragma omp parallel if (!system::regtest_reduction) reduction(min:estdt) reduction(max:umax_x,umax_y,umax_z)
#endif
{
    FArrayBox tforces;
    Real gr_max[BL_SPACEDIM];

    for (MFIter Rho_mfi(rho_ctime,true); Rho_mfi.isValid(); ++Rho_mfi)
    {
        const Box& bx=Rho_mfi.tilebox();

        //
        // Get the velocity forcing.  For some reason no viscous forcing.
        //

        const Real cur_time = state[State_Type].curTime();
        
        if (getForceVerbose)
        amrex::Print() << "---" << '\n' 
        << "H - est Time Step:" << '\n' 
        << "Calling getForce..." << '\n';
        
        getForce(tforces,bx,n_grow,Xvel,BL_SPACEDIM,cur_time,U_new[Rho_mfi],U_new[Rho_mfi],Density);

        tforces.minus(Gp[Rho_mfi],0,0,BL_SPACEDIM);
        //
        // Estimate the maximum allowable timestep from the Godunov box.
        //
        Real dt = godunov->estdt(U_new[Rho_mfi],tforces,rho_ctime[Rho_mfi],bx,
                                 geom.CellSize(),cfl,gr_max);

        // for (int k = 0; k < BL_SPACEDIM; k++)
        // {
	//     u_max[k] = std::max(u_max[k],gr_max[k]);
	// }
        umax_x = std::max(umax_x,gr_max[0]);
        umax_y = std::max(umax_y,gr_max[1]);
#if (BL_SPACEDIM == 3)
        umax_z = std::max(umax_z,gr_max[2]);
#endif 
        estdt = std::min(estdt,dt);
    }
}

    ParallelDescriptor::ReduceRealMin(estdt);

    if (verbose)
    {
        const int IOProc = ParallelDescriptor::IOProcessorNumber();

        u_max[0] = umax_x; 
        u_max[1] = umax_y;
#if (BL_SPACEDIM == 3)
        u_max[2] = umax_z;
#endif 
        ParallelDescriptor::ReduceRealMax(u_max, BL_SPACEDIM, IOProc);


	      amrex::Print() << "estTimeStep :: \n" << "LEV = " << level << " UMAX = ";
	      for (int k = 0; k < BL_SPACEDIM; k++)
	       amrex::Print() << u_max[k] << "  ";
	       amrex::Print() << '\n';
    }

    return estdt;
}

const MultiFab&
NavierStokesBase::get_rho (Real time)
{
    const TimeLevel whichTime = which_time(State_Type,time);

    if (whichTime == AmrOldTime)
    {
        return rho_ptime;
    }
    else if (whichTime == AmrNewTime)
    {
        return rho_ctime;
    }
    else if (whichTime == Amr1QtrTime)
    {
        BL_ASSERT(rho_qtime);
        return *rho_qtime;
    }
    else if (whichTime == Amr3QtrTime)
    {
        BL_ASSERT(rho_tqtime);
        return *rho_tqtime;
    }
    else if (whichTime == AmrHalfTime)
    {
        return get_rho_half_time();
    }
    else
    {
        amrex::Error("NavierStokesBase::get_rho(): bad time");

        return rho_ptime; // Got to return something to shut up compiler.
    }
}

MultiFab&
NavierStokesBase::get_rho_half_time ()
{
    //
    // Fill it in when needed ...
    //
#ifdef _OPENMP
#pragma omp parallel
#endif
  for (MFIter mfi(rho_half,true); mfi.isValid(); ++mfi)
    {
        FArrayBox& rhofab = rho_half[mfi];
	const Box& bx = mfi.growntilebox();
	
        rhofab.copy(rho_ptime[mfi],bx,0,bx,0,1);
        rhofab.plus(rho_ctime[mfi],bx,0,0);
        rhofab.mult(.5,bx);

    }

    return rho_half;
}

//
// Fill patch divU.
//
MultiFab*
NavierStokesBase::getDivCond (int ngrow, Real time)
{
    MultiFab* divu = 0;

    if (!have_divu)
    {
        divu = new MultiFab(grids,dmap,1,ngrow);

        divu->setVal(0);
    }
    else
    {
        divu = getState(ngrow,Divu_Type,0,1,time);
    }

    return divu;
}

//
// Fill patch dSdt.
//
MultiFab*
NavierStokesBase::getDsdt (int ngrow, Real time)
{
    MultiFab* dsdt = 0;

    if (!(have_dsdt && have_divu))
    {
        dsdt = new MultiFab(grids,dmap,1,ngrow);

        dsdt->setVal(0);
    }
    else
    {
        dsdt = getState(ngrow,Dsdt_Type,0,1,time);
    }

    return dsdt;
}


void
NavierStokesBase::getGradP (MultiFab& gp, Real      time)
{
    BL_PROFILE("NavierStokesBase::getGradP()");

    const int   NGrow = gp.nGrow();
    MultiFab&   P_old = get_old_data(Press_Type);
    const Real* dx    = geom.CellSize();

    if (level > 0 && state[Press_Type].descriptor()->timeType() == StateDescriptor::Point)
    {
        //
        // We want to be sure the intersection of old and new grids is
        // entirely contained within gp.boxArray()
        //
        BL_ASSERT(gp.boxArray() == grids);

        {
            const BoxArray& pBA = state[Press_Type].boxArray();
            MultiFab pMF(pBA,dmap,1,NGrow);

            if (time == getLevel(level-1).state[Press_Type].prevTime() || 
                time == getLevel(level-1).state[Press_Type].curTime())
            {
                FillCoarsePatch(pMF,0,time,Press_Type,0,1,NGrow);
            } 
            else
            {
                Real crse_time;

                if (time > getLevel(level-1).state[State_Type].prevTime())
                {
                    crse_time = getLevel(level-1).state[Press_Type].curTime();
                }
                else
                {
                    crse_time = getLevel(level-1).state[Press_Type].prevTime();
                }
  
                FillCoarsePatch(pMF,0,crse_time,Press_Type,0,1,NGrow);
  
                MultiFab dpdtMF(pBA,dmap,1,NGrow);

                FillCoarsePatch(dpdtMF,0,time,Dpdt_Type,0,1,NGrow);

                Real dt_temp = time - crse_time;

                dpdtMF.mult(dt_temp,0,1,NGrow);

                pMF.plus(dpdtMF,0,1,NGrow);
            }
#ifdef _OPENMP
#pragma omp parallel
#endif
	    for (MFIter mfi(gp, true); mfi.isValid(); ++mfi) 
            {
              const Box& bx=mfi.growntilebox();
              Projection::getGradP(pMF[mfi],gp[mfi],bx,dx);
            }
        }
        //
        // We've now got good coarse data everywhere in gp.
        //
        MultiFab gpTmp(gp.boxArray(),gp.DistributionMap(),1,NGrow);

	{

	  FillPatchIterator P_fpi(*this,P_old,NGrow,time,Press_Type,0,1);
	  MultiFab& pMF = P_fpi.get_mf();

#ifdef _OPENMP
#pragma omp parallel
#endif
	  for (MFIter mfi(gpTmp, true); mfi.isValid(); ++mfi) 
	  {
      	    const Box& bx=mfi.growntilebox();
	    Projection::getGradP(pMF[mfi],gpTmp[mfi],bx,dx);
	  }
	}
        //
        // Now must decide which parts of gpTmp to copy to gp.
        //
        const int M = old_intersect_new.size();

        BoxArray fineBA(M);

        for (int j = 0; j < M; j++)
        {
            Box bx = old_intersect_new[j];

            for (int i = 0; i < BL_SPACEDIM; i++)
            {
                if (!geom.isPeriodic(i))
                {
                    if (bx.smallEnd(i) == geom.Domain().smallEnd(i))
                        bx.growLo(i,NGrow);
                    if (bx.bigEnd(i) == geom.Domain().bigEnd(i))
                        bx.growHi(i,NGrow);
                }
            }

            fineBA.set(j,bx);
        }

#ifdef _OPENMP
#pragma omp parallel
#endif
	{
	  std::vector< std::pair<int,Box> > isects;

	  for (MFIter mfi(gpTmp,true); mfi.isValid(); ++mfi) 
	  {
            fineBA.intersections(mfi.growntilebox(),isects);

            FArrayBox&       gpfab    =    gp[mfi];
            const FArrayBox& gptmpfab = gpTmp[mfi];

            for (int ii = 0, N = isects.size(); ii < N; ii++)
            {
                gpfab.copy(gptmpfab,isects[ii].second);
            }
	  }
	}

	gp.EnforcePeriodicity(geom.periodicity());
    }
    else
    {

        FillPatchIterator P_fpi(*this,P_old,NGrow,time,Press_Type,0,1);
	MultiFab& pMF = P_fpi.get_mf();
#ifdef _OPENMP
#pragma omp parallel
#endif	
	for (MFIter mfi(gp, true); mfi.isValid(); ++mfi) 
        {
	  BL_ASSERT(amrex::grow(grids[mfi.index()],NGrow) == gp[mfi].box());

	  Projection::getGradP(pMF[mfi],gp[mfi],mfi.growntilebox(),dx);
	}
    }
}

//
// Fill patch a state component.
//
MultiFab*
NavierStokesBase::getState (int  ngrow,
			    int  state_idx,
			    int  scomp,
			    int  ncomp, 
			    Real time)
{
    BL_PROFILE("NavierStokesBase::getState()");

    MultiFab* mf = new MultiFab(state[state_idx].boxArray(),
                                state[state_idx].DistributionMap(),
                                ncomp,ngrow,MFInfo(),Factory());
    FillPatch(*this,*mf,ngrow,time,state_idx,scomp,ncomp,0);

    return mf;
}

void
NavierStokesBase::getOutFlowFaces (Vector<Orientation>& outFaces)
{
    outFaces.resize(0);
    for (int idir = 0; idir < BL_SPACEDIM; idir++)
    {
        if (phys_bc.lo(idir) == Outflow)
        {
            const int len = outFaces.size();
            outFaces.resize(len+1);
            outFaces[len] = Orientation(idir,Orientation::low);
        }

        if (phys_bc.hi(idir) == Outflow)
        {
            const int len = outFaces.size();
            outFaces.resize(len+1);
            outFaces[len] = Orientation(idir,Orientation::high);
        }
    }
}

void
NavierStokesBase::incrPAvg ()
{
    //
    // Increment p_avg with 1/ncycle times current pressure
    //
    MultiFab& P_new = get_new_data(Press_Type);

    Real alpha = 1.0/Real(parent->nCycle(level));

    MultiFab::Saxpy(p_avg,alpha,P_new,0,0,1,0);
}

void
NavierStokesBase::initRhoAvg (Real alpha)
{
    const MultiFab& S_new = get_new_data(State_Type);

    // 3/03/18 - this setVal appears to be unnecessary, comment it out
    // note: rho_avg has 1 ghost cell
    //rho_avg.setVal(0);
#ifdef _OPENMP
#pragma omp parallel
#endif
    for (MFIter rho_avgmfi(rho_avg,true); rho_avgmfi.isValid(); ++rho_avgmfi)
    {
    	const Box& bx = rho_avgmfi.growntilebox();
        FArrayBox& rhoavgfab = rho_avg[rho_avgmfi];
	  
    	rhoavgfab.copy(S_new[rho_avgmfi],bx,Density,bx,0,1);
        rhoavgfab.mult(alpha,bx);
    }
}

void
NavierStokesBase::incrRhoAvg(const MultiFab& rho_incr,
                         int             sComp,
                         Real            alpha)
{
    MultiFab::Saxpy(rho_avg,alpha,rho_incr,sComp,0,1,0);
}

void
NavierStokesBase::incrRhoAvg (Real alpha)
{
    const MultiFab& S_new = get_new_data(State_Type);
    incrRhoAvg(S_new,Density,alpha);
}

//
// Fills a new level n with best level n and coarser data available.
//
void
NavierStokesBase::init (AmrLevel &old)
{
    NavierStokesBase* oldns = (NavierStokesBase*) &old;
    const Real    dt_new    = parent->dtLevel(level);
    const Real    cur_time  = oldns->state[State_Type].curTime();
    const Real    prev_time = oldns->state[State_Type].prevTime();
    const Real    dt_old    = cur_time - prev_time;
    MultiFab&     S_new     = get_new_data(State_Type);
    MultiFab&     P_new     = get_new_data(Press_Type);
    MultiFab&     P_old     = get_old_data(Press_Type);

    setTimeLevel(cur_time,dt_old,dt_new);

    const Real cur_pres_time = state[Press_Type].curTime();
    //
    // Get best state and pressure data.
    //
    FillPatch(old,S_new,0,cur_time,State_Type,0,NUM_STATE);
    //
    // Note: we don't need to worry here about using FillPatch because
    //       it will automatically use the "old dpdt" to interpolate,
    //       since we haven't yet defined a new pressure at the lower level.
    //
    {
	FillPatchIterator fpi(old,P_new,0,cur_pres_time,Press_Type,0,1);
	const MultiFab& mf_fpi = fpi.get_mf();
#ifdef _OPENMP
#pragma omp parallel
#endif
	for (MFIter mfi(mf_fpi,true); mfi.isValid(); ++mfi)
	{
	  const Box& vbx  = mfi.tilebox();
	  const FArrayBox& pfab = mf_fpi[mfi];

	  P_old[mfi].copy(pfab,vbx,0,vbx,0,1);
	  P_new[mfi].copy(pfab,vbx,0,vbx,0,1);
	}
    }

    if (state[Press_Type].descriptor()->timeType() == StateDescriptor::Point) 
    {
        MultiFab& Dpdt_new = get_new_data(Dpdt_Type);
	FillPatch(old,Dpdt_new,0,cur_pres_time,Dpdt_Type,0,1);
    }
    //
    // Get best divu and dSdt data.
    //
    if (have_divu)
    {
        MultiFab& Divu_new = get_new_data(Divu_Type);
	FillPatch(old,Divu_new,0,cur_time,Divu_Type,0,1);

        if (have_dsdt)
        {
            MultiFab& Dsdt_new = get_new_data(Dsdt_Type);
	    FillPatch(old,Dsdt_new,0,cur_time,Dsdt_Type,0,1);
        }
    }

    old_intersect_new          = amrex::intersect(grids,oldns->boxArray());
    is_first_step_after_regrid = true;
}

void
NavierStokesBase::init ()
{
    MultiFab& S_new = get_new_data(State_Type);
    MultiFab& P_new = get_new_data(Press_Type);

    BL_ASSERT(level > 0);

    const Vector<Real>& dt_amr = parent->dtLevel();
    Vector<Real>        dt_new(level+1);

    for (int lev = 0; lev < level; lev++)
        dt_new[lev] = dt_amr[lev];
    //
    // Guess new dt from new data (interpolated from coarser level).
    //
    const Real dt = dt_new[level-1]/Real(parent->MaxRefRatio(level-1));
    dt_new[level] = dt;

    parent->setDtLevel(dt_new);
    //
    // Compute dt based on old data.
    //
    NavierStokesBase& old   = getLevel(level-1);
    const Real    cur_time  = old.state[State_Type].curTime();
    const Real    prev_time = old.state[State_Type].prevTime();
    const Real    dt_old    = (cur_time-prev_time)/Real(parent->MaxRefRatio(level-1));

    setTimeLevel(cur_time,dt_old,dt);

    Real cur_pres_time = state[Press_Type].curTime();
    //
    // Get best coarse state and pressure data.
    //
    FillCoarsePatch(S_new,0,cur_time,State_Type,0,NUM_STATE);
    FillCoarsePatch(P_new,0,cur_pres_time,Press_Type,0,1);

    if (state[Press_Type].descriptor()->timeType() == StateDescriptor::Point) 
        FillCoarsePatch(get_new_data(Dpdt_Type),0,cur_time,Dpdt_Type,0,1);

    initOldPress();

    //
    // Get best coarse divU and dSdt data.
    //
    if (have_divu)
    {
        FillCoarsePatch(get_new_data(Divu_Type),0,cur_time,Divu_Type,0,1);
        if (have_dsdt)
            FillCoarsePatch(get_new_data(Dsdt_Type),0,cur_time,Dsdt_Type,0,1);
    }
    old_intersect_new = grids;
}

void
NavierStokesBase::init_additional_state_types ()
{
    additional_state_types_initialized = 1;
    //
    // Set "Temp" from user's variable setup.
    //
    int dummy_State_Type;
    int have_temp = isStateVariable("temp", dummy_State_Type, Temp);
    have_temp &= (dummy_State_Type == State_Type);
    BL_ASSERT((do_temp && have_temp)  ||  (!do_temp && !have_temp));

    int _Divu = -1;
    int dummy_Divu_Type;
    have_divu = 0;
    have_divu = isStateVariable("divu", dummy_Divu_Type, _Divu);
    have_divu = have_divu && dummy_Divu_Type == Divu_Type;
    if (verbose)
    {
        amrex::Print() << "NavierStokesBase::init_additional_state_types()::have_divu = "
                  << have_divu << '\n';
    }
    if (have_divu && _Divu!=Divu)
    {
        amrex::Print() << "divu must be 0-th Divu_Type component in the state\n";

        amrex::Abort("NavierStokesBase::init_additional_state_types()");
    }

    if (have_divu && do_sync_proj && !do_MLsync_proj) 
    {
        amrex::Print() << "Must run the ML sync project if have_divu is true " << '\n';
        amrex::Print() << "  because the divu sync is only implemented in the " << '\n';
        amrex::Print() << "  multilevel sync (MLsyncProject), not in the single level " << '\n';
        amrex::Print() << "  (syncProject)." << '\n';
        amrex::Abort("NavierStokesBase::init_additional_state_types()");
    }

    int _Dsdt = -1;
    int dummy_Dsdt_Type;
    have_dsdt = 0;
    have_dsdt = isStateVariable("dsdt", dummy_Dsdt_Type, _Dsdt);
    have_dsdt = have_dsdt && dummy_Dsdt_Type==Dsdt_Type;
    if (verbose)
    {
        amrex::Print() << "NavierStokesBase::init_additional_state_types()::have_dsdt = "
		       << have_dsdt << '\n';
    }
    if (have_dsdt && _Dsdt!=Dsdt)
    {
        amrex::Print() << "dsdt must be 0-th Dsdt_Type component in the state\n";

        amrex::Abort("NavierStokesBase::init_additional_state_types()");
    }
    if (have_dsdt && !have_divu)
    {
        amrex::Print() << "Must have divu in order to have dsdt\n";

        amrex::Abort("NavierStokesBase::init_additional_state_types()");
    }

    num_state_type = desc_lst.size();
    if (verbose && ParallelDescriptor::IOProcessor())
    {
        amrex::Print() << "NavierStokesBase::init_additional_state_types: num_state_type = "
		       << num_state_type << '\n';
    }
}

Real
NavierStokesBase::initialTimeStep ()
{
  Real returnDt = init_shrink*estTimeStep();

  amrex::Print() << "Multiplying dt by init_shrink; dt = " 
		 << returnDt << '\n';

  return returnDt;
}

//
// Since the pressure solver always stores its estimate of the
// pressure solver in Pnew, we need to copy it to Pold at the start.
//
void
NavierStokesBase::initOldPress ()
{
    MultiFab& P_new = get_new_data(Press_Type);
    MultiFab& P_old = get_old_data(Press_Type);

    MultiFab::Copy(P_old, P_new, 0, 0, P_old.nComp(), P_old.nGrow());
}

void
NavierStokesBase::zeroNewPress ()
{
    get_new_data(Press_Type).setVal(0);
}

void
NavierStokesBase::zeroOldPress ()
{
    get_old_data(Press_Type).setVal(0);
}

//
// Inject fine pressure nodes down onto coarse nodes.
//
void
NavierStokesBase::injectDown (const Box&       ovlp,
			      FArrayBox&       Pcrse,
			      const FArrayBox& Pfine,
			      IntVect&         fratio )
{
    BL_PROFILE("NavierStokesBase::injectDown()");

    const int*  ovlo  = ovlp.loVect();
    const int*  ovhi  = ovlp.hiVect();
    Real*       cpres = Pcrse.dataPtr();
    const int*  clo   = Pcrse.loVect();
    const int*  chi   = Pcrse.hiVect();
    const Real* fpres = Pfine.dataPtr();
    const int*  flo   = Pfine.loVect();
    const int*  fhi   = Pfine.hiVect();

    fort_putdown(cpres,ARLIM(clo),ARLIM(chi),
                 fpres,ARLIM(flo),ARLIM(fhi),
                 ovlo,ovhi,fratio.getVect());
}

void
NavierStokesBase::level_projector (Real dt,
				   Real time,
				   int  iteration)
{
    BL_PROFILE_REGION_START("R::NavierStokesBase::level_projector()");
    BL_PROFILE("NavierStokesBase::level_projector()");

    BL_ASSERT(iteration > 0);

    MultiFab& U_old = get_old_data(State_Type);
    MultiFab& U_new = get_new_data(State_Type);
    MultiFab& P_old = get_old_data(Press_Type);
    MultiFab& P_new = get_new_data(Press_Type);

    SyncRegister* crse_ptr = 0;

    if (level < parent->finestLevel() && do_sync_proj)
    {
        crse_ptr = &(getLevel(level+1).getSyncReg());
    }

    int        crse_dt_ratio  = (level > 0) ? parent->nCycle(level) : -1;
    const Real cur_pres_time  = state[Press_Type].curTime();
    const Real prev_pres_time = state[Press_Type].prevTime();

    projector->level_project(level,time,dt,cur_pres_time,prev_pres_time,
                             geom,U_old,U_new,P_old,P_new,
                             get_rho_half_time(),crse_ptr,sync_reg,
                             crse_dt_ratio,iteration,have_divu);

    if (state[Press_Type].descriptor()->timeType() == StateDescriptor::Point)
        calcDpdt();

    BL_PROFILE_REGION_STOP("R::NavierStokesBase::level_projector()");
}

void
NavierStokesBase::level_sync (int crse_iteration)
{
    BL_PROFILE_REGION_START("R::NavierStokesBase::level_sync()");
    BL_PROFILE("NavierStokesBase::level_sync()");

    const Real*     dx            = geom.CellSize();
    IntVect         ratio         = parent->refRatio(level);
    const int       finest_level  = parent->finestLevel();
    int             crse_dt_ratio = parent->nCycle(level);
    Real            dt            = parent->dtLevel(level);
    MultiFab&       pres          = get_new_data(Press_Type);
    MultiFab&       vel           = get_new_data(State_Type);
    SyncRegister&   rhs_sync_reg  = getLevel(level+1).getSyncReg();
    SyncRegister*   crsr_sync_ptr = 0;
    NavierStokesBase&   fine_level    = getLevel(level+1);
    MultiFab&       pres_fine     = fine_level.get_new_data(Press_Type);
    MultiFab&       vel_fine      = fine_level.get_new_data(State_Type);
    const BoxArray& finegrids     = vel_fine.boxArray();
    const DistributionMapping& finedmap = vel_fine.DistributionMap();
    
    if (level > 0)
        crsr_sync_ptr = &(getLevel(level).getSyncReg());
    //
    // Get boundary conditions.
    //
    const int N = grids.size();

    Vector<int*>         sync_bc(N);
    Vector< Vector<int> > sync_bc_array(N);

    for (int i = 0; i < N; i++)
    {
        sync_bc_array[i] = getBCArray(State_Type,i,Xvel,BL_SPACEDIM);
        sync_bc[i] = sync_bc_array[i].dataPtr();
    }

    MultiFab cc_rhs_crse, cc_rhs_fine;

    if ((do_sync_proj && have_divu && do_divu_sync == 1) || do_MLsync_proj)
    {
        cc_rhs_crse.define(grids,dmap,1,1);
        cc_rhs_fine.define(finegrids,finedmap,1,1);
        cc_rhs_crse.setVal(0);
        cc_rhs_fine.setVal(0);
    }
    //
    // At this point the Divu state data is what was used in the original
    // level project and has not been updated by avgDown or mac_sync.
    // We want to fill cc_rhs_crse and cc_rhs_fine with the difference
    // between the divu we now define using calc_divu and the divu which
    // is in the state data.
    // We are also copying the new computed value of divu into the Divu state.
    //
    if (do_sync_proj && have_divu && do_divu_sync == 1) 
    {
        const Real cur_time = state[Divu_Type].curTime();
        const Real dt_inv = 1.0 / dt;

        MultiFab& cur_divu_crse = get_new_data(Divu_Type);
        calc_divu(cur_time,dt,cc_rhs_crse);
        {
            MultiFab new_divu_crse(grids,dmap,1,0);
            MultiFab::Copy(new_divu_crse,cc_rhs_crse,0,0,1,0);
            cc_rhs_crse.minus(cur_divu_crse,0,1,0);
            MultiFab::Copy(cur_divu_crse,new_divu_crse,0,0,1,0);
        }
        cc_rhs_crse.mult(dt_inv,0,1,0);

        NavierStokesBase& fine_lev = getLevel(level+1);
        MultiFab& cur_divu_fine = fine_lev.get_new_data(Divu_Type);
        fine_lev.calc_divu(cur_time,dt,cc_rhs_fine);
        {
            MultiFab new_divu_fine(finegrids,finedmap,1,0);
            MultiFab::Copy(new_divu_fine,cc_rhs_fine,0,0,1,0);
            cc_rhs_fine.minus(cur_divu_fine,0,1,0);
            MultiFab::Copy(cur_divu_fine,new_divu_fine,0,0,1,0);
        }
        cc_rhs_fine.mult(dt_inv,0,1,0);
        //
        // With new divu's, get new Dsdt, then average down.
        //
        calc_dsdt(cur_time, dt, get_new_data(Dsdt_Type));
        fine_lev.calc_dsdt(cur_time, dt/crse_dt_ratio,
                           fine_lev.get_new_data(Dsdt_Type));
        for (int k = level; k>= 0; k--)
        {
            NavierStokesBase&   flev     = getLevel(k+1);
            NavierStokesBase&   clev     = getLevel(k);

            const IntVect&  fratio = clev.fine_ratio;
          
            amrex::average_down(flev.get_new_data(Divu_Type),
                                 clev.get_new_data(Divu_Type),
                                 flev.geom, clev.geom,
                                 0, 1, fratio);

            amrex::average_down(flev.get_new_data(Dsdt_Type),
                                 clev.get_new_data(Dsdt_Type),
                                 flev.geom, clev.geom,
                                 0, 1, fratio);
        }
    }
    //
    // Multilevel or single-level sync projection.
    //
    MultiFab& Rh = get_rho_half_time();

    if (do_MLsync_proj)
    {
        
        MultiFab&         v_fine    = fine_level.get_new_data(State_Type);
        MultiFab&       rho_fine    = fine_level.rho_avg;
        const Geometry& crse_geom   = parent->Geom(level);
        const BoxArray& P_finegrids = pres_fine.boxArray();
        const DistributionMapping& P_finedmap = pres_fine.DistributionMap();

        MultiFab phi(P_finegrids,P_finedmap,1,1);
        MultiFab V_corr(finegrids,finedmap,BL_SPACEDIM,1);

        V_corr.setVal(0);
        //
        // If periodic, enforce periodicity on Vsync.
        //
	if (crse_geom.isAnyPeriodic()) {
	    Vsync.FillBoundary(0, BL_SPACEDIM, crse_geom.periodicity());
	}
        //
        // Interpolate Vsync to fine grid correction in Vcorr.
        //
        SyncInterp(Vsync, level, V_corr, level+1, ratio,
                   0, 0, BL_SPACEDIM, 0 , dt, sync_bc.dataPtr());
        //
        // The multilevel projection.  This computes the projection and
        // adds in its contribution to levels (level) and (level+1).
        //
        Real  cur_crse_pres_time = state[Press_Type].curTime();
        Real prev_crse_pres_time = state[Press_Type].prevTime();

        NavierStokesBase& fine_lev   = getLevel(level+1);
        Real  cur_fine_pres_time = fine_lev.state[Press_Type].curTime();
        Real prev_fine_pres_time = fine_lev.state[Press_Type].prevTime();

        bool first_crse_step_after_initial_iters =
         (prev_crse_pres_time > state[State_Type].prevTime());

        bool pressure_time_is_interval = 
         (state[Press_Type].descriptor()->timeType() == StateDescriptor::Interval);
        projector->MLsyncProject(level,pres,vel,cc_rhs_crse,
                                 pres_fine,v_fine,cc_rhs_fine,
                                 Rh,rho_fine,Vsync,V_corr,
                                 phi,&rhs_sync_reg,crsr_sync_ptr,
                                 dt,ratio,crse_iteration,crse_dt_ratio, 
                                 geom,pressure_time_is_interval,
                                 first_crse_step_after_initial_iters,
                                 cur_crse_pres_time,prev_crse_pres_time,
                                 cur_fine_pres_time,prev_fine_pres_time);
        cc_rhs_crse.clear();
        cc_rhs_fine.clear();
        //
        // Correct pressure and velocities after the projection.
        //
        const int Nf = finegrids.size();

        ratio = IntVect::TheUnitVector();

        Vector<int*>         fine_sync_bc(Nf);
        Vector< Vector<int> > fine_sync_bc_array(Nf);

        for (int i = 0; i < Nf; i++)
        {
            fine_sync_bc_array[i] = getLevel(level+1).getBCArray(State_Type,
                                                                 i,
                                                                 Xvel,
                                                                 BL_SPACEDIM);
            fine_sync_bc[i] = fine_sync_bc_array[i].dataPtr();
        }

        for (int lev = level+2; lev <= finest_level; lev++)
        {
            ratio                 *= parent->refRatio(lev-1);
            NavierStokesBase& flev = getLevel(lev);
            MultiFab&     P_new    = flev.get_new_data(Press_Type);
            MultiFab&     P_old    = flev.get_old_data(Press_Type);
            MultiFab&     U_new    = flev.get_new_data(State_Type);

            SyncInterp(V_corr, level+1, U_new, lev, ratio,
                       0, 0, BL_SPACEDIM, 1 , dt, fine_sync_bc.dataPtr());
            SyncProjInterp(phi, level+1, P_new, P_old, lev, ratio,
                           first_crse_step_after_initial_iters,
                           cur_crse_pres_time, prev_crse_pres_time);
        }

        if (state[Press_Type].descriptor()->timeType() == StateDescriptor::Point)
            calcDpdt();
    }
    else if (do_sync_proj) 
    {
        MultiFab phi(pres.boxArray(),pres.DistributionMap(),1,1);
        BoxArray sync_boxes = pres_fine.boxArray();
        sync_boxes.coarsen(ratio);
        //
        // The single level projection.  This computes the projection and
        // adds in its contribution to level (level).
        //
        projector->syncProject(level,pres,vel,Rh,Vsync,phi,
                               &rhs_sync_reg,crsr_sync_ptr,sync_boxes,
                               geom,dx,dt,crse_iteration,crse_dt_ratio);
        //
        // Correct pressure and velocities after the projection.
        //
        ratio = IntVect::TheUnitVector(); 

        const Real cur_crse_pres_time  = state[Press_Type].curTime();
        const Real prev_crse_pres_time = state[Press_Type].prevTime();

        bool first_crse_step_after_initial_iters =
         (prev_crse_pres_time > state[State_Type].prevTime());

        for (int lev = level+1; lev <= finest_level; lev++)
        {
            ratio                 *= parent->refRatio(lev-1);
            NavierStokesBase& fine_lev = getLevel(lev);
            MultiFab&     P_new    = fine_lev.get_new_data(Press_Type);
            MultiFab&     P_old    = fine_lev.get_old_data(Press_Type);
            MultiFab&     U_new    = fine_lev.get_new_data(State_Type);
            
            SyncInterp(Vsync, level, U_new, lev, ratio,
                       0, 0, BL_SPACEDIM, 1 , dt, sync_bc.dataPtr());
            SyncProjInterp(phi, level, P_new, P_old, lev, ratio,
                           first_crse_step_after_initial_iters,
                           cur_crse_pres_time, prev_crse_pres_time);
        }

        if (state[Press_Type].descriptor()->timeType() == StateDescriptor::Point)
            calcDpdt();
    }

    BL_PROFILE_REGION_STOP("R::NavierStokesBase::level_sync()");
}

void
NavierStokesBase::make_rho_prev_time ()
{
    const Real prev_time = state[State_Type].prevTime();

    FillPatch(*this,rho_ptime,1,prev_time,State_Type,Density,1,0);
}

void
NavierStokesBase::make_rho_curr_time ()
{
    const Real curr_time = state[State_Type].curTime();

    FillPatch(*this,rho_ctime,1,curr_time,State_Type,Density,1,0);
}

void
NavierStokesBase::mac_project (Real      time,
			       Real      dt,
			       MultiFab& Sold, 
			       MultiFab* divu,
			       int       ngrow,
			       bool      increment_vel_register)
{
    BL_PROFILE_REGION_START("R::NavierStokesBase::mac_project()");
    BL_PROFILE("NavierStokesBase::mac_project()");

    if (verbose) amrex::Print() << "... mac_projection\n";

    if (verbose && benchmarking) ParallelDescriptor::Barrier();

    const Real strt_time = ParallelDescriptor::second();

    mac_projector->mac_project(level,u_mac,Sold,dt,time,*divu,have_divu,increment_vel_register);
    
    create_umac_grown(ngrow);

    if (verbose)
    {
        Real run_time    = ParallelDescriptor::second() - strt_time;
        const int IOProc = ParallelDescriptor::IOProcessorNumber();

        ParallelDescriptor::ReduceRealMax(run_time,IOProc);

	amrex::Print() << "NavierStokesBase:mac_project(): lev: "
		       << level
		       << ", time: " << run_time << '\n';
    }
    BL_PROFILE_REGION_STOP("R::NavierStokesBase::mac_project()");
}

void
NavierStokesBase::manual_tags_placement (TagBoxArray&    tags,
					 const Vector<IntVect>& bf_lev)
{
    Vector<Orientation> outFaces;
    getOutFlowFaces(outFaces);
    if (outFaces.size()>0)
    {
        for (int i=0; i<outFaces.size(); ++i)
        {
            const Orientation& outFace = outFaces[i];
            const int oDir = outFace.coordDir();
            const Box& crse_domain = amrex::coarsen(geom.Domain(),bf_lev[level]);
            const int mult = (outFace.isLow() ? +1 : -1);
            if (do_refine_outflow)
            {
                //
                // Refine entire outflow boundary if new boxes within grid_tol
                // from outflow
                //
                const int grid_tol = 1;

                Box outflowBox = amrex::adjCell(crse_domain,outFace,grid_tol);

                outflowBox.shift(oDir,mult*grid_tol);

                //
                // Only refine if there are already tagged cells in the outflow
                // region
                //
                bool hasTags = false;
                for (MFIter tbi(tags); !hasTags && tbi.isValid(); ++tbi)
                    if (tags[tbi].numTags(outflowBox) > 0)
                        hasTags = true;
		ParallelAllReduce::Or(hasTags, ParallelContext::CommunicatorSub());
                if (hasTags)
                    tags.setVal(BoxArray(&outflowBox,1),TagBox::SET);
	    }
            else if (do_derefine_outflow)
            {
                const int np = parent->nProper();
                //
                // Calculate the number of level 0 cells to be left uncovered
                // at the outflow.  The convoluted logic allows for the fact that
                // the number of uncovered cells must be a multiple of the level
                // blocking factor.  So, when calculating the number of coarse
                // cells below, we always round the division up.
                //
                int N_coarse_cells = Nbuf_outflow / bf_lev[0][oDir];
                if (Nbuf_outflow % bf_lev[0][oDir] != 0)
                    N_coarse_cells++;
                
                int N_level_cells = N_coarse_cells * bf_lev[0][oDir];
                
                //
                // Adjust this to get the number of cells to be left uncovered at
                // levels higher than 0
                //
                for (int j = 1; j <= level; ++j)
                {
                    /*** Calculate the minimum cells at this level ***/
                    
                    const int rat = (parent->refRatio(j-1))[oDir];
                    N_level_cells = N_level_cells * rat + np;
                    
                    /*** Calculate the required number of coarse cells ***/
                    
                    N_coarse_cells = N_level_cells / bf_lev[j][oDir];
                    if (N_level_cells % bf_lev[j][oDir] != 0)
                        N_coarse_cells++;
                    
                    /*** Calculate the corresponding number of level cells ***/
                    
                    N_level_cells = N_coarse_cells * bf_lev[j][oDir];
                }
                //
                // Untag the cells near the outflow
                //
                if (N_coarse_cells > 0)
                {
                    //
                    // Generate box at the outflow and grow it in all directions
                    // other than the outflow.  This forces outflow cells in the
                    // ghostcells in directions other that oDir to be cleared.
                    //
                    Box outflowBox = amrex::adjCell(crse_domain, outFace, 1);
                    for (int dir = 0; dir < BL_SPACEDIM; dir++)
                        if (dir != oDir) outflowBox.grow(dir, 1);
                    //
                    // Now, grow the box into the domain (opposite direction as
                    // outFace) the number of cells we need to clear.
                    //
                    if (outFace.isLow())
                        outflowBox.growHi(oDir, N_coarse_cells);
                    else
                        outflowBox.growLo(oDir, N_coarse_cells);
                    
                    tags.setVal(BoxArray(&outflowBox,1),TagBox::CLEAR);
                }
            }
        }
    }
}

int
NavierStokesBase::okToContinue ()
{
	//
	// Check that dt is OK across AMR levels
	//
  	int okLevel = (level > 0) ? true : (parent->dtLevel(0) > dt_cutoff);

	if (stop_when_steady)
		//
		// If stop_when_steady is enabled, also check that we haven't reached
		// steady-state. 
		//
		return (okLevel && !steadyState());
	else 
	  	return okLevel;
}

int 
NavierStokesBase::steadyState()
{
    if (!get_state_data(State_Type).hasOldData()) {
        return false; // If nothing to compare to, must not yet be steady :)
    }

    Real        max_change    = 0.0;
    MultiFab&   U_old         = get_old_data(State_Type);
    MultiFab&   U_new         = get_new_data(State_Type);

	//
	// Estimate the maximum change in velocity magnitude since previous
	// iteration
	//
#ifdef _OPENMP
#pragma omp parallel if (!system::regtest_reduction) reduction(max:max_change)
#endif
    for (MFIter Rho_mfi(rho_ctime,true); Rho_mfi.isValid(); ++Rho_mfi)
    {
      const Box& bx=Rho_mfi.tilebox();
      Real change = godunov->maxchng_velmag(U_new[Rho_mfi],U_old[Rho_mfi],bx);

      max_change = std::max(change, max_change);
    }

    ParallelDescriptor::ReduceRealMax(max_change);

	//
	// System is classified as steady if the maximum change is smaller than
	// prescribed tolerance
	//
    bool steady = max_change < steady_tol;

    if (verbose)
    {
        amrex::Print() << "steadyState :: \n" << "LEV = " << level 
                       << " MAX_CHANGE = " << max_change << std::endl; 

        if (steady)
        {
            amrex::Print() 
                << "System reached steady-state, stopping simulation." 
                << std::endl;
        }
    }

    return steady;
}

//
// This function estimates the initial timesteping used by the model.
//
void
NavierStokesBase::post_init_estDT (Real&        dt_init,
				   Vector<int>&  nc_save,
				   Vector<Real>& dt_save,
				   Real         stop_time)
{
    const Real strt_time    = state[State_Type].curTime();
    const int  finest_level = parent->finestLevel();

    dt_init = 1.0e+100;

    int  n_factor;
    for (int k = 0; k <= finest_level; k++)
    {
        nc_save[k] = parent->nCycle(k);
        dt_save[k] = getLevel(k).initialTimeStep();

        n_factor   = 1;
        for (int m = finest_level; m > k; m--) 
             n_factor *= parent->nCycle(m);
        dt_init    = std::min( dt_init, dt_save[k]/((Real) n_factor) );
    }
 
    Vector<Real> dt_level(finest_level+1,dt_init);
    Vector<int>  n_cycle(finest_level+1,1);

    Real dt0 = dt_save[0];
    n_factor = 1;
    for (int k = 0; k <= finest_level; k++)
    {
        n_factor *= nc_save[k];
        dt0       = std::min(dt0,n_factor*dt_save[k]);
    }

    if (stop_time >= 0.0)
    {
        const Real eps = 0.0001*dt0;
        if ((strt_time + dt0) > (stop_time - eps))
            dt0 = stop_time - strt_time;
    }

    n_factor = 1;
    for (int k = 0; k <= finest_level; k++)
    {
        n_factor  *= nc_save[k];
        dt_save[k] = dt0/( (Real) n_factor);
    }
    //
    // Hack.
    //
    parent->setDtLevel(dt_level);
    parent->setNCycle(n_cycle);
    for (int k = 0; k <= finest_level; k++)
    {
        getLevel(k).setTimeLevel(strt_time,dt_init,dt_init);
    }
}

//
// This function ensures that the state is initially consistent
// with respect to the divergence condition and fields are initially consistent
//
void
NavierStokesBase::post_init_state ()
{
    const int finest_level = parent->finestLevel();
    const Real divu_time   = have_divu ? state[Divu_Type].curTime()
                                       : state[Press_Type].curTime();

    // 
    // Make sure we're not trying to use ref_ratio=4
    // Fortran multigrid has a problem and MLMG does not support rr=4 yet
    //
    // Derived class PeleLM seems to also use this function , so it's a
    // convienient place for the test, even though it's not the most
    // logical place to put the check
    int maxlev = parent->maxLevel();
    for (int i = 0; i<maxlev; i++)
    {
      const int rr = parent->MaxRefRatio(i);
      if (rr == 4)
      {  
	  Print()<<"Refinement ratio of 4 not currently supported.\n";
	  exit(0);
      }
    }

    if (do_init_vort_proj)
    {
        //
	// NOTE: this assumes have_divu == 0.
	// Only used if vorticity is used to initialize the velocity field.
        //
        BL_ASSERT(!(projector == 0));
        
	if (verbose) amrex::Print() << "calling initialVorticityProject" << std::endl;

	projector->initialVorticityProject(0);

	if (verbose) amrex::Print() << "done calling initialVorticityProject" << std::endl;
    }

    if (do_init_proj && projector)
    {
      //
      // Do sync project to define divergence free velocity field.
      //

      if (verbose) amrex::Print() << "calling initialVelocityProject" << std::endl;

      projector->initialVelocityProject(0,divu_time,have_divu);

      if (verbose) amrex::Print() << "done calling initialVelocityProject" << std::endl;
    }

    NavierStokesBase::initial_step = true;
    //
    // Average velocity and scalar data down from finer levels
    // so that conserved data is consistant between levels.
    //
    for (int k = finest_level-1; k>= 0; k--)
    {
        getLevel(k).avgDown();
    }
    make_rho_curr_time();

    if (do_init_proj && projector && (std::fabs(gravity)) > 0.)
        //
        // Do projection to establish initially hydrostatic pressure field.
        //
        projector->initialPressureProject(0);

    // make sure there's not NANs in pressure field
    if(!do_init_proj){
      MultiFab& press=get_old_data(Press_Type);
      press.setVal(0.);
    }

}

//
// Build any additional data structures after regrid.
//
void
NavierStokesBase::post_regrid (int lbase,
			       int new_finest)
{
#ifdef AMREX_PARTICLES
    if (NSPC && level == lbase)
    {
        NSPC->Redistribute(lbase);
    }
#endif
}

//
// Build any additional data structures after restart.
//
void
NavierStokesBase::post_restart ()
{
    make_rho_prev_time();
    make_rho_curr_time();

#ifdef AMREX_PARTICLES
    post_restart_particle ();
#endif
}

//
// Integration cycle on fine level grids is complete .
// post_timestep() is responsible for syncing levels together.
//
// The registers used for level syncing are initialized in the
// coarse level advance and incremented in the fine level advance.
// These quantities are described in comments above advance_setup.
//
void
NavierStokesBase::post_timestep (int crse_iteration)
{

  BL_PROFILE("NavierStokesBase::post_timestep()");

    const int finest_level = parent->finestLevel();

#ifdef AMREX_PARTICLES
    post_timestep_particle (crse_iteration);
#endif

    if (level == parent->finestLevel())
    {
        delete [] u_mac;
        u_mac = 0;
    }

    if (do_reflux && level < finest_level)
        reflux();

    if (level < finest_level)
        avgDown();

    if (do_mac_proj && level < finest_level)
        mac_sync();

    if (do_sync_proj && (level < finest_level))
        level_sync(crse_iteration);
    //
    // Test for conservation.
    //
    if (level==0 && sum_interval>0 && (parent->levelSteps(0)%sum_interval == 0))
    {
        sum_integrated_quantities();
    }
#if (BL_SPACEDIM==3)
    //
    // Derive turbulent statistics
    //
    if (level==0 && turb_interval>0 && (parent->levelSteps(0)%turb_interval == 0))
    {
        sum_turbulent_quantities();
    }
#ifdef SUMJET
    //
    // Derive turbulent statistics for the round jet
    //
    if (level==0 && jet_interval>0 && (parent->levelSteps(0)%jet_interval == 0))
    {
        sum_jet_quantities();
    }
#endif
#endif

    if (level > 0) incrPAvg();

    old_intersect_new          = grids;
    is_first_step_after_regrid = false;

    if (level == 0 && dump_plane >= 0)
    {
        Box bx = geom.Domain();

        BL_ASSERT(bx.bigEnd(BL_SPACEDIM-1) >= dump_plane);

        bx.setSmall(BL_SPACEDIM-1, dump_plane);
        bx.setBig  (BL_SPACEDIM-1, dump_plane);

        BoxArray ba(bx);
        DistributionMapping dm{ba};

        MultiFab mf(ba, dm, BL_SPACEDIM, 0);

        mf.copy(get_new_data(State_Type), Xvel, 0, BL_SPACEDIM);

        if (ParallelDescriptor::MyProc() == mf.DistributionMap()[0])
        {
            char buf[64];
            sprintf(buf, "%14.12e", state[State_Type].curTime());

            std::string name(dump_plane_name);
            name += buf;
            name += ".fab";

            std::ofstream ofs;
            ofs.open(name.c_str(),std::ios::out|std::ios::trunc|std::ios::binary);
            if (!ofs.good())
                amrex::FileOpenFailed(name);

            mf[0].writeOn(ofs);
        }
    }
}

//
// Reset the time levels to time (time) and timestep dt.
// This is done at the start of the timestep in the pressure iteration section.
//
void
NavierStokesBase::resetState (Real time,
			      Real dt_old,
			      Real dt_new)
{
    //
    // Reset state types.
    //
    state[State_Type].reset();
    state[State_Type].setTimeLevel(time,dt_old,dt_new);

    initOldPress();
    if (state[Press_Type].descriptor()->timeType() == StateDescriptor::Interval) 
    {
        state[Press_Type].setTimeLevel(time-dt_old,dt_old,dt_new);
    } 
    else if (state[Press_Type].descriptor()->timeType() == StateDescriptor::Point) 
    {
        state[Press_Type].setTimeLevel(time-.5*dt_old,dt_old,dt_old);
        state[Dpdt_Type].setTimeLevel(time-dt_old,dt_old,dt_old);
    } 
    //
    // Reset state types for divu not equal to zero.
    //
    if (have_divu)
    {
        state[Divu_Type].reset();
        state[Divu_Type].setTimeLevel(time,dt_old,dt_new);
        if (have_dsdt)
        {
            //
            // Dont do this, we want to improve dsdt with press iters
            // but we do need to make sure time is set correctly..
            // state[Dsdt_Type].reset();
            state[Dsdt_Type].setTimeLevel(time,dt_old,dt_new);
        }
    }
}

void
NavierStokesBase::restart (Amr&          papa,
                       std::istream& is,
                       bool          bReadSpecial)
{
    AmrLevel::restart(papa,is,bReadSpecial);

#ifdef AMREX_USE_EB
    amrex::Warning("Restart not tested with EB yet.");
#endif
    //
    // Build metric coefficients for RZ calculations.
    // Build volume and areas.
    //
    buildMetrics();

    if (projector == 0)
    {
        projector = new Projection(parent,&phys_bc,do_sync_proj,
                                   parent->finestLevel(),radius_grow);
    }
    projector->install_level(level, this, &radius);
    //
    // Set the godunov box.
    //
    SetGodunov();
    
    if (mac_projector == 0)
    {
        mac_projector = new MacProj(parent,parent->finestLevel(),
                                    &phys_bc,radius_grow);
    }
    mac_projector->install_level(level,this);

    const BoxArray& P_grids = state[Press_Type].boxArray();
//#ifdef AMREX_USE_EB
//    //fixme? not 100% sure this is the right place
//    // note --- this fn is really similar to constructor
//    //  need to make sure gradp is getting properly filled for this restart case?
//    //  incflo style advection does not use Gp in tracing states to edges,
//    //  don't think Gp is needed until the vel update after the projection
//    gradp.reset(new MultiFab(grids,dmap,BL_SPACEDIM,1, MFInfo(), Factory()));
//    gradp->setVal(0.);
//
//#endif

    //
    // Alloc space for density and temporary pressure variables.
    //
    if (level > 0)
    {
        rho_avg.define(grids,dmap,1,1);
        p_avg.define(P_grids,dmap,1,0);
    }
    //FIXME see similar stuff in constructor
    rho_half.define (grids,dmap,1,1,MFInfo(),Factory());
    rho_ptime.define(grids,dmap,1,1);
    rho_ctime.define(grids,dmap,1,1);
    rho_qtime  = 0;
    rho_tqtime = 0;

    BL_ASSERT(sync_reg == 0);
    if (level > 0 && do_sync_proj)
    {
        sync_reg = new SyncRegister(grids,dmap,crse_ratio);
    }
    BL_ASSERT(advflux_reg == 0);
    if (level > 0 && do_reflux)
    {
        advflux_reg = new FluxRegister(grids,dmap,crse_ratio,level,NUM_STATE);
    }
    BL_ASSERT(viscflux_reg == 0);
    if (level > 0 && do_reflux)
    {
        viscflux_reg = new FluxRegister(grids,dmap,crse_ratio,level,NUM_STATE);
    }

    if (level < parent->finestLevel())
    {
        Vsync.define(grids,dmap,BL_SPACEDIM,1);
        Ssync.define(grids,dmap,NUM_STATE-BL_SPACEDIM,1);
    }

    diffusion = new Diffusion(parent, this,
                              (level > 0) ? getLevel(level-1).diffusion : 0,
                              NUM_STATE, viscflux_reg,is_diffusive, visc_coef);
    //
    // Allocate the storage for variable viscosity and diffusivity
    //
    viscn_cc   = new MultiFab(grids, dmap, 1, 1);
    viscnp1_cc = new MultiFab(grids, dmap, 1, 1);

    diffn_cc   = new MultiFab(grids, dmap, NUM_STATE-Density-1, 1);
    diffnp1_cc = new MultiFab(grids, dmap, NUM_STATE-Density-1, 1);

    is_first_step_after_regrid = false;
    old_intersect_new          = grids;
}

void
NavierStokesBase::scalar_advection_update (Real dt,
					   int  first_scalar,
					   int  last_scalar)
{
    BL_PROFILE("NavierStokesBase::scalar_advection_update()");

    MultiFab&  S_old     = get_old_data(State_Type);
    MultiFab&  S_new     = get_new_data(State_Type);
    MultiFab&  Aofs      = *aofs;

    const Real prev_time = state[State_Type].prevTime();
    
    
    //
    // Compute inviscid estimate of scalars.
    // (do rho separate, as we do not have rho at new time yet)
    //
    int sComp = first_scalar;

    if (sComp == Density)
    {
#ifdef _OPENMP
#pragma omp parallel
#endif
{
      FArrayBox  tforces;
      for (MFIter S_oldmfi(S_old,true); S_oldmfi.isValid(); ++S_oldmfi)
      {
        
	    const Box& bx = S_oldmfi.tilebox();
            tforces.resize(bx,1);
            tforces.setVal(0);
            godunov->Add_aofs_tf(S_old[S_oldmfi],S_new[S_oldmfi],Density,1,
                                 Aofs[S_oldmfi],Density,tforces,0,bx,dt);
      }
}
        //
        // Call ScalMinMax to avoid overshoots in density.
        //
      if (do_denminmax)
      {
	    //
            // Must do FillPatch here instead of MF iterator because we need the
            // boundary values in the old data (especially at inflow)
            //
            const int index_new_s   = Density;
            const int index_new_rho = Density;
            const int index_old_s   = index_new_s   - Density;
            const int index_old_rho = index_new_rho - Density;

            FillPatchIterator S_fpi(*this,S_old,1,prev_time,State_Type,Density,1);
            MultiFab& Smf=S_fpi.get_mf();

#ifdef _OPENMP
#pragma omp parallel
#endif
{
            Vector<int> state_bc;
	    for (MFIter mfi(Smf,true); mfi.isValid(); ++mfi)
            {
                const Box& bx = mfi.tilebox();
                state_bc = fetchBCArray(State_Type,bx,Density,1);
                godunov->ConservativeScalMinMax(Smf[mfi],S_new[mfi],
                                                index_old_s, index_old_rho,
                                                index_new_s, index_new_rho,
                                                state_bc.dataPtr(),bx);
            }
}
      }
      ++sComp;
    }

    if (sComp <= last_scalar)
    {
        const MultiFab& rho_halftime = get_rho_half_time();
#ifdef _OPENMP
#pragma omp parallel
#endif
{
        FArrayBox  tforces;

        for (MFIter Rho_mfi(rho_halftime,true); Rho_mfi.isValid(); ++Rho_mfi)
        {
            const Box& bx = Rho_mfi.tilebox();

            for (int sigma = sComp; sigma <= last_scalar; sigma++)
            {
		// Need to do some funky half-time stuff
		if (getForceVerbose)
  		    amrex::Print() << "---" << '\n' << "E - scalar advection update (half time):" << '\n';

		// Average the mac face velocities to get cell centred velocities
                const Real halftime = 0.5*(state[State_Type].curTime()+state[State_Type].prevTime());
		FArrayBox Vel(amrex::grow(bx,0),BL_SPACEDIM);
		const int* vel_lo  = Vel.loVect();
		const int* vel_hi  = Vel.hiVect();
		const int* umacx_lo = u_mac[0][Rho_mfi].loVect();
		const int* umacx_hi = u_mac[0][Rho_mfi].hiVect();
		const int* umacy_lo = u_mac[1][Rho_mfi].loVect();
		const int* umacy_hi = u_mac[1][Rho_mfi].hiVect();
#if (BL_SPACEDIM==3)
		const int* umacz_lo = u_mac[2][Rho_mfi].loVect();
		const int* umacz_hi = u_mac[2][Rho_mfi].hiVect();
#endif
		FORT_AVERAGE_EDGE_STATES(Vel.dataPtr(),
					 u_mac[0][Rho_mfi].dataPtr(),
					 u_mac[1][Rho_mfi].dataPtr(),
#if (BL_SPACEDIM==3)
					 u_mac[2][Rho_mfi].dataPtr(),
#endif
					 ARLIM(vel_lo),  ARLIM(vel_hi),
					 ARLIM(umacx_lo), ARLIM(umacx_hi),
					 ARLIM(umacy_lo), ARLIM(umacy_hi),
#if (BL_SPACEDIM==3)
					 
					 ARLIM(umacz_lo), ARLIM(umacz_hi),
#endif
					 &getForceVerbose);
		//
		// Average the new and old time to get Crank-Nicholson half time approximation.
		//
		FArrayBox Scal(amrex::grow(bx,0),NUM_SCALARS);
		Scal.copy(S_old[Rho_mfi],bx,Density,bx,0,NUM_SCALARS);
		Scal.plus(S_new[Rho_mfi],bx,Density,0,NUM_SCALARS);
		Scal.mult(0.5,bx);
		
		if (getForceVerbose) amrex::Print() << "Calling getForce..." << '\n';
                getForce(tforces,bx,0,sigma,1,halftime,Vel,Scal,0);

                godunov->Add_aofs_tf(S_old[Rho_mfi],S_new[Rho_mfi],sigma,1,
                                     Aofs[Rho_mfi],sigma,tforces,0,bx,dt);
            }
        }
}
    }
    //
    // Call ScalMinMax to avoid overshoots in the scalars.
    //
           
    if ( do_scalminmax && (sComp <= last_scalar) )
    {
        const int num_scalars = last_scalar - Density + 1;
        //
        // Must do FillPatch here instead of MF iterator because we need the
        // boundary values in the old data (especially at inflow).
        //

        FillPatchIterator S_fpi(*this,S_old,1,prev_time,State_Type,Density,num_scalars);
        MultiFab& Smf=S_fpi.get_mf();

#ifdef _OPENMP
#pragma omp parallel
#endif
{
        Vector<int> state_bc;
	for (MFIter mfi(Smf,true); mfi.isValid();++mfi)
        {
            const Box& bx = mfi.tilebox();
            for (int sigma = sComp; sigma <= last_scalar; sigma++)
            {
                const int index_new_s   = sigma;
                const int index_new_rho = Density;
                const int index_old_s   = index_new_s   - Density;
                const int index_old_rho = index_new_rho - Density;
		
                state_bc = fetchBCArray(State_Type,bx,sigma,1);
                if (advectionType[sigma] == Conservative)
                {
		    godunov->ConservativeScalMinMax(Smf[mfi],S_new[mfi],
                                                    index_old_s, index_old_rho,
                                                    index_new_s, index_new_rho,
                                                    state_bc.dataPtr(),bx);
                }
                else if (advectionType[sigma] == NonConservative)
                {
                    godunov->ConvectiveScalMinMax(Smf[mfi],S_new[mfi],index_old_s,sigma,
                                                  state_bc.dataPtr(),bx);
                }
            }
        }
}
    }
}

//
// Set the time levels to time (time) and timestep dt.
//
void
NavierStokesBase::setTimeLevel (Real time,
				Real dt_old,
				Real dt_new)
{
    state[State_Type].setTimeLevel(time,dt_old,dt_new);

    if (have_divu)
    {
        state[Divu_Type].setTimeLevel(time,dt_old,dt_new);
        if (have_dsdt)
        {
            state[Dsdt_Type].setTimeLevel(time,dt_old,dt_new);
        }
    }

    if (state[Press_Type].descriptor()->timeType() == StateDescriptor::Interval) 
    {
        state[Press_Type].setTimeLevel(time-dt_old,dt_old,dt_old);
    } 
    else if (state[Press_Type].descriptor()->timeType() == StateDescriptor::Point) 
    {
        state[Press_Type].setTimeLevel(time-.5*dt_old,dt_old,dt_old);
        state[Dpdt_Type].setTimeLevel(time-dt_old,dt_old,dt_old);
    }
}

void
NavierStokesBase::sync_setup (MultiFab*& DeltaSsync)
{
    BL_ASSERT(DeltaSsync == 0);

    int nconserved = Godunov::how_many(advectionType, Conservative,
                                       BL_SPACEDIM, NUM_STATE-BL_SPACEDIM);

    if (nconserved > 0 && level < parent->finestLevel())
    {
        DeltaSsync = new MultiFab(grids, dmap, nconserved, 1);
        DeltaSsync->setVal(0,1);
    }
}

void
NavierStokesBase::sync_cleanup (MultiFab*& DeltaSsync)
{
    delete DeltaSsync;

    DeltaSsync = 0;
}

//
// Helper function for NavierStokesBase::SyncInterp().
//
static
void
set_bc_new (int*            bc_new,
            int             n,
            int             src_comp,
            const int*      clo,
            const int*      chi,
            const int*      cdomlo,
            const int*      cdomhi,
            const BoxArray& cgrids,
            int**           bc_orig_qty)
            
{
    for (int dir = 0; dir < BL_SPACEDIM; dir++)
    {
        int bc_index = (n+src_comp)*(2*BL_SPACEDIM) + dir;
        bc_new[bc_index]             = INT_DIR;
        bc_new[bc_index+BL_SPACEDIM] = INT_DIR;
 
        if (clo[dir] < cdomlo[dir] || chi[dir] > cdomhi[dir])
        {
            for (int crse = 0, N = cgrids.size(); crse < N; crse++)
            {
		const Box& bx = cgrids[crse];
                const int* c_lo = bx.loVect();
                const int* c_hi = bx.hiVect();

                if (clo[dir] < cdomlo[dir] && c_lo[dir] == cdomlo[dir])
                    bc_new[bc_index] = bc_orig_qty[crse][bc_index];
                if (chi[dir] > cdomhi[dir] && c_hi[dir] == cdomhi[dir])
                    bc_new[bc_index+BL_SPACEDIM] = bc_orig_qty[crse][bc_index+BL_SPACEDIM]; 
            }
        }
    }
}

//
// Interpolate A cell centered Sync correction from a
// coarse level (c_lev) to a fine level (f_lev).
//
// This routine interpolates the num_comp components of CrseSync
// (starting at src_comp) and either increments or puts the result into
// the num_comp components of FineSync (starting at dest_comp)
// The components of bc_orig_qty corespond to the quantities of CrseSync.
//
void
NavierStokesBase::SyncInterp (MultiFab&      CrseSync,
			      int            c_lev,
			      MultiFab&      FineSync,
			      int            f_lev,
			      IntVect&       ratio,
			      int            src_comp,
			      int            dest_comp,
			      int            num_comp,
			      int            increment,
			      Real           dt_clev, 
			      int**          bc_orig_qty,
			      SyncInterpType which_interp,
			      int            state_comp)
{
    BL_PROFILE("NavierStokesBase::SyncInterp()");

    BL_ASSERT(which_interp >= 0 && which_interp <= 5);

    Interpolater* interpolater = 0;

    switch (which_interp)
    {
    case PC_T:           interpolater = &pc_interp;           break;
    case CellCons_T:     interpolater = &cell_cons_interp;    break;
    case CellConsLin_T:  interpolater = &lincc_interp;        break;
    case CellConsProt_T: interpolater = &protected_interp;    break;
    default:
        amrex::Abort("NavierStokesBase::SyncInterp(): how did this happen");
    }

    NavierStokesBase& fine_level = getLevel(f_lev);
    const BoxArray& fgrids     = fine_level.boxArray();
    const DistributionMapping& fdmap = fine_level.DistributionMap();
    const Geometry& fgeom      = parent->Geom(f_lev);
    const BoxArray& cgrids     = getLevel(c_lev).boxArray();
    const Geometry& cgeom      = parent->Geom(c_lev);
    const Real*     dx_crse    = cgeom.CellSize();
    Box             cdomain    = amrex::coarsen(fgeom.Domain(),ratio);
    const int*      cdomlo     = cdomain.loVect();
    const int*      cdomhi     = cdomain.hiVect();
    const int       N          = fgrids.size();

    BoxArray cdataBA(N);

    for (int i = 0; i < N; i++)
        cdataBA.set(i,interpolater->CoarseBox(fgrids[i],ratio));
    //
    // Note: The boxes in cdataBA may NOT be disjoint !!!
    //
    MultiFab cdataMF(cdataBA,fdmap,num_comp,0);

    // Coarse box could expand beyond the extent of fine box depending on the interpolation type, so initialize here
    cdataMF.setVal(0);

    cdataMF.copy(CrseSync, src_comp, 0, num_comp);
    //
    // Set physical boundary conditions in cdataMF.
    //
    // tiling may not be needed here, but what the hey

#ifdef _OPENMP
#pragma omp parallel
#endif
    {
      int* bc_new = new int[2*BL_SPACEDIM*(src_comp+num_comp)];

      for (MFIter mfi(cdataMF,true); mfi.isValid(); ++mfi)
      {
       
        FArrayBox&  cdata   = cdataMF[mfi];
        const int*  clo     = cdata.loVect();
        const int*  chi     = cdata.hiVect();
	const Box&  bx      = mfi.tilebox();
        RealBox     gridloc = RealBox(bx,fine_level.geom.CellSize(),fine_level.geom.ProbLo());
        const int*  lo      = bx.loVect();
        const int*  hi      = bx.hiVect();
        const Real* xlo     = gridloc.lo();

        for (int n = 0; n < num_comp; n++)
        {
          set_bc_new(bc_new,n,src_comp,lo,hi,cdomlo,cdomhi,cgrids,bc_orig_qty);
	    
	  filcc_tile(ARLIM(lo),ARLIM(hi),
		     cdata.dataPtr(n), ARLIM(clo), ARLIM(chi),
		     cdomlo, cdomhi, dx_crse, xlo,
		     &(bc_new[2*BL_SPACEDIM*(n+src_comp)]));
        }
      }
      delete [] bc_new;
    }
    
    cdataMF.EnforcePeriodicity(cgeom.periodicity());
    //
    // Interpolate from cdataMF to fdata and update FineSync.
    // Note that FineSync and cdataMF will have the same distribution
    // since the length of their BoxArrays are equal.
    //

    MultiFab* fine_stateMF = 0;
    if (interpolater == &protected_interp)
    {
        fine_stateMF = &(getLevel(f_lev).get_new_data(State_Type));
    }


#ifdef _OPENMP
#pragma omp parallel
#endif
    {
      FArrayBox    fdata;
      Vector<BCRec> bc_interp(num_comp);
      int* bc_new = new int[2*BL_SPACEDIM*(src_comp+num_comp)];

      for (MFIter mfi(FineSync,true); mfi.isValid(); ++mfi)
      {
	  FArrayBox& cdata = cdataMF[mfi];
	  // cdataMF has no ghost cells
	  const Box&  fbx     = mfi.tilebox();
	  const Box cbx = interpolater->CoarseBox(fbx,ratio);
	  const int* clo   = cbx.loVect();
	  const int* chi   = cbx.hiVect();

	  fdata.resize(fbx, num_comp);
	  //
	  // Set the boundary condition array for interpolation.
	  //
	  for (int n = 0; n < num_comp; n++)
	  {
	      set_bc_new(bc_new,n,src_comp,clo,chi,cdomlo,cdomhi,cgrids,bc_orig_qty);
	  }

	  for (int n = 0; n < num_comp; n++)
	  {
	      for (int dir = 0; dir < BL_SPACEDIM; dir++)
	      {
		  int bc_index = (n+src_comp)*(2*BL_SPACEDIM) + dir;
		  bc_interp[n].setLo(dir,bc_new[bc_index]);
		  bc_interp[n].setHi(dir,bc_new[bc_index+BL_SPACEDIM]);
	      }
	  }

	  //        ScaleCrseSyncInterp(cdata, c_lev, num_comp);

	  interpolater->interp(cdata,0,fdata,0,num_comp,fbx,ratio,
			       cgeom,fgeom,bc_interp,src_comp,State_Type,RunOn::Cpu);

	  //        reScaleFineSyncInterp(fdata, f_lev, num_comp);

	  if (increment)
	  {
	      fdata.mult(dt_clev);

	      if (interpolater == &protected_interp)
	      {	      
		  cdata.mult(dt_clev,cbx);
		  FArrayBox& fine_state = (*fine_stateMF)[mfi];
		  interpolater->protect(cdata,0,fdata,0,fine_state,state_comp,
					num_comp,fbx,ratio,
					cgeom,fgeom,bc_interp,RunOn::Cpu);

		  Real dt_clev_inv = 1./dt_clev;
		  cdata.mult(dt_clev_inv,cbx);
	      }
            
	      FineSync[mfi].plus(fdata,fbx,0,dest_comp,num_comp);
	  }
	  else
	  {
	      FineSync[mfi].copy(fdata,fbx,0,fbx,dest_comp,num_comp);
	  }
      }
    delete [] bc_new;
    }
}

//
// Interpolate sync pressure correction to a finer level.
//
void
NavierStokesBase::SyncProjInterp (MultiFab& phi,
				  int       c_lev,
				  MultiFab& P_new,
				  MultiFab& P_old,
				  int       f_lev,
				  IntVect&  ratio,
				  bool      first_crse_step_after_initial_iters,
				  Real      cur_crse_pres_time,
				  Real      prev_crse_pres_time)
{
    BL_PROFILE("NavierStokesBase:::SyncProjInterp()");

    const BoxArray& P_grids = P_new.boxArray();
    const int       N       = P_grids.size();

    BoxArray crse_ba(N);

#ifdef _OPENMP
#pragma omp parallel for
#endif
    for (int i = 0; i < N; i++)
        crse_ba.set(i,node_bilinear_interp.CoarseBox(P_grids[i],ratio));

    // None  of these 3 are actually used by node_bilinear_interp()
    Vector<BCRec> bc(BL_SPACEDIM);
    const Geometry& fgeom   = parent->Geom(f_lev);
    const Geometry& cgeom   = parent->Geom(c_lev);

    MultiFab     crse_phi(crse_ba,P_new.DistributionMap(),1,0);
    crse_phi.setVal(1.e200);
    crse_phi.copy(phi,0,0,1);

    NavierStokesBase& fine_lev        = getLevel(f_lev);
    const Real    cur_fine_pres_time  = fine_lev.state[Press_Type].curTime();
    const Real    prev_fine_pres_time = fine_lev.state[Press_Type].prevTime();

    if (state[Press_Type].descriptor()->timeType() == 
	StateDescriptor::Point && first_crse_step_after_initial_iters)
    {
        const Real time_since_zero  = cur_crse_pres_time - prev_crse_pres_time;
        const Real dt_to_prev_time  = prev_fine_pres_time - prev_crse_pres_time;
        const Real dt_to_cur_time   = cur_fine_pres_time - prev_crse_pres_time;
        const Real cur_mult_factor  = dt_to_cur_time / time_since_zero;
        const Real prev_mult_factor = dt_to_prev_time / dt_to_cur_time;

#ifdef _OPENMP
#pragma omp parallel
#endif
	{
	  FArrayBox     fine_phi;

	  for (MFIter mfi(P_new,true); mfi.isValid(); ++mfi)
          {
	    const Box&  fbx     = mfi.tilebox();
	    
            fine_phi.resize(fbx,1);
            fine_phi.setVal(1.e200);
            node_bilinear_interp.interp(crse_phi[mfi],0,fine_phi,0,1,
                                        fine_phi.box(),ratio,cgeom,fgeom,bc,
                                        0,Press_Type,RunOn::Cpu);

            fine_phi.mult(cur_mult_factor);
            P_new[mfi].plus(fine_phi,fbx,0,0);
            fine_phi.mult(prev_mult_factor);
            P_old[mfi].plus(fine_phi,fbx,0,0);
	  }
	}
    }
    else 
    {
#ifdef _OPENMP
#pragma omp parallel
#endif
      {
        FArrayBox     fine_phi;
	
	for (MFIter mfi(P_new,true); mfi.isValid(); ++mfi)
        {
	    const Box&  fbx     = mfi.tilebox();
	    
            fine_phi.resize(fbx,1);
            fine_phi.setVal(1.e200);
            node_bilinear_interp.interp(crse_phi[mfi],0,fine_phi,0,1,
                                        fine_phi.box(),ratio,cgeom,fgeom,bc,
                                        0,Press_Type,RunOn::Cpu);

            P_new[mfi].plus(fine_phi,fbx,0,0);
            P_old[mfi].plus(fine_phi,fbx,0,0);
        }
      }
    }
}

std::string
NavierStokesBase::thePlotFileType () const
{
    //
    // Increment this whenever the writePlotFile() format changes.
    //
    static const std::string the_plot_file_type("NavierStokes-V1.1");

    return the_plot_file_type;
}

//
// This routine advects the velocities
//
void
NavierStokesBase::velocity_advection (Real dt)
{
    BL_PROFILE("NavierStokesBase::velocity_advection()");

    if (verbose)
    {
        if (do_mom_diff == 0) 
        {
            amrex::Print() << "... advect velocities\n";
        }
        else
        {
            if (predict_mom_together == 0)
            {
                amrex::Print() << "Must set predict_mom_together == 1 in NavierStokesBase." << '\n';
                exit(0);
            }
            amrex::Print() << "... advect momenta\n";
        }
    }

    const int   finest_level   = parent->finestLevel();
    const Real* dx             = geom.CellSize();
    const Real  prev_time      = state[State_Type].prevTime();
    const Real  prev_pres_time = state[Press_Type].prevTime();
    //
    // Compute viscosity components.
    //
#ifdef AMREX_USE_EB
    //fixme?  I think one gp is fine, just update as we go, but
    // maybe revisit this later
    //const MultiFab& Gp = getGradP();
     MultiFab& Gp = *gradp;
     Gp.FillBoundary(geom.periodicity());

    //fixme
    // not sure the right place to do this, but need to ensure all u_mac's
    // ghost cells are filled.
    // only periodic for now, but later may need create_umac_grown()
    
    // E.M note: in PeleLM, filling u_mac ghost cells here lead to a wrong solution at boundaries
    // commenting the 2 lines below provide 0 errors in PeleLM
    
    for ( int i=0; i<BL_SPACEDIM; i++)
      u_mac[i].FillBoundary(geom.periodicity());

    //fixme
    //    aofs->setVal(0.);

#else
    MultiFab Gp(grids,dmap,BL_SPACEDIM,1);
    getGradP(Gp, prev_pres_time);
#endif

    //fixme
    //VisMF::Write(Gp,"gradpVA");

// EM_DEBUG    
//    static int count=0;
//       count++;
//            amrex::WriteSingleLevelPlotfile("Gp_in_VA"+std::to_string(count), Gp, {"gpx","gpy"}, parent->Geom(0), 0.0, 0);
//
//VisMF::Write(*aofs,"aofs_in_VA");
    
    
    MultiFab visc_terms(grids,dmap,BL_SPACEDIM,1,MFInfo(),Factory());
    if (be_cn_theta != 1.0)
        getViscTerms(visc_terms,Xvel,BL_SPACEDIM,prev_time);
    else
        visc_terms.setVal(0.,1);

    //FIXME? right now, only working with constraint divu = 0, but later
    // divu_fp may get FillPatch'ed in create_mac_rhs(), so may need EBFactory
    MultiFab divu_fp(grids,dmap,1,1,MFInfo(),Factory());
    create_mac_rhs(divu_fp,1,prev_time,dt);

    MultiFab fluxes[BL_SPACEDIM];

    if (do_reflux)
    {
        for (int i = 0; i < BL_SPACEDIM; i++)
        {
            const BoxArray& ba = getEdgeBoxArray(i);
            fluxes[i].define(ba, dmap, BL_SPACEDIM, 0, MFInfo(),Factory());
        }
    }
    
    //
    // Compute the advective forcing.
    //
 { 
      FillPatchIterator
	    U_fpi(*this,visc_terms,Godunov::hypgrow(),prev_time,State_Type,Xvel,BL_SPACEDIM),
	    Rho_fpi(*this,visc_terms,Godunov::hypgrow(),prev_time,State_Type,Density,1);
      
      MultiFab& Umf=U_fpi.get_mf();
      MultiFab& Rmf=Rho_fpi.get_mf();

      FillPatchIterator S_fpi(*this,visc_terms,1,prev_time,State_Type,Density,NUM_SCALARS);
      MultiFab& Smf=S_fpi.get_mf();

#ifdef _OPENMP
#pragma omp parallel
#endif
{
      Vector<int> bndry[BL_SPACEDIM];
      // FIXME - need to think about if some of these should be EBFabs?
      FArrayBox tforces;
      FArrayBox S;
      FArrayBox cfluxes[BL_SPACEDIM];
      FArrayBox edgstate[BL_SPACEDIM];
      for (MFIter U_mfi(Umf,true); U_mfi.isValid(); ++U_mfi)
      {

	    const Box& bx=U_mfi.tilebox();
		
	    if (getForceVerbose)
	    {
	      amrex::Print() << "---" << '\n' 
			   << "B - velocity advection:" << '\n' 
			   << "Calling getForce..." << '\n';
	    }
      getForce(tforces,bx,1,Xvel,BL_SPACEDIM,prev_time,Umf[U_mfi],Smf[U_mfi],0);


//      Print() << "tforces from getForce of velocity_advection: " << tforces << std::endl;	// OK

//      VisMF::Write(visc_terms,"viscterms_velocityadvection");	// OK 
//      VisMF::Write(Gp,"Gp_velocityadvection");			// NO!!!!!!!!!!!!!!!!!!1
//      VisMF::Write(rho_ptime,"rhoptime_velocityadvection");	// OK

      godunov->Sum_tf_gp_visc(tforces,visc_terms[U_mfi],Gp[U_mfi],rho_ptime[U_mfi]);

//      Print() << "tforces from velocity_advection: " << tforces << std::endl;	// NO
      
      D_TERM(bndry[0] = fetchBCArray(State_Type,bx,0,1);,
	     bndry[1] = fetchBCArray(State_Type,bx,1,1);,
	     bndry[2] = fetchBCArray(State_Type,bx,2,1);)
         
      for (int d=0; d<BL_SPACEDIM; ++d){
          const Box& ebx = amrex::surroundingNodes(bx,d);
          cfluxes[d].resize(ebx,BL_SPACEDIM+1);
          edgstate[d].resize(ebx,BL_SPACEDIM+1);
      }
        
        //
        // Loop over the velocity components.
        //
        S.resize(grow(bx,Godunov::hypgrow()),BL_SPACEDIM); 
        S.copy(Umf[U_mfi],0,0,BL_SPACEDIM);
		
        FArrayBox& divufab = divu_fp[U_mfi];
        FArrayBox& aofsfab = (*aofs)[U_mfi];

        D_TERM(FArrayBox& u_mac_fab0 = u_mac[0][U_mfi];,
               FArrayBox& u_mac_fab1 = u_mac[1][U_mfi];,
               FArrayBox& u_mac_fab2 = u_mac[2][U_mfi];);

	// FIXME? not sure which is better here, looping over comps like
	//   orig IAMR or doing all comps together like incflo
#ifdef AMREX_USE_EB
	// Figure out fluxes for the multi-level sync later...

	// this uses slopes saved from the computation of umac (i.e.
	//   predict_velocity)
	// aofs = ugradu
	// incflo advection scheme doesn't include terms like gradp here
	godunov->AdvectVel(U_mfi, Umf, *aofs,
			   D_DECL(u_mac[0][U_mfi],u_mac[1][U_mfi],u_mac[2][U_mfi]),
                           D_DECL(cfluxes[0],cfluxes[1],cfluxes[2]),
                           D_DECL(edgstate[0],edgstate[1],edgstate[2]),
			   D_DECL(bndry[0], bndry[1], bndry[2]),
			   geom.Domain(),
			   geom.CellSize(),Godunov::hypgrow());	


 // FIXME
 // Print()<<"Wrting aofs ..\n";
 // VisMF::Write(*aofs,"aofs");

	if (do_reflux){
	     //FIXME make AdvectVel pass fluxes first
	     for (int comp = 0 ; comp < BL_SPACEDIM ; comp++ )
	     {
	       for (int d = 0; d < BL_SPACEDIM; d++){
		 const Box& ebx = U_mfi.nodaltilebox(d);
		 fluxes[d][U_mfi].copy(cfluxes[d],ebx,0,ebx,comp,1);
	       }
	     }
	   }
#else // not eb
        for (int comp = 0 ; comp < BL_SPACEDIM ; comp++ )
        {
            int use_conserv_diff = (advectionType[comp] == Conservative) ? true : false;

            if (do_mom_diff == 1)
            {
                S.mult(Rmf[U_mfi],S.box(),S.box(),0,comp,1);
                tforces.mult(rho_ptime[U_mfi],tforces.box(),tforces.box(),0,comp,1);
            }

	    // WARNING: FPU argument is not used because FPU is by default in AdvectState
	    godunov->AdvectState(bx, dx, dt, 
                                 area[0][U_mfi], u_mac_fab0, cfluxes[0],
                                 area[1][U_mfi], u_mac_fab1, cfluxes[1],
#if (BL_SPACEDIM == 3)                       
                                 area[2][U_mfi], u_mac_fab2, cfluxes[2],
#endif
                                 Umf[U_mfi], S, tforces, divufab, comp,
                                 aofsfab,comp,use_conserv_diff,
                                 comp,bndry[comp].dataPtr(),FPU,volume[U_mfi]);

            if (do_reflux){
	      for (int d = 0; d < BL_SPACEDIM; d++){
                const Box& ebx = U_mfi.nodaltilebox(d);
		fluxes[d][U_mfi].copy(cfluxes[d],ebx,0,ebx,comp,1);
              }
            }
        }
#endif //end if USE_EB
      } // end of MFIter
 } // end OMP region

//    VisMF::Write(Umf,"Umf_from_velocityadvection");	// OK
//    VisMF::Write(*aofs,"Aofs_from_velocityadvection");	// NO

 } //end scope of FillPatchIter

    if (do_reflux)
    {
        if (level > 0 )
	{
	  for (int d = 0; d < BL_SPACEDIM; d++)
	    advflux_reg->FineAdd(fluxes[d],d,0,0,BL_SPACEDIM,dt);
	}
        if(level < finest_level)
	{
	  for (int i = 0; i < BL_SPACEDIM; i++)
	    getAdvFluxReg(level+1).CrseInit(fluxes[i],i,0,0,BL_SPACEDIM,-dt);
	}
    }
}

//
// This subroutine updates the velocity field before the level projection.
//
// At this point in time, all we know is u^n, rho^n+1/2, and the
// general forcing terms at t^n, and after solving in this routine
// viscous forcing at t^n+1/2.  Except for a simple buoyancy term,
// b = -rho^n+1/2 g, it is usually not possible to estimate more
// general forcing terms at t^n+1/2.  Since the default getForce, handles
// this case automatically, F_new and F_old have been replaced by a single
// tforces FArrayBox.
//
// We assume that if one component of velocity is viscous that all must be.
//

void
NavierStokesBase::velocity_update (Real dt)
{
    BL_PROFILE("NavierStokesBase::velocity_update()");

    if (verbose)
    {
      if (do_mom_diff == 0)
      {
	amrex::Print() << "... update velocities \n";
      }
      else
      {
	amrex::Print() << "... update momenta \n";
      }
    }

//    VisMF::Write(get_new_data(State_Type),"Snew_from_velupdate00000");	// OK

    velocity_advection_update(dt);

    if (!initial_iter)
        velocity_diffusion_update(dt);
    else
        initial_velocity_diffusion_update(dt);

    MultiFab&  S_new     = get_new_data(State_Type);

//    VisMF::Write(S_new,"Snew_from_velupdate1111");			// OK... how is that possible??

    for (int sigma = 0; sigma < BL_SPACEDIM; sigma++)
    {
       if (S_new.contains_nan(sigma,1,0))
       {
	 amrex::Print() << "New velocity " << sigma << " contains Nans" << '\n';
	 exit(0);
       }
    }
}

void
NavierStokesBase::velocity_advection_update (Real dt)
{
    BL_PROFILE("NavierStokesBase::velocity_advection_update()");
    
    MultiFab&  U_old          = get_old_data(State_Type);
    MultiFab&  U_new          = get_new_data(State_Type);
    MultiFab&  Aofs           = *aofs;
    const Real prev_pres_time = state[Press_Type].prevTime();

#ifdef AMREX_USE_EB
    MultiFab& Gp=*gradp;
    Gp.FillBoundary(geom.periodicity());
    if (do_mom_diff == 1)
      amrex::Abort("NavierStokesBase::velocity_advection_update(): do_mom_diff==1 not currently working with EB.");
    // Changing Gp to a point causes memory problems for non-EB (and maybe EB too)...
    // MultiFab* Gp;
      // if (do_mom_diff == 1){
      // 	//need to make a copy of gradp
      // 	Gp->define(grids,dmap,BL_SPACEDIM,1);
      // 	Copy(*Gp,*gradp,0,0,3,0);
      // }
      // else{
      // 	Gp = gradp.get();
      // }
#else
      MultiFab Gp(grids,dmap,BL_SPACEDIM,1);
      getGradP(Gp, prev_pres_time);
#endif

// EM_DEBUG    
    //VisMF::Write(U_new,"Unew_in_VAU");
    //VisMF::Write(U_old,"Uold_in_VAU");
    //static int count=0;
    //   count++;
    //        amrex::WriteSingleLevelPlotfile("Gp_in_VAU"+std::to_string(count), Gp, {"gpx","gpy"}, parent->Geom(0), 0.0, 0);
    
    MultiFab& halftime = get_rho_half_time();
#ifdef _OPENMP
#pragma omp parallel
#endif
{

    FArrayBox  tforces, S;
    for (MFIter Rhohalf_mfi(halftime,true); Rhohalf_mfi.isValid(); ++Rhohalf_mfi)
    {
        const int i = Rhohalf_mfi.index();
        const Box& bx = Rhohalf_mfi.tilebox();

        //
        // Need to do some funky half-time stuff.
        //
	if (getForceVerbose)
  	    amrex::Print() << "---" << '\n' << "F - velocity advection update (half time):" << '\n';
        //
        // Average the mac face velocities to get cell centred velocities.
        //
        FArrayBox Vel(amrex::grow(bx,0),BL_SPACEDIM);
        const int* vel_lo  = Vel.loVect();
        const int* vel_hi  = Vel.hiVect();
        const int* umacx_lo = u_mac[0][Rhohalf_mfi].loVect();
        const int* umacx_hi = u_mac[0][Rhohalf_mfi].hiVect();
        const int* umacy_lo = u_mac[1][Rhohalf_mfi].loVect();
        const int* umacy_hi = u_mac[1][Rhohalf_mfi].hiVect();
#if (BL_SPACEDIM==3)
        const int* umacz_lo = u_mac[2][Rhohalf_mfi].loVect();
        const int* umacz_hi = u_mac[2][Rhohalf_mfi].hiVect();
#endif
        FORT_AVERAGE_EDGE_STATES(Vel.dataPtr(),
            u_mac[0][Rhohalf_mfi].dataPtr(),
            u_mac[1][Rhohalf_mfi].dataPtr(),
#if (BL_SPACEDIM==3)
            u_mac[2][Rhohalf_mfi].dataPtr(),
#endif
            ARLIM(vel_lo),  ARLIM(vel_hi),
            ARLIM(umacx_lo), ARLIM(umacx_hi),
            ARLIM(umacy_lo), ARLIM(umacy_hi),
#if (BL_SPACEDIM==3)
            ARLIM(umacz_lo), ARLIM(umacz_hi),
#endif
            &getForceVerbose);
        //
        // Average the new and old time to get Crank-Nicholson half time approximation.
        //
        FArrayBox Scal(amrex::grow(bx,0),NUM_SCALARS);
        Scal.copy(U_old[Rhohalf_mfi],bx,Density,bx,0,NUM_SCALARS);
        Scal.plus(U_new[Rhohalf_mfi],bx,Density,0,NUM_SCALARS);
        Scal.mult(0.5,bx,0,NUM_SCALARS);
	
        if (getForceVerbose) amrex::Print() << "Calling getForce..." << '\n';
        const Real half_time = 0.5*(state[State_Type].prevTime()+state[State_Type].curTime());
        getForce(tforces,bx,0,Xvel,BL_SPACEDIM,half_time,Vel,Scal,0);

        //
        // Do following only at initial iteration--per JBB.
        //
        if (initial_iter && is_diffusive[Xvel])
            tforces.setVal(0);

	//why is this on a grown box?
	   const Box& sbx = Rhohalf_mfi.growntilebox();
        S.resize(sbx,BL_SPACEDIM);
        S.copy(U_old[Rhohalf_mfi],sbx,0,sbx,0,BL_SPACEDIM);

        if (do_mom_diff == 1)
        {
            for (int d = 0; d < BL_SPACEDIM; d++)
            {
                Gp[Rhohalf_mfi].mult(halftime[i],bx,0,d,1);
                tforces.mult(halftime[i],bx,0,d,1);
                S.mult(rho_ptime[Rhohalf_mfi],bx,0,d,1);
            }
        }

//	Print() << S << std::endl;	// OK
//	Print() << tforces << std::endl;	// NO

        godunov->Add_aofs_tf_gp(S,U_new[Rhohalf_mfi],Aofs[Rhohalf_mfi],tforces,
                                Gp[Rhohalf_mfi],halftime[i],bx,dt);
        if (do_mom_diff == 1)
        {
            for (int d = 0; d < BL_SPACEDIM; d++)
                U_new[Rhohalf_mfi].divide(rho_ctime[Rhohalf_mfi],bx,0,d,1);
        }
    }
//    Print() << "Printing U_new after Add_aofs_tf_gp..." << std::endl;
//    VisMF::Write(U_new,"Unew_after");	// NO
}

    for (int sigma = 0; sigma < BL_SPACEDIM; sigma++)
    {
       if (U_old.contains_nan(sigma,1,0))
       {
	 amrex::Print() << "Old velocity " << sigma << " contains Nans" << '\n';
       }
       if (U_new.contains_nan(sigma,1,0))
       {
         for(MFIter mfi(U_new); mfi.isValid(); ++mfi){
             if(U_new[mfi].contains_nan(mfi.validbox(),sigma,1)){
		FArrayBox tmp(mfi.validbox(),1);
                tmp.copy(U_new[mfi],mfi.validbox(),sigma,mfi.validbox(),0,1);
//		Print() << tmp << std::endl;					
		}            
         }
	 amrex::Print() << "New velocity " << sigma << " contains Nans" << '\n';
       }
    }
}

void
NavierStokesBase::initial_velocity_diffusion_update (Real dt)
{
    //
    // Do following only at initial iteration.
    //
    if (is_diffusive[Xvel])
    {
        MultiFab&  U_old          = get_old_data(State_Type);
        MultiFab&  U_new          = get_new_data(State_Type);
        MultiFab&  Aofs           = *aofs;
        const int  nComp          = BL_SPACEDIM;
        const Real prev_time      = state[State_Type].prevTime();
        const Real prev_pres_time = state[Press_Type].prevTime();

        MultiFab Gp(grids,dmap,BL_SPACEDIM,1);
        getGradP(Gp, prev_pres_time);

	MultiFab visc_terms(grids,dmap,nComp,1);

	if (be_cn_theta != 1.0)
        {
	    getViscTerms(visc_terms,Xvel,nComp,prev_time);
        }
        else
	{
	    visc_terms.setVal(0);
	}
        
        //
        // Update U_new with viscosity.
        //
        MultiFab& Rh = get_rho_half_time();

#ifdef _OPENMP
#pragma omp parallel
#endif
{
        FArrayBox tforces, S;
	for (MFIter mfi(U_old,true); mfi.isValid(); ++mfi)
        {
	  const Box& bx = mfi.tilebox();
	    
	    if (getForceVerbose)
	    {
	      amrex::Print() << "---" << '\n' 
			     << "G - initial velocity diffusion update:" << '\n' 
			     << "Calling getForce..." << '\n';
	    }
            getForce(tforces,bx,0,Xvel,BL_SPACEDIM,prev_time,U_old[mfi],U_old[mfi],Density);

            godunov->Sum_tf_gp_visc(tforces,visc_terms[mfi],Gp[mfi],Rh[mfi]);

	    const Box& gbx = mfi.growntilebox(); 
            S.resize(gbx,BL_SPACEDIM);
            S.copy(U_old[mfi],gbx,0,gbx,0,BL_SPACEDIM);

            if (do_mom_diff == 1)
            {
                for (int d = 0; d < BL_SPACEDIM; d++)
                {
                    tforces.mult(Rh[mfi],bx,0,d,1);
                    S.mult(rho_ptime[mfi],bx,0,d,1);
                }
            }

            godunov->Add_aofs_tf(S,U_new[mfi],0,BL_SPACEDIM,Aofs[mfi],
                                 0,tforces,0,bx,dt);

            if (do_mom_diff == 1)
            {
                for (int d = 0; d < BL_SPACEDIM; d++)
                    U_new[mfi].divide(rho_ctime[mfi],bx,0,d,1);
            }
        }
}
    }
}

Real
NavierStokesBase::volWgtSum (const std::string& name,
			     Real               time)
{
    Real        sum = 0.0;
    const Real* dx  = geom.CellSize();
    auto        mf  = derive(name,time,0);
    BoxArray    baf;

    if (level < parent->finestLevel())
    {
        baf = parent->boxArray(level+1);
        baf.coarsen(fine_ratio);
    }

    std::vector< std::pair<int,Box> > isects;

    for (MFIter mfi(*mf); mfi.isValid(); ++mfi)
    {
        FArrayBox& fab = (*mf)[mfi];

        if (level < parent->finestLevel())
        {
            baf.intersections(grids[mfi.index()],isects);

            for (int ii = 0, N = isects.size(); ii < N; ii++)
                fab.setVal(0,isects[ii].second,0,fab.nComp());
        }
        Real        s;
        const Real* dat = fab.dataPtr();
        const int*  dlo = fab.loVect();
        const int*  dhi = fab.hiVect();
        const Box&  grdbx = grids[mfi.index()];
        const int*  lo  = grdbx.loVect();
        const int*  hi  = grdbx.hiVect();

#if (BL_SPACEDIM == 2)
        int   rz_flag = Geom().IsRZ() ? 1 : 0;
        Real* rad     = &radius[mfi.index()][0];
        int   irlo    = lo[0]-radius_grow;
        int   irhi    = hi[0]+radius_grow;
        //
        // Note that this routine will do a volume weighted sum of
        // whatever quantity is passed in, not strictly the "mass".
        //
        if (volWgtSum_sub_dz > 0 && volWgtSum_sub_Rcyl > 0)
        {
            const Real* plo = geom.ProbLo();
            summass_cyl(dat,ARLIM(dlo),ARLIM(dhi),ARLIM(lo),ARLIM(hi),
                             dx,&s,rad,&irlo,&irhi,&rz_flag,plo,
                             &volWgtSum_sub_dz,&volWgtSum_sub_Rcyl);
        }
        else
        {
            summass(dat,ARLIM(dlo),ARLIM(dhi),ARLIM(lo),ARLIM(hi),
                         dx,&s,rad,&irlo,&irhi,&rz_flag);
        }
#endif

#if (BL_SPACEDIM == 3)
        //
        // Note that this routine will do a volume weighted sum of
        // whatever quantity is passed in, not strictly the "mass".
        //
        if (volWgtSum_sub_dz > 0 && volWgtSum_sub_Rcyl > 0)
        {
            const Real* plo = geom.ProbLo();
            summass_cyl(dat,ARLIM(dlo),ARLIM(dhi),ARLIM(lo),ARLIM(hi),
                             dx,plo,&volWgtSum_sub_dz,&volWgtSum_sub_Rcyl,&s);
        }
        else
        {
            summass(dat,ARLIM(dlo),ARLIM(dhi),ARLIM(lo),ARLIM(hi),dx,&s);
        }
#endif
        sum += s;
    }

    ParallelDescriptor::ReduceRealSum(sum);

    return sum;
}

#if (BL_SPACEDIM == 3)
void
NavierStokesBase::sum_turbulent_quantities ()
{
    Real time = state[State_Type].curTime();
    const int finestLevel = parent->finestLevel();
    const Real *dx = parent->Geom(finestLevel).CellSize();
    const int ksize(parent->Geom(finestLevel).Domain().length(2));
    const int turbVars(33);
    int refRatio(1);

    Real* turb = new Real[turbVars*ksize];

    for (int i=0; i<turbVars*ksize; i++) turb[i]=0;

    for (int lev = finestLevel; lev >= 0; lev--)
    {
	const int levKsize(parent->Geom(lev).Domain().length(2));

	Real* levTurb = new Real[turbVars*levKsize];

	for (int i=0; i<turbVars*levKsize; i++) levTurb[i]=0;
    
        NavierStokesBase& ns_level = getLevel(lev);
	ns_level.TurbSum(time,levTurb,levKsize,turbVars);

	if (lev<finestLevel)  refRatio *= parent->refRatio(lev)[2];
	else                  refRatio  = 1;

	for (int l=0, k=0; l<levKsize; l++)
	    for (int r=0; r<refRatio; r++, k++)
		for (int v=0; v<turbVars; v++)
		    turb[k*turbVars+v] += levTurb[l*turbVars+v];

	delete [] levTurb;
    }

    ParallelDescriptor::ReduceRealSum(&turb[0], ksize*turbVars, ParallelDescriptor::IOProcessorNumber());

    if (ParallelDescriptor::IOProcessor())
    {
        std::string DirPath = "TurbData";
        if (!amrex::UtilCreateDirectory(DirPath, 0755))
            amrex::CreateDirectoryFailed(DirPath);

        const int steps = parent->levelSteps(0);
        FILE *file;

        std::string filename = amrex::Concatenate("TurbData/TurbData_", steps, 4);
        filename += ".dat";

        file = fopen(filename.c_str(),"w");
        for (int k=0; k<ksize; k++)
        {
            fprintf(file,"%e ",dx[2]*(0.5+(double)k));
            for (int v=0; v<turbVars; v++)
                fprintf(file,"%e ",turb[k*turbVars+v]);
            fprintf(file,"\n");
        }
        fclose(file);
    }
    
    delete [] turb;
}

void
NavierStokesBase::TurbSum (Real time, Real *turb, int ksize, int turbVars)
{
    const Real* dx = geom.CellSize();

    const int turbGrow(0);
    const int presGrow(0);
    auto turbMF = derive("TurbVars",time,turbGrow);
    auto presMF = derive("PresVars",time,presGrow);

    BoxArray baf;

    if (level < parent->finestLevel())
    {
        baf = parent->boxArray(level+1);
        baf.coarsen(fine_ratio);
    }

    std::vector< std::pair<int,Box> > isects;

    for (MFIter turbMfi(*turbMF), presMfi(*presMF);
	 turbMfi.isValid() && presMfi.isValid();
	 ++turbMfi, ++presMfi)
    {
	FArrayBox& turbFab = (*turbMF)[turbMfi];
	FArrayBox& presFab = (*presMF)[presMfi];

        if (level < parent->finestLevel())
        {
            baf.intersections(grids[turbMfi.index()],isects);

            for (int ii = 0, N = isects.size(); ii < N; ii++)
            {
                presFab.setVal(0,isects[ii].second,0,presMF->nComp());
                turbFab.setVal(0,isects[ii].second,0,turbMF->nComp());
            }
        }
    }

    turbMF->FillBoundary(0,turbMF->nComp(), geom.periodicity());
    presMF->FillBoundary(0,presMF->nComp(), geom.periodicity());

    for (MFIter turbMfi(*turbMF), presMfi(*presMF);
	 turbMfi.isValid() && presMfi.isValid();
	 ++turbMfi, ++presMfi)
    {
	FArrayBox& turbFab = (*turbMF)[turbMfi];
	FArrayBox& presFab = (*presMF)[presMfi];

        const Real* turbData = turbFab.dataPtr();
        const Real* presData = presFab.dataPtr();
        const int*  dlo = turbFab.loVect();
        const int*  dhi = turbFab.hiVect();
        const int*  plo = presFab.loVect();
        const int*  phi = presFab.hiVect();
	const Box& grdbx = grids[turbMfi.index()];
        const int*  lo  = grdbx.loVect();
        const int*  hi  = grdbx.hiVect();

        sumturb(turbData,presData,ARLIM(dlo),ARLIM(dhi),ARLIM(plo),ARLIM(phi),ARLIM(lo),ARLIM(hi),
		     dx,turb,&ksize,&turbVars);
   } 
}

#ifdef SUMJET
void
NavierStokesBase::JetSum (Real time, Real *jetData, int levRsize,  int levKsize,  int rsize,  int ksize, int jetVars)
{
    const Real* dx = geom.CellSize();

    const int turbGrow(0);
    const int presGrow(0);

    auto turbMF = derive("JetVars",time,turbGrow);
    auto presMF = derive("JetPresVars",time,presGrow);

    BoxArray baf;

    if (level < parent->finestLevel())
    {
        baf = parent->boxArray(level+1);
        baf.coarsen(fine_ratio);
    }

    std::vector< std::pair<int,Box> > isects;

    for (MFIter turbMfi(*turbMF), presMfi(*presMF);
	 turbMfi.isValid() && presMfi.isValid();
	 ++turbMfi, ++presMfi)
    {
	FArrayBox& turbFab = (*turbMF)[turbMfi];
	FArrayBox& presFab = (*presMF)[presMfi];

        if (level < parent->finestLevel())
        {
            baf.intersections(grids[turbMfi.index()],isects);

            for (int ii = 0, N = isects.size(); ii < N; ii++)
            {
                presFab.setVal(0,isects[ii].second,0,presMF->nComp());
                turbFab.setVal(0,isects[ii].second,0,turbMF->nComp());
            }
        }
    }

    turbMF->FillBoundary(0,turbMF->nComp(), geom.periodicity());
    presMF->FillBoundary(0,presMF->nComp(), geom.periodicity());

    for (MFIter turbMfi(*turbMF), presMfi(*presMF);
	 turbMfi.isValid() && presMfi.isValid();
	 ++turbMfi, ++presMfi)
    {
	FArrayBox& turbFab = (*turbMF)[turbMfi];
	FArrayBox& presFab = (*presMF)[presMfi];

        RealBox     gridloc  = RealBox(grids[turbMfi.index()],geom.CellSize(),geom.ProbLo());
        const Real* turbData = turbFab.dataPtr();
        const Real* presData = presFab.dataPtr();
        const int*  dlo = turbFab.loVect();
        const int*  dhi = turbFab.hiVect();
        const int*  plo = presFab.loVect();
        const int*  phi = presFab.hiVect();
        const int*  lo  = grids[turbMfi.index()].loVect();
        const int*  hi  = grids[turbMfi.index()].hiVect();

        sumjet(turbData,presData,ARLIM(dlo),ARLIM(dhi),ARLIM(plo),ARLIM(phi),ARLIM(lo),ARLIM(hi),
		    dx,jetData,&levRsize,&levKsize,&rsize,&ksize,&jetVars,&jet_interval_split,
		    gridloc.lo(),gridloc.hi());
    }
}

void
NavierStokesBase::sum_jet_quantities ()
{
    Real time = state[State_Type].curTime();
    const int finestLevel = parent->finestLevel();
    const Real *dx = parent->Geom(finestLevel).CellSize();
    const int isize(parent->Geom(finestLevel).Domain().length(0));
    const int ksize(parent->Geom(finestLevel).Domain().length(2));
    const int rsize=isize>>1;
    const int jetVars(104);

    amrex::Print() << "NavierStokesBase::sum_jet_quantities():" << '\n'
		   << "   jetVars: " << jetVars << '\n'
		   << "   rsize  : " << rsize << '\n'
		   << "   ksize  : " << ksize << '\n';
    
    Real* jetData = new Real[jetVars*ksize*rsize];

    for (int i=0; i<jetVars*ksize*rsize; i++) jetData[i]=0;

    for (int lev = finestLevel; lev >= 0; lev--)
    {
	const int levIsize(parent->Geom(lev).Domain().length(0));
	const int levKsize(parent->Geom(lev).Domain().length(2));
	const int levRsize(levIsize>>1);

        NavierStokesBase& ns_level = getLevel(lev);
	ns_level.JetSum(time,jetData,levRsize,levKsize,rsize,ksize,jetVars);
    }

    ParallelDescriptor::ReduceRealSum(&jetData[0], ksize*rsize*jetVars, ParallelDescriptor::IOProcessorNumber());

    if (ParallelDescriptor::IOProcessor())
    {
        amrex::Print() << "      Creating JetData..." << '\n';
        std::string DirPath = "JetData";
        if (!amrex::UtilCreateDirectory(DirPath, 0755))
            amrex::CreateDirectoryFailed(DirPath);

        const int steps = parent->levelSteps(0);
        FILE *file;
        std::string filename;

	Vector<Real> r(rsize);
	for (int i=0; i<rsize; i++)
	    r[i] = dx[0]*(0.5+(double)i);
	Vector<Real> z(ksize);
	for (int k=0; k<ksize; k++)
	    z[k] = dx[2]*(0.5+(double)k);

#if 0
        filename  = amrex::Concatenate("JetData/JetData_", steps, 4);
        filename += "_r.dat";

	file = fopen(filename.c_str(),"w");
	for (int i=0; i<rsize; i++)
	    fprintf(file,"%e ",r[i]);
	fclose(file);

        filename  = amrex::Concatenate("JetData/JetData_", steps, 4);
        filename += "_z.dat";

	file = fopen(filename.c_str(),"w");
	for (int k=0; k<ksize; k++) 
	    fprintf(file,"%e ",dx[2]*(0.5+(double)k));
	fclose(file);

	for (int v=0; v<jetVars; v++) {

            filename  = amrex::Concatenate("JetData/JetData_", steps, 4);
            filename += amrex::Concatenate(filename + "_v", v, 4);
            filename += ".dat";

	    file = fopen(filename.c_str(),"w");
	    for (int k=0; k<ksize; k++) {
		for (int i=0; i<rsize; i++) {
		    fprintf(file,"%e ",jetData[(k*rsize+i)*jetVars+v]);
		}
		fprintf(file,"\n");
	    }
	    fclose(file);
	    amrex::Print() << "   ...done." << '\n';
	}
#else
	std::string FullPath = amrex::Concatenate("JetData/JD", steps, 4);

	if (!amrex::UtilCreateDirectory(FullPath, 0755))
	    amrex::CreateDirectoryFailed(FullPath);

        filename = FullPath;
        filename += '/';
        filename += "data.bin";

	file=fopen(filename.c_str(),"w");
	fwrite(&time,sizeof(double),1,file);
	fwrite(&rsize,sizeof(int),1,file);
	fwrite(&ksize,sizeof(int),1,file);
	fwrite(&jetVars,sizeof(int),1,file);
	fwrite(r.dataPtr(),sizeof(Real),rsize,file);
	fwrite(z.dataPtr(),sizeof(Real),ksize,file);
	fwrite(jetData,sizeof(Real),jetVars*rsize*ksize,file);
	fclose(file);
#endif
    }

    delete [] jetData;
}
#endif // SUMJET

#endif  // (BL_SPACEDIM == 3)

#ifdef AMREX_PARTICLES

void
NavierStokesBase::read_particle_params ()
{
    ParmParse ppp("particles");
    //
    // The directory in which to store timestamp files.
    //
    ppp.query("timestamp_dir", timestamp_dir);
    //
    // Only the I/O processor makes the directory if it doesn't already exist.
    //
    if (ParallelDescriptor::IOProcessor())
        if (!amrex::UtilCreateDirectory(timestamp_dir, 0755))
            amrex::CreateDirectoryFailed(timestamp_dir);
    //
    // Force other processors to wait till directory is built.
    //
    ParallelDescriptor::Barrier();

    if (int nc = ppp.countval("timestamp_indices"))
    {
        timestamp_indices.resize(nc);

        ppp.getarr("timestamp_indices", timestamp_indices, 0, nc);
    }

    ppp.query("pverbose",pverbose);
    //
    // Used in initData() on startup to read in a file of particles.
    //
    ppp.query("particle_init_file", particle_init_file);
    //
    // Used in post_restart() to read in a file of particles.
    //
    ppp.query("particle_restart_file", particle_restart_file);
    //
    // This must be true the first time you try to restart from a checkpoint
    // that was written with USE_PARTICLES=FALSE; i.e. one that doesn't have
    // the particle checkpoint stuff (even if there are no active particles).
    // Otherwise the code will fail when trying to read the checkpointed particles.
    //
    ppp.query("restart_from_nonparticle_chkfile", restart_from_nonparticle_chkfile);
    //
    // Used in post_restart() to write out the file of particles.
    //
    ppp.query("particle_output_file", particle_output_file);
}

void
NavierStokesBase::initParticleData ()
{
    if (level == 0)
    {
        if (NSPC == 0)
        {
            NSPC = new AmrTracerParticleContainer(parent);
        }

        NSPC->SetVerbose(pverbose);

        if (!particle_init_file.empty())
        {
            NSPC->InitFromAsciiFile(particle_init_file,0);
        }
    }
}

void
NavierStokesBase::post_restart_particle ()
{
    if (level == 0)
    {
        BL_ASSERT(NSPC == 0);

        NSPC = new AmrTracerParticleContainer(parent);

        NSPC->SetVerbose(pverbose);
        //
        // We want to be able to add new particles on a restart.
        // As well as the ability to write the particles out to an ascii file.
        //
        if (!restart_from_nonparticle_chkfile)
        {
            NSPC->Restart(parent->theRestartFile(), the_ns_particle_file_name);
        }

        if (!particle_restart_file.empty())
        {
            NSPC->InitFromAsciiFile(particle_restart_file,0);
        }

        if (!particle_output_file.empty())
        {
            NSPC->WriteAsciiFile(particle_output_file);
        }
    }
}

void
NavierStokesBase::post_timestep_particle (int crse_iteration)
{
    const int ncycle = parent->nCycle(level);
    const int finest_level = parent->finestLevel();
    //
    // Don't redistribute/timestamp on the final subiteration except on the coarsest grid.
    //
    if (NSPC != 0 && (crse_iteration < ncycle || level == 0))
    {
        const Real curr_time = state[State_Type].curTime();
         
	int ngrow = (level == 0) ? 0 : crse_iteration;
   
        NSPC->Redistribute(level, finest_level, ngrow);

        if (!timestamp_dir.empty())
        {
            std::string basename = timestamp_dir;

            if (basename[basename.length()-1] != '/') basename += '/';

            basename += "Timestamp";

	    static bool first = true;
	    static int n, nextras;
	    static std::vector<int> tindices;

	    if (first)
	    {
		first = false;

		n = timestamp_indices.size();
		nextras = timestamp_num_extras();
	    
		int sz = n + nextras;
		tindices.reserve(sz);

		for (int i = 0; i < sz; ++i) {
		    tindices.push_back(i);
		}
	    }

            for (int lev = level; lev <= finest_level; lev++)
            {
                if (NSPC->NumberOfParticlesAtLevel(lev) <= 0) continue;

		int ng = (lev == level) ? ngrow+1 : 1;

		AmrLevel& amr_level = parent->getLevel(lev);
		MultiFab& S_new = amr_level.get_new_data(State_Type);

		MultiFab tmf;
		
		if (tindices.size() > 0)
		{
		    tmf.define(S_new.boxArray(), S_new.DistributionMap(), tindices.size(), ng);

		    if (n > 0)
		    {
		      FillPatchIterator fpi(parent->getLevel(lev), S_new, 
                                            ng, curr_time, State_Type, 0, NUM_STATE);
                      const MultiFab& S = fpi.get_mf();
		
#ifdef _OPENMP
#pragma omp parallel
#endif
                      for (MFIter mfi(tmf,true); mfi.isValid(); ++mfi)
                      {
                        FArrayBox& tfab = tmf[mfi];
                        const FArrayBox& sfab = S[mfi];
                        const Box& box = mfi.growntilebox();
                        for (int i = 0; i < n; ++i)
                        {
                          tfab.copy(sfab, box, timestamp_indices[i], box, i, 1);
                        }
                      }
		    }

		    if (nextras > 0)
		    {
			timestamp_add_extras(lev, curr_time, tmf);
		    }
		}

		NSPC->Timestamp(basename, tmf, lev, curr_time, tindices);
            }
        }
    }
}

std::unique_ptr<MultiFab>
NavierStokesBase::ParticleDerive (const std::string& name,
				  Real               time,
				  int                ngrow)
{
    if (name == "particle_count" || name == "total_particle_count") {
	int ncomp = 1;
	const DeriveRec* rec = derive_lst.get(name);
	if (rec)
	{
	    ncomp = rec->numDerive();
	}
	
        MultiFab* ret = new MultiFab(grids, dmap, ncomp, ngrow);
	ParticleDerive(name,time,*ret,0);
	return std::unique_ptr<MultiFab>{ret};
    }
    else {
	return AmrLevel::derive(name, time, ngrow);
    }
}

void
NavierStokesBase::ParticleDerive (const std::string& name,
				  Real               time,
				  MultiFab&          mf,
				  int                dcomp)
{
    if (NSPC == 0 || !(name == "particle_count" || name == "total_particle_count")) 
    {
        AmrLevel::derive(name,time,mf,dcomp);
    } 
    else {
	if (name == "particle_count")
	{
	    MultiFab temp_dat(grids,dmap,1,0);
	    temp_dat.setVal(0);
	    NSPC->Increment(temp_dat,level);
	    MultiFab::Copy(mf,temp_dat,0,dcomp,1,0);
	}
	else if (name == "total_particle_count")
	{
	    //
	    // We want the total particle count at this level or higher.
	    //
	    ParticleDerive("particle_count",time,mf,dcomp);
	    
	    IntVect trr(D_DECL(1,1,1));
	    
	    for (int lev = level+1; lev <= parent->finestLevel(); lev++)
	    {
		BoxArray ba = parent->boxArray(lev);

		MultiFab temp_dat(ba,parent->DistributionMap(lev),1,0);
		
		trr *= parent->refRatio(lev-1);
		
		ba.coarsen(trr);
		
		MultiFab ctemp_dat(ba,parent->DistributionMap(lev),1,0);
		
		temp_dat.setVal(0);
		ctemp_dat.setVal(0);
		
		NSPC->Increment(temp_dat,lev);

#ifdef _OPENMP
#pragma omp parallel
#endif
		for (MFIter mfi(temp_dat,true); mfi.isValid(); ++mfi)
		{
		    const FArrayBox& ffab =  temp_dat[mfi];
		    FArrayBox&       cfab = ctemp_dat[mfi];
		    const Box&       fbx  = mfi.tilebox();
		    
		    BL_ASSERT(cfab.box() == amrex::coarsen(fbx,trr));
		    
		    for (IntVect p = fbx.smallEnd(); p <= fbx.bigEnd(); fbx.next(p))
		    {
		        const Real val = ffab(p);
			if (val > 0)
			    cfab(amrex::coarsen(p,trr)) += val;
		    }
		}
		
		temp_dat.clear();

		MultiFab dat(grids,dmap,1,0);
		dat.setVal(0);
		dat.copy(ctemp_dat);
		
		MultiFab::Add(mf,dat,0,dcomp,1,0);
	    }
	}
	else
	{
	    amrex::Abort("NavierStokesBase::ParticleDerive: how did this happen?");
	}
    }
}

#endif  // AMREX_PARTICLES

// Boundary condition access function.
Vector<int>
NavierStokesBase::fetchBCArray (int State_Type, const Box& bx, int scomp, int ncomp)
{
    Vector<int> bc(2*BL_SPACEDIM*ncomp);
    BCRec bcr;
    const StateDescriptor* stDesc;
    const Box& domain = geom.Domain();
    
    for (int n = 0; n < ncomp; n++)
    {
      stDesc=state[State_Type].descriptor();
      setBC(bx,domain,stDesc->getBC(scomp+n),bcr);      

      const int* b_rec = bcr.vect();
      for (int m = 0; m < 2*BL_SPACEDIM; m++)
	bc[2*BL_SPACEDIM*n + m] = b_rec[m];
    }

    return bc;
}<|MERGE_RESOLUTION|>--- conflicted
+++ resolved
@@ -48,11 +48,6 @@
 Real        NavierStokesBase::visc_tol           = 1.0e-10;
 Real        NavierStokesBase::visc_abs_tol       = 1.0e-10;
 Real        NavierStokesBase::be_cn_theta        = 0.5;
-<<<<<<< HEAD
-int         NavierStokesBase::variable_vel_visc  = 1;
-int         NavierStokesBase::variable_scal_diff = 0;
-=======
->>>>>>> e1c0b019
 
 int         NavierStokesBase::Tracer                    = -1;
 int         NavierStokesBase::Tracer2                   = -1;
@@ -548,13 +543,7 @@
     // NOTE: at this point, we dont know number of state variables
     //       so just read all values listed.
     //
-<<<<<<< HEAD
-    pp.query("variable_vel_visc",variable_vel_visc);
-    pp.query("variable_scal_diff",variable_scal_diff);
-    
-=======
-
->>>>>>> e1c0b019
+
     const int n_vel_visc_coef   = pp.countval("vel_visc_coef");
     const int n_temp_cond_coef  = pp.countval("temp_cond_coef");
     const int n_scal_diff_coefs = pp.countval("scal_diff_coefs");

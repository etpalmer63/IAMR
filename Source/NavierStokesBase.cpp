
#include <AMReX_ParmParse.H>
#include <AMReX_TagBox.H>
#include <AMReX_Utility.H>

#include <NavierStokesBase.H>
#include <NAVIERSTOKES_F.H>

#ifdef MOREGENGETFORCE
#include <PROB_NS_F.H>
#endif

using namespace amrex;

Godunov*    NavierStokesBase::godunov       = 0;
ErrorList   NavierStokesBase::err_list;
BCRec       NavierStokesBase::phys_bc;
Projection* NavierStokesBase::projector     = 0;
MacProj*    NavierStokesBase::mac_projector = 0;

Real NavierStokesBase::init_shrink        = 1.0;
int  NavierStokesBase::init_iter          = 2;
Real NavierStokesBase::cfl                = 0.8;
Real NavierStokesBase::change_max         = 1.1;    
Real NavierStokesBase::fixed_dt           = -1.0;      
bool NavierStokesBase::stop_when_steady   = false;
Real NavierStokesBase::steady_tol 		  = 1.0e-10;
int  NavierStokesBase::initial_iter       = false;  
int  NavierStokesBase::initial_step       = false;  
Real NavierStokesBase::dt_cutoff          = 0.0;     
int  NavierStokesBase::sum_interval       = -1;  
int  NavierStokesBase::turb_interval      = -1; 
int  NavierStokesBase::jet_interval       = -1;  
int  NavierStokesBase::jet_interval_split = 2;

int  NavierStokesBase::radius_grow = 1;
int  NavierStokesBase::verbose     = 0;
Real NavierStokesBase::gravity     = 0.0;
int  NavierStokesBase::NUM_SCALARS = 0;
int  NavierStokesBase::NUM_STATE   = 0;

Vector<AdvectionForm> NavierStokesBase::advectionType;
Vector<DiffusionForm> NavierStokesBase::diffusionType;

Vector<int>  NavierStokesBase::is_diffusive;
Vector<Real> NavierStokesBase::visc_coef;
Real        NavierStokesBase::visc_tol           = 1.0e-10;
Real        NavierStokesBase::visc_abs_tol       = 1.0e-10;
Real        NavierStokesBase::be_cn_theta        = 0.5;
int         NavierStokesBase::variable_vel_visc  = 0;
int         NavierStokesBase::variable_scal_diff = 0;

int         NavierStokesBase::Tracer                    = -1;
int         NavierStokesBase::Tracer2                   = -1;
int         NavierStokesBase::Temp                      = -1;
int         NavierStokesBase::do_trac2                  = 0;
int         NavierStokesBase::do_temp                   = 0;
int         NavierStokesBase::do_cons_trac              = 0;
int         NavierStokesBase::do_cons_trac2             = 0;
int         NavierStokesBase::do_sync_proj              = 1;
int         NavierStokesBase::do_MLsync_proj            = 1;
int         NavierStokesBase::do_reflux                 = 1;
int         NavierStokesBase::modify_reflux_normal_vel  = 0;
int         NavierStokesBase::do_mac_proj               = 1;
int         NavierStokesBase::do_divu_sync              = 0;
int         NavierStokesBase::do_refine_outflow         = 0; 
int         NavierStokesBase::do_derefine_outflow       = 1;
int         NavierStokesBase::Nbuf_outflow              = 1;  
int         NavierStokesBase::do_denminmax              = 0;  
int         NavierStokesBase::do_scalminmax             = 0; 
int         NavierStokesBase::do_density_ref            = 0;
int         NavierStokesBase::do_tracer_ref             = 0;
int         NavierStokesBase::do_tracer2_ref            = 0;
int         NavierStokesBase::do_vorticity_ref          = 0;
int         NavierStokesBase::do_temp_ref               = 0;
int         NavierStokesBase::do_scalar_update_in_order = 0; 
Vector<int>  NavierStokesBase::scalarUpdateOrder;
int         NavierStokesBase::getForceVerbose           = 0;

int  NavierStokesBase::Dpdt_Type = -1;

int  NavierStokesBase::additional_state_types_initialized = 0;
int  NavierStokesBase::Divu_Type                          = -1;
int  NavierStokesBase::Dsdt_Type                          = -1;
int  NavierStokesBase::num_state_type                     = 2;
int  NavierStokesBase::have_divu                          = 0;
int  NavierStokesBase::have_dsdt                          = 0;
Real NavierStokesBase::divu_relax_factor                  = 0.0;
int  NavierStokesBase::S_in_vel_diffusion                 = 1;
int  NavierStokesBase::do_init_vort_proj                  = 0;
int  NavierStokesBase::do_init_proj                       = 1;

int  NavierStokesBase::do_running_statistics  = 0;
Real NavierStokesBase::volWgtSum_sub_origin_x = 0;
Real NavierStokesBase::volWgtSum_sub_origin_y = 0;
Real NavierStokesBase::volWgtSum_sub_origin_z = 0;
Real NavierStokesBase::volWgtSum_sub_Rcyl     = -1;
Real NavierStokesBase::volWgtSum_sub_dx       = -1;
Real NavierStokesBase::volWgtSum_sub_dy       = -1;
Real NavierStokesBase::volWgtSum_sub_dz       = -1;

int  NavierStokesBase::do_mom_diff            = 0;
int  NavierStokesBase::predict_mom_together   = 0;
bool NavierStokesBase::def_harm_avg_cen2edge  = false;

namespace
{
    bool initialized = false;
    int  dump_plane  = -1;
    std::string dump_plane_name("SLABS/vel-");
    bool benchmarking = false;
}

#ifdef AMREX_PARTICLES
namespace
{
    //
    // Name of subdirectory in chk???? holding checkpointed particles.
    //
    const std::string the_ns_particle_file_name("Particles");
    //
    // There's really only one of these.
    //
    AmrTracerParticleContainer* NSPC = 0;

    std::string      timestamp_dir                   ("Timestamps");
    std::vector<int> timestamp_indices;
    std::string      particle_init_file;
    std::string      particle_restart_file;
    std::string      particle_output_file;
    bool             restart_from_nonparticle_chkfile = false;
    int              pverbose                         = 2;
}

AmrTracerParticleContainer* NavierStokesBase::theNSPC () { return NSPC; }
#endif

int NavierStokesBase::DoTrac2() {return NavierStokesBase::do_trac2;}
//
BL_FORT_PROC_DECL(BL_NS_DOTRAC2,bl_ns_dotrac2)(int* dotrac2)
{
    *dotrac2 = NavierStokesBase::DoTrac2();
}

NavierStokesBase::NavierStokesBase ()
{
    rho_qtime    = 0;
    rho_tqtime   = 0;
    sync_reg     = 0;
    advflux_reg  = 0;
    viscflux_reg = 0;
    u_mac        = 0;
    aofs         = 0;
    diffusion    = 0;

    if (!additional_state_types_initialized)
        init_additional_state_types();
}

NavierStokesBase::NavierStokesBase (Amr&            papa,
				    int             lev,
				    const Geometry& level_geom,
				    const BoxArray& bl,
                                    const DistributionMapping& dm,
				    Real            time)
    :
    AmrLevel(papa,lev,level_geom,bl,dm,time)
{
    if(!additional_state_types_initialized) {
        init_additional_state_types();
    }
    
    const BoxArray& P_grids = state[Press_Type].boxArray();
    //
    // Alloc old_time pressure.
    //
    state[Press_Type].allocOldData();
    //
    // Alloc space for density and temporary pressure variables.
    //
    if (level > 0)
    {
        rho_avg.define(grids,dmap,1,1);
        p_avg.define(P_grids,dmap,1,0);
    }

    rho_half.define (grids,dmap,1,1);
    rho_ptime.define(grids,dmap,1,1);
    rho_ctime.define(grids,dmap,1,1);
    rho_qtime  = 0;
    rho_tqtime = 0;
    //
    // Build metric coefficients for RZ calculations.
    // Build volume and areas.
    //
    buildMetrics();
    //
    // Set up reflux registers.
    //
    sync_reg = 0;
    if (level > 0 && do_sync_proj)
    {
        sync_reg = new SyncRegister(grids,dmap,crse_ratio);
    }
    advflux_reg  = 0;
    viscflux_reg = 0;
    if (level > 0 && do_reflux)
    {
        advflux_reg  = new FluxRegister(grids,dmap,crse_ratio,level,NUM_STATE);
        viscflux_reg = new FluxRegister(grids,dmap,crse_ratio,level,NUM_STATE);
    }
    //
    // Initialize work multifabs.
    //
    u_mac   = 0;
    aofs    = 0;
    //
    // Set up the level projector.
    //
    if (projector == 0)
    {
        projector = new Projection(parent,&phys_bc,do_sync_proj,
                                   parent->finestLevel(),radius_grow);
    }
    projector->install_level(level,this,&radius);
    //
    // Set up the godunov box.
    //
    SetGodunov();
    //
    // Set up diffusion.
    //
    diffusion = new Diffusion(parent,this,
                              (level > 0) ? getLevel(level-1).diffusion : 0,
                              NUM_STATE,viscflux_reg,is_diffusive,visc_coef);
    //
    // Allocate the storage for variable viscosity and diffusivity
    //
    viscn_cc   = 0;
    viscnp1_cc = 0;
    if (variable_vel_visc) 
    {
        viscn_cc   = new MultiFab(grids, dmap, 1, 1);
        viscnp1_cc = new MultiFab(grids, dmap, 1, 1);
    }

    diffn_cc   = 0;
    diffnp1_cc = 0;
    if (variable_scal_diff) 
    {
        diffn_cc   = new MultiFab(grids, dmap, NUM_STATE-Density-1, 1);
        diffnp1_cc = new MultiFab(grids, dmap, NUM_STATE-Density-1, 1);
    }
    //
    // Set up the mac projector.
    //
    if (mac_projector == 0)
    {
        mac_projector = new MacProj(parent,parent->finestLevel(),
                                    &phys_bc,radius_grow);
    }
    mac_projector->install_level(level,this);
}

NavierStokesBase::~NavierStokesBase ()
{
    delete rho_qtime;
    delete rho_tqtime;
    delete sync_reg;
    delete advflux_reg;
    delete viscflux_reg;
    delete [] u_mac;
    
    if (mac_projector != 0)
        mac_projector->cleanup(level);
    //
    // Remove the arrays for variable viscosity and diffusivity
    // and delete the Diffusion object
    //
    if (variable_vel_visc)
    {
        delete viscn_cc;
        delete viscnp1_cc;
    }

    if (variable_scal_diff)
    {
        delete diffn_cc;
        delete diffnp1_cc;
    }

    delete diffusion;
}

void
NavierStokesBase::allocOldData ()
{
    bool init_pres = !(state[Press_Type].hasOldData());
    AmrLevel::allocOldData();
    if (init_pres)
        initOldPress();
}

void
NavierStokesBase::variableCleanUp ()
{
    desc_lst.clear();
    derive_lst.clear();

    delete godunov;
    godunov = 0;

    err_list.clear();

    delete projector;
    projector = 0;

    delete mac_projector;
    mac_projector = 0;

#ifdef AMREX_PARTICLES
    delete NSPC;
    NSPC = 0;
#endif
}

void
NavierStokesBase::Initialize ()
{
    if (initialized) return;

    ParmParse pp("ns");

    pp.query("dump_plane",dump_plane);

    pp.query("benchmarking",benchmarking);

    pp.query("v",verbose);

    Vector<int> lo_bc(BL_SPACEDIM), hi_bc(BL_SPACEDIM);
    pp.getarr("lo_bc",lo_bc,0,BL_SPACEDIM);
    pp.getarr("hi_bc",hi_bc,0,BL_SPACEDIM);
    for (int i = 0; i < BL_SPACEDIM; i++)
    {
        phys_bc.setLo(i,lo_bc[i]);
        phys_bc.setHi(i,hi_bc[i]);
    }
  
    read_geometry();
    //
    // Check phys_bc against possible periodic geometry
    // if periodic, must have internal BC marked.
    //
    if (Geometry::isAnyPeriodic())
    {
        //
        // Do idiot check.  Periodic means interior in those directions.
        //
        for (int dir = 0; dir < BL_SPACEDIM; dir++)
        {
            if (Geometry::isPeriodic(dir))
            {
                if (lo_bc[dir] != Interior)
                {
                    std::cerr << "NavierStokesBase::variableSetUp:periodic in direction "
                              << dir
                              << " but low BC is not Interior\n";
                    amrex::Abort("NavierStokesBase::Initialize()");
                }
                if (hi_bc[dir] != Interior)
                {
                    std::cerr << "NavierStokesBase::variableSetUp:periodic in direction "
                              << dir
                              << " but high BC is not Interior\n";
                    amrex::Abort("NavierStokesBase::Initialize()");
                }
            } 
        }
    }

    {
        //
        // Do idiot check.  If not periodic, should be no interior.
        //
        for (int dir = 0; dir < BL_SPACEDIM; dir++)
        {
            if (!Geometry::isPeriodic(dir))
            {
              if (lo_bc[dir] == Interior)
              {
                  std::cerr << "NavierStokesBase::variableSetUp:Interior bc in direction "
                            << dir
                            << " but not defined as periodic\n";
                  amrex::Abort("NavierStokesBase::Initialize()");
              }
              if (hi_bc[dir] == Interior)
              {
                  std::cerr << "NavierStokesBase::variableSetUp:Interior bc in direction "
                            << dir
                            << " but not defined as periodic\n";
                  amrex::Abort("NavierStokesBase::Initialize()");
              }
            }
        }
    }
    //
    // Get timestepping parameters.
    //
    pp.get("cfl",cfl);
    pp.query("init_iter",init_iter);
    pp.query("init_shrink",init_shrink);
    pp.query("dt_cutoff",dt_cutoff);
    pp.query("change_max",change_max);
    pp.query("fixed_dt",fixed_dt);
    pp.query("stop_when_steady",stop_when_steady);
    pp.query("steady_tol",steady_tol);
    pp.query("sum_interval",sum_interval);
    pp.query("turb_interval",turb_interval);
    pp.query("jet_interval",jet_interval);
    pp.query("jet_interval_split",jet_interval_split);
    pp.query("gravity",gravity);
    //
    // Get run options.
    //
    pp.query("do_temp",                  do_temp          );
    pp.query("do_trac2",                 do_trac2         );
    pp.query("do_cons_trac",             do_cons_trac     );
    pp.query("do_cons_trac2",            do_cons_trac2    );
    int initial_do_sync_proj =           do_sync_proj;
    pp.query("do_sync_proj",             do_sync_proj     );
    pp.query("do_MLsync_proj",           do_MLsync_proj   );
    pp.query("do_reflux",                do_reflux        );
    pp.query("modify_reflux_normal_vel", modify_reflux_normal_vel);
    pp.query("do_init_vort_proj",        do_init_vort_proj);
    pp.query("do_init_proj",             do_init_proj     );
    pp.query("do_mac_proj",              do_mac_proj      );
    pp.query("do_divu_sync",             do_divu_sync     );
    pp.query("do_denminmax",             do_denminmax     );
    pp.query("do_scalminmax",            do_scalminmax    );
    pp.query("do_density_ref",           do_density_ref   );
    pp.query("do_tracer_ref",            do_tracer_ref    );
    pp.query("do_tracer2_ref",           do_tracer2_ref   );
    pp.query("do_vorticity_ref",         do_vorticity_ref );
    pp.query("do_temp_ref",              do_temp_ref      );
 
    if (modify_reflux_normal_vel)
        amrex::Abort("modify_reflux_normal_vel is no longer supported");

#ifdef MOREGENGETFORCE
    pp.query("getForceVerbose",          getForceVerbose  );
    pp.query("do_scalar_update_in_order",do_scalar_update_in_order );
    if (do_scalar_update_in_order) {
	const int n_scalar_update_order_vals = pp.countval("scalar_update_order");
	scalarUpdateOrder.resize(n_scalar_update_order_vals);
	int got_scalar_update_order = pp.queryarr("scalar_update_order",scalarUpdateOrder,0,n_scalar_update_order_vals);
    }
#endif

    // Don't let init_shrink be greater than 1
    if (init_shrink > 1.0)
        amrex::Abort("NavierStokesBase::Initialize(): init_shrink cannot be greater than 1");

    //
    // Make sure we don't use divu_sync.
    //
    if (do_divu_sync)
        amrex::Error("do_divu_sync == 1 is not supported");
    //
    // This test ensures that if the user toggles do_sync_proj,
    // the user has knowledge that do_MLsync_proj is meaningless.
    //
    if (do_MLsync_proj && !do_sync_proj && initial_do_sync_proj != do_sync_proj)
    {
        amrex::Print() << "Mismatched options for NavierStokesBase\n"
		       << "do_MLsync_proj and do_sync_proj are inconsistent\n";

        amrex::Abort("NavierStokesBase::Initialize()");
    }
    //
    // Read viscous/diffusive parameters and array of viscous/diffusive coeffs.
    // NOTE: at this point, we dont know number of state variables
    //       so just read all values listed.
    //
    pp.query("visc_tol",visc_tol);
    pp.query("visc_abs_tol",visc_abs_tol);
    pp.query("variable_vel_visc",variable_vel_visc);
    pp.query("variable_scal_diff",variable_scal_diff);

    const int n_vel_visc_coef   = pp.countval("vel_visc_coef");
    const int n_temp_cond_coef  = pp.countval("temp_cond_coef");
    const int n_scal_diff_coefs = pp.countval("scal_diff_coefs");

    if (n_vel_visc_coef != 1)
        amrex::Abort("NavierStokesBase::Initialize(): Only one vel_visc_coef allowed");

    if (do_temp && n_temp_cond_coef != 1)
        amrex::Abort("NavierStokesBase::Initialize(): Only one temp_cond_coef allowed");

    int n_visc = BL_SPACEDIM + 1 + n_scal_diff_coefs;
    if (do_temp)
        n_visc++;
    visc_coef.resize(n_visc);
    is_diffusive.resize(n_visc);
 
    pp.get("vel_visc_coef",visc_coef[0]);
    for (int i = 1; i < BL_SPACEDIM; i++)
      visc_coef[i] = visc_coef[0];
    //
    // Here we set the coefficient for density, which does not diffuse.
    //
    visc_coef[Density] = -1;
    //
    // Set the coefficients for the scalars, but temperature.
    //
    Vector<Real> scal_diff_coefs(n_scal_diff_coefs);
    pp.getarr("scal_diff_coefs",scal_diff_coefs,0,n_scal_diff_coefs);

    int scalId = Density;

    // Will need to add more lines when more variables are added
    Tracer = Density+1;
    if (do_trac2)
	Tracer2 = Density+2;

    for (int i = 0; i < n_scal_diff_coefs; i++)
    {
        visc_coef[++scalId] = scal_diff_coefs[i];
    }
    //
    // Set the coefficient for temperature.
    //
    if (do_temp)
    {
	Temp = ++scalId;
	pp.get("temp_cond_coef",visc_coef[Temp]);
    }
    
    pp.query("divu_relax_factor",divu_relax_factor);
    pp.query("S_in_vel_diffusion",S_in_vel_diffusion);
    pp.query("be_cn_theta",be_cn_theta);
    if (be_cn_theta > 1.0 || be_cn_theta < .5)
        amrex::Abort("NavierStokesBase::Initialize(): Must have be_cn_theta <= 1.0 && >= .5");
    //
    // Set parameters dealing with how grids are treated at outflow boundaries.
    //
    pp.query("do_refine_outflow",do_refine_outflow);
    pp.query("do_derefine_outflow",do_derefine_outflow);
    if (do_derefine_outflow == 1 && do_refine_outflow == 1)
      amrex::Abort("NavierStokesBase::Initialize(): Cannot have both do_refine_outflow==1 and do_derefine_outflow==1");

    pp.query("Nbuf_outflow",Nbuf_outflow);
    BL_ASSERT(Nbuf_outflow >= 0);
    BL_ASSERT(!(Nbuf_outflow <= 0 && do_derefine_outflow == 1));

    //
    // Check whether we are doing running statistics.
    //
    pp.query("do_running_statistics",do_running_statistics);

    // If dx,dy,dz,Rcyl<0 (default) the volWgtSum is computed over the entire domain
    pp.query("volWgtSum_sub_origin_x",volWgtSum_sub_origin_x);
    pp.query("volWgtSum_sub_origin_y",volWgtSum_sub_origin_y);
    pp.query("volWgtSum_sub_origin_z",volWgtSum_sub_origin_z);
    pp.query("volWgtSum_sub_Rcyl",volWgtSum_sub_Rcyl);
    pp.query("volWgtSum_sub_dx",volWgtSum_sub_dx);
    pp.query("volWgtSum_sub_dy",volWgtSum_sub_dy);
    pp.query("volWgtSum_sub_dz",volWgtSum_sub_dz);

    //
    // Are we going to do velocity or momentum update?
    //
    pp.query("do_mom_diff",do_mom_diff);
    pp.query("predict_mom_together",predict_mom_together);

    if (do_mom_diff == 0 && predict_mom_together == 1)
    {
      amrex::Print() << "MAKES NO SENSE TO HAVE DO_MOM_DIFF=0 AND PREDICT_MOM_TOGETHER=1\n";
      exit(0);
    }

    pp.query("harm_avg_cen2edge", def_harm_avg_cen2edge);

#ifdef AMREX_PARTICLES
    read_particle_params ();
#endif

    amrex::ExecOnFinalize(NavierStokesBase::Finalize);

    initialized = true;
}

void
NavierStokesBase::Finalize ()
{
    initialized = false;
}

void
NavierStokesBase::read_geometry ()
{
#if (BL_SPACEDIM == 2)
    //
    // Must load coord here because Geometry hasn't read it in yet.
    //
    ParmParse pp("geometry");

    int coord;
    pp.get("coord_sys",coord);

    if ((Geometry::CoordType) coord == Geometry::RZ && phys_bc.lo(0) != Symmetry)
    {
        phys_bc.setLo(0,Symmetry);
	amrex::Print() << "\nWarning: Setting phys_bc at xlo to Symmetry\n\n";
    }
#endif
}

void
NavierStokesBase::advance_setup (Real time,
                                 Real dt,
	                         int  iteration,
                                 int  ncycle)
{
    BL_PROFILE("NavierStokesBase::advance_setup()");

    const int finest_level = parent->finestLevel();
    
    umac_n_grow = 1;
    
#ifdef AMREX_PARTICLES
    if (ncycle >= 1)
        umac_n_grow = ncycle;
#endif
        
    mac_projector->setup(level);
    //
    // Why are they defined here versus the constructor?
    //
    if (level < finest_level)
    {
        if (Vsync.empty())
            Vsync.define(grids,dmap,BL_SPACEDIM,1);
        if (Ssync.empty())
            Ssync.define(grids,dmap,NUM_STATE-BL_SPACEDIM,1);
        Vsync.setVal(0);
        Ssync.setVal(0);
    }
    //
    // Set reflux registers to zero.
    //
    if (do_reflux && level < finest_level)
    {
        getAdvFluxReg(level+1).setVal(0);
        getViscFluxReg(level+1).setVal(0);
    }
    //
    // Alloc space for edge velocities (normal comp only).
    //
    if (u_mac == 0 || u_mac[0].nGrow() < umac_n_grow)
    {
	if (u_mac != 0) delete [] u_mac;

        u_mac = new MultiFab[BL_SPACEDIM];

        for (int dir = 0; dir < BL_SPACEDIM; dir++)
        {
	    const BoxArray& edgeba = getEdgeBoxArray(dir);
            u_mac[dir].define(edgeba,dmap,1,umac_n_grow);
            u_mac[dir].setVal(1.e40);
        }
    }
    //
    // Alloc MultiFab to hold advective update terms.
    //
    BL_ASSERT(aofs == 0);
    aofs = new MultiFab(grids,dmap,NUM_STATE,0);
    //
    // Set rho_avg.
    //
    if (!initial_step && level > 0 && iteration == 1)
        initRhoAvg(0.5/Real(ncycle));
    //
    // Set up state multifabs for the advance.
    //
    for (int k = 0; k < num_state_type; k++)
    {
	bool has_old_data = state[k].hasOldData();
        state[k].allocOldData();
	if (! has_old_data) state[k].oldData().setVal(0.0);
        state[k].swapTimeLevels(dt);
    }

    if (state[Press_Type].descriptor()->timeType() == StateDescriptor::Point) 
    {
        const Real new_press_time = .5 * (state[State_Type].prevTime() +
                                          state[State_Type].curTime());
        state[Press_Type].setNewTimeLevel(new_press_time);
    }

    make_rho_prev_time();

    // refRatio==4 is not currently supported
    //
    // If refRatio==4 to the next level coarser, and we're going to diffuse
    // scalars as SoverRho, we're going to need rho at 1/4 and 3/4 time there.
    // Make these things if need be.
    //
    // if (level > 0)
    // {
    //     bool needs_rho4 = false;

    //     if (parent->nCycle(level) == 4)
    //         for (int i = 0; i < NUM_STATE && !needs_rho4; ++i)
    //             needs_rho4 = (diffusionType[i] == Laplacian_SoverRho);

    //     if (needs_rho4)
    //     {
    //         NavierStokesBase& clevel = getLevel(level-1);
    //         const BoxArray& cgrids = clevel.boxArray();
    //         const DistributionMapping& cdmap = clevel.DistributionMap();
    //         const Real      ptime  = clevel.state[State_Type].prevTime();
    //         const Real      ctime  = clevel.state[State_Type].curTime();

    //         if (clevel.rho_qtime == 0)
    //         {
    //             const Real qtime = ptime + 0.25*(ctime-ptime);
    //             clevel.rho_qtime = new MultiFab(cgrids,cdmap,1,1);
    //             FillPatch(clevel,*(clevel.rho_qtime),1,qtime,State_Type,Density,1,0);
    //         }
    //         if (clevel.rho_tqtime == 0)
    //         {
    //             const Real tqtime = ptime + 0.75*(ctime-ptime);
    //             clevel.rho_tqtime = new MultiFab(cgrids,cdmap,1,1);
    // 		FillPatch(clevel, *(clevel.rho_tqtime), 1, tqtime, State_Type, Density, 1, 0);
    //         }
    //    }
    // }

    //
    // Calculate the time N viscosity and diffusivity
    //   Note: The viscosity and diffusivity at time N+1 are 
    //         initialized here to the time N values just to
    //         have something reasonable.
    //
    const Real prev_time = state[State_Type].prevTime();

    if (variable_vel_visc)
    {
        calcViscosity(prev_time,dt,iteration,ncycle);
	MultiFab::Copy(*viscnp1_cc, *viscn_cc, 0, 0, 1, viscn_cc->nGrow());
    }

    if (variable_scal_diff)
    {
        const int num_diff = NUM_STATE-BL_SPACEDIM-1;
        calcDiffusivity(prev_time);
	MultiFab::Copy(*diffnp1_cc, *diffn_cc, 0, 0, num_diff, diffn_cc->nGrow());
    }
}

//
// Clean up after the advance function.
//
void
NavierStokesBase::advance_cleanup (int iteration, int ncycle)
{
    delete aofs;
    aofs = 0;
}

void
NavierStokesBase::buildMetrics ()
{
    //
    // We "should" only need radius when we're RZ, but some 2-D code is written to
    // access it first and then "use" if if RZ.  It's easier to just always build
    // it for 2D than try to fix the underlying Fortran calls that take radius.
    //
#if (BL_SPACEDIM == 2)
    radius.resize(grids.size());

    const Real dxr = geom.CellSize()[0];

    for (int i = 0; i < grids.size(); i++)
    {
        const int ilo = grids[i].smallEnd(0)-radius_grow;
        const int ihi = grids[i].bigEnd(0)+radius_grow;
        const int len = ihi - ilo + 1;

        radius[i].resize(len);

        RealBox gridloc = RealBox(grids[i],geom.CellSize(),geom.ProbLo());

        const Real xlo = gridloc.lo(0) + (0.5 - radius_grow)*dxr;
        for (int j = 0; j < len; j++)
            radius[i][j] = xlo + j*dxr;
    }
#endif

    volume.clear();
    volume.define(grids,dmap,1,GEOM_GROW);
    geom.GetVolume(volume);

    for (int dir = 0; dir < BL_SPACEDIM; ++dir)
    {
        area[dir].clear();
	area[dir].define(getEdgeBoxArray(dir),dmap,1,GEOM_GROW);
        geom.GetFaceArea(area[dir],dir);
    }
}

void
NavierStokesBase::calcDpdt ()
{
    BL_ASSERT(state[Press_Type].descriptor()->timeType() == StateDescriptor::Point);

    MultiFab&  new_press   = get_new_data(Press_Type);
    MultiFab&  old_press   = get_old_data(Press_Type);
    MultiFab&  dpdt        = get_new_data(Dpdt_Type);
    const Real dt_for_dpdt = state[Press_Type].curTime()-state[Press_Type].prevTime();

    if (dt_for_dpdt != 0.0) 
    {
#ifdef _OPENMP
#pragma omp parallel
#endif
        for (MFIter mfi(dpdt,true); mfi.isValid(); ++mfi)
        {
            const Box& vbx     = mfi.tilebox();
            FArrayBox& dpdtfab = dpdt[mfi];
            dpdtfab.copy(new_press[mfi],vbx,0,vbx,0,1);
            dpdtfab.minus(old_press[mfi],vbx,0,0,1);
            dpdtfab.divide(dt_for_dpdt,vbx,0,1);
        }
    }
    else
    {
        dpdt.setVal(0);
    }
}

void
NavierStokesBase::checkPoint (const std::string& dir,
			      std::ostream&      os,
			      VisMF::How         how,
			      bool               dump_old)
{
    AmrLevel::checkPoint(dir, os, how, dump_old);

#ifdef AMREX_PARTICLES
    if (level == 0)
    {
        if (NSPC != 0)
            NSPC->Checkpoint(dir,the_ns_particle_file_name);
    }
#endif
}

void
NavierStokesBase::computeInitialDt (int                   finest_level,
				    int                   sub_cycle,
				    Vector<int>&           n_cycle,
				    const Vector<IntVect>& ref_ratio,
				    Vector<Real>&          dt_level, 
				    Real                  stop_time)
{
    //
    // Grids have been constructed, compute dt for all levels.
    //
    if (level > 0)
        return;

    int i;

    Real dt_0    = 1.0e+100;
    int n_factor = 1;
    ///TODO/DEBUG: This will need to change for optimal subcycling.
    for (i = 0; i <= finest_level; i++)
    {
        dt_level[i] = getLevel(i).initialTimeStep();
        n_factor   *= n_cycle[i];
        dt_0        = std::min(dt_0,n_factor*dt_level[i]);
    }

    //
    // Limit dt's by the value of stop_time.
    //
    if (stop_time >= 0.0)
    {
        const Real eps      = 0.0001*dt_0;
        const Real cur_time = state[State_Type].curTime();
        if ((cur_time + dt_0) > (stop_time - eps))
            dt_0 = stop_time - cur_time;
    }

    n_factor = 1;
    for (i = 0; i <= finest_level; i++)
    {
        n_factor   *= n_cycle[i];
        dt_level[i] = dt_0/( (Real)n_factor );
    }
}

void
NavierStokesBase::computeNewDt (int                   finest_level,
				int                   sub_cycle,
				Vector<int>&           n_cycle,
				const Vector<IntVect>& ref_ratio,
				Vector<Real>&          dt_min,
				Vector<Real>&          dt_level,
				Real                  stop_time,
				int                   post_regrid_flag) 
{
    //
    // We are at the start of a coarse grid timecycle.
    // Compute the timesteps for the next iteration.
    //
    if (level > 0) 
        return;

    int i;

    Real dt_0     = 1.0e+100;
    int  n_factor = 1;
    for (i = 0; i <= finest_level; i++)
    {
        NavierStokesBase& adv_level = getLevel(i);
        dt_min[i] = std::min(dt_min[i],adv_level.estTimeStep());
    }

    if (fixed_dt <= 0.0) 
    {
       if (post_regrid_flag == 1)
       {
          //
          // Limit dt's by pre-regrid dt
          //
          for (i = 0; i <= finest_level; i++)
          {
              dt_min[i] = std::min(dt_min[i],dt_level[i]);
          }
       }
       else
       {
          //
          // Limit dt's by change_max * old dt
          //
          for (i = 0; i <= finest_level; i++)
          {
	    if (verbose)
                 if (dt_min[i] > change_max*dt_level[i])
                 {
                     amrex::Print() << "NavierStokesBase::compute_new_dt : limiting dt at level "
				    << i << '\n';
                     amrex::Print() << " ... new dt computed: " << dt_min[i]
				    << '\n';
                     amrex::Print() << " ... but limiting to: "
				    << change_max * dt_level[i] << " = " << change_max
				    << " * " << dt_level[i] << '\n';
                 }
             dt_min[i] = std::min(dt_min[i],change_max*dt_level[i]);
          }
       }
    }

    //
    // Find the minimum over all levels
    //
    for (i = 0; i <= finest_level; i++)
    {
        n_factor *= n_cycle[i];
        dt_0      = std::min(dt_0,n_factor*dt_min[i]);
    }

    //
    // Limit dt's by the value of stop_time.
    //
    const Real eps      = 0.0001*dt_0;
    const Real cur_time = state[State_Type].curTime();
    if (stop_time >= 0.0)
    {
        if ((cur_time + dt_0) > (stop_time - eps))
            dt_0 = stop_time - cur_time;
    }

    //
    // Set dt at each level of refinement
    //
    n_factor = 1;
    for (i = 0; i <= finest_level; i++)
    {
        n_factor   *= n_cycle[i];
        dt_level[i] = dt_0/( (Real)n_factor );
    }
}

void
NavierStokesBase::create_mac_rhs (MultiFab& rhs, int nGrow, Real time, Real dt)
{
    BL_PROFILE("NavierStokesBase::create_mac_rhs()");

    BL_ASSERT(rhs.nGrow()>=nGrow);
    BL_ASSERT(rhs.boxArray()==grids);

    const int sCompDivU = 0;
    const int nCompDivU = 1;
    const int sCompDsdt = 0;
    const int nCompDsdt = 1;

    if (have_divu)
    {
	FillPatch(*this,rhs,nGrow,time,Divu_Type,sCompDivU,nCompDivU,sCompDivU);
    }
    else
    {
        rhs.setVal(0);
    }

    if (have_dsdt)
    {
	FillPatchIterator fpi(*this,rhs,nGrow,time,Dsdt_Type,sCompDsdt,nCompDsdt);
	const MultiFab& mf = fpi.get_mf();
	MultiFab::Saxpy(rhs, 0.5*dt, mf, 0, sCompDsdt, nCompDsdt, nGrow);
    }
}

void
NavierStokesBase::create_umac_grown (int nGrow)
{
    BL_PROFILE("NavierStokesBase::create_umac_grown()");

    if (level > 0)
    {
        BoxList bl = amrex::GetBndryCells(grids,nGrow);

        BoxArray f_bnd_ba(std::move(bl));

        BoxArray c_bnd_ba = f_bnd_ba; c_bnd_ba.coarsen(crse_ratio);

        c_bnd_ba.maxSize(32);

        f_bnd_ba = c_bnd_ba; f_bnd_ba.refine(crse_ratio);

        for (int n = 0; n < BL_SPACEDIM; ++n)
        {
            //
            // crse_src & fine_src must have same parallel distribution.
            // We'll use the KnapSack distribution for the fine_src_ba.
            // Since fine_src_ba should contain more points, this'll lead
            // to a better distribution.
            //
            BoxArray crse_src_ba(c_bnd_ba), fine_src_ba(f_bnd_ba);

            crse_src_ba.surroundingNodes(n);
            fine_src_ba.surroundingNodes(n);

            const int N = fine_src_ba.size();

            std::vector<long> wgts(N);

#ifdef _OPENMP
#pragma omp parallel for
#endif
            for (int i = 0; i < N; i++)
                wgts[i] = fine_src_ba[i].numPts();

            DistributionMapping dm;
            // This DM won't be put into the cache.
            dm.KnapSackProcessorMap(wgts,ParallelDescriptor::NProcs());

            MultiFab crse_src, fine_src;

            crse_src.define(crse_src_ba, dm, 1, 0);
            fine_src.define(fine_src_ba, dm, 1, 0);

            crse_src.setVal(1.e200);
            fine_src.setVal(1.e200);
            //
            // We want to fill crse_src from lower level u_mac including u_mac's grow cells.
            //
	    const MultiFab& u_macLL = getLevel(level-1).u_mac[n];
	    crse_src.copy(u_macLL,0,0,1,1,0);

#ifdef _OPENMP
#pragma omp parallel
#endif
<<<<<<< HEAD
            for (MFIter mfi(crse_src); mfi.isValid(); ++mfi)
=======
            for (MFIter mfi(crse_src,true); mfi.isValid(); ++mfi)
>>>>>>> 1601e087
            {
                const int  nComp = 1;
                const Box& box   = crse_src[mfi].box();
                const int* rat   = crse_ratio.getVect();
                pc_edge_interp(box.loVect(), box.hiVect(), &nComp, rat, &n,
                                       crse_src[mfi].dataPtr(),
                                       ARLIM(crse_src[mfi].loVect()),
                                       ARLIM(crse_src[mfi].hiVect()),
                                       fine_src[mfi].dataPtr(),
                                       ARLIM(fine_src[mfi].loVect()),
                                       ARLIM(fine_src[mfi].hiVect()));
            }
            crse_src.clear();
            //
            // Replace pc-interpd fine data with preferred u_mac data at
            // this level u_mac valid only on surrounding faces of valid
            // region - this op will not fill grow region.
            //
            fine_src.copy(u_mac[n]);
            //
            // Interpolate unfilled grow cells using best data from
            // surrounding faces of valid region, and pc-interpd data
            // on fine edges overlaying coarse edges.
            //
#ifdef _OPENMP
#pragma omp parallel
#endif
            for (MFIter mfi(fine_src); mfi.isValid(); ++mfi)
            {
                const int  nComp = 1;
                const Box& fbox  = fine_src[mfi].box();
                const int* rat   = crse_ratio.getVect();
                edge_interp(fbox.loVect(), fbox.hiVect(), &nComp, rat, &n,
                                 fine_src[mfi].dataPtr(),
                                 ARLIM(fine_src[mfi].loVect()),
                                 ARLIM(fine_src[mfi].hiVect()));
            }

	    MultiFab u_mac_save(u_mac[n].boxArray(),u_mac[n].DistributionMap(), 1,0);
	    u_mac_save.copy(u_mac[n]);
	    u_mac[n].copy(fine_src,0,0,1,0,nGrow);
	    u_mac[n].copy(u_mac_save);
        }
    }
    //
    // Now we set the boundary data
    // FillBoundary fills grow cells that overlap valid regions.
    // HOEXTRAPTOCC fills outside of domain cells.
    //
    const Real* xlo = geom.ProbLo(); //these aren't actually used by the FORT method
    const Real* dx  = geom.CellSize();

    for (int n = 0; n < BL_SPACEDIM; ++n)
    {
        Box dm = geom.Domain();
        dm.surroundingNodes(n);
        const int*  lo  = dm.loVect();
        const int*  hi  = dm.hiVect();

	// call FillBoundary to make sure that fine/fine grow cells are valid
	// before FORT_HOEXTRAPTOCC is called 
	u_mac[n].FillBoundary(geom.periodicity());

        //
        // HOEXTRAPTOCC isn't threaded.  OMP over calls to it.
        //

#ifdef _OPENMP
#pragma omp parallel
#endif
        for (MFIter mfi(u_mac[n]); mfi.isValid(); ++mfi)
        {
            FArrayBox& fab = u_mac[n][mfi];
            amrex_hoextraptocc(BL_TO_FORTRAN_ANYD(fab),lo,hi,dx,xlo);
        }
    }
}

void
NavierStokesBase::diffuse_scalar_setup (int sigma, int& rho_flag)
{
    rho_flag = Diffusion::set_rho_flag(diffusionType[sigma]);
}

void
NavierStokesBase::errorEst (TagBoxArray& tags,
			    int          clearval,
			    int          tagval,
			    Real         time,
			    int          n_error_buf, 
			    int          ngrow)
{
    const int*  domain_lo = geom.Domain().loVect();
    const int*  domain_hi = geom.Domain().hiVect();
    const Real* dx        = geom.CellSize();
    const Real* prob_lo   = geom.ProbLo();

    for (int j = 0; j < err_list.size(); j++)
    {
        auto mf = derive(err_list[j].name(), time, err_list[j].nGrow());
#ifdef _OPENMP
#pragma omp parallel
#endif
        for (MFIter mfi(*mf,true); mfi.isValid(); ++mfi)
        {
	    int i = mfi.index();
            const Box&  vbx     = mfi.tilebox();
            RealBox     gridloc = RealBox(grids[i],geom.CellSize(),geom.ProbLo());
            Vector<int>  itags   = tags[mfi].tags();
            int*        tptr    = itags.dataPtr();
            const int*  tlo     = tags[mfi].box().loVect();
            const int*  thi     = tags[mfi].box().hiVect();
            const int*  lo      = vbx.loVect();
            const int*  hi      = vbx.hiVect();
            const Real* xlo     = gridloc.lo();
            FArrayBox&  fab     = (*mf)[mfi];
            Real*       dat     = fab.dataPtr();
            const int*  dlo     = fab.box().loVect();
            const int*  dhi     = fab.box().hiVect();
            const int   ncomp   = fab.nComp();

            err_list[j].errFunc()(tptr, ARLIM(tlo), ARLIM(thi), &tagval,
                                  &clearval, dat, ARLIM(dlo), ARLIM(dhi),
                                  lo,hi, &ncomp, domain_lo, domain_hi,
                                  dx, xlo, prob_lo, &time, &level);
            //
            // Don't forget to set the tags in the TagBox.
            //
            tags[mfi].tags(itags);
        }
    }
}

Real
NavierStokesBase::estTimeStep ()
{
    BL_PROFILE("NavierStokesBase::estTimeStep()");

    if (fixed_dt > 0.0)
    {
        Real factor = 1.0;

        if (!(level == 0))
        {
            int ratio = 1;
            for (int lev = 1; lev <= level; lev++)
            {
                ratio *= parent->nCycle(lev);
            }
            factor = 1.0/double(ratio);
        }

        return factor*fixed_dt;
    }

    const int   n_grow        = 0;
    Real        estdt         = 1.0e+20;

    const Real  cur_pres_time = state[Press_Type].curTime();
    MultiFab&   U_new         = get_new_data(State_Type);

    Real gr_max[BL_SPACEDIM], u_max[BL_SPACEDIM] = {0};

    FArrayBox tforces;
    MultiFab Gp(grids,dmap,BL_SPACEDIM,1);
    getGradP(Gp, cur_pres_time);

    for (MFIter Rho_mfi(rho_ctime,true); Rho_mfi.isValid(); ++Rho_mfi)
    {
	Box bx=Rho_mfi.tilebox();
        //
        // Get the velocity forcing.  For some reason no viscous forcing.
        //
#ifdef BOUSSINESQ
        const Real cur_time = state[State_Type].curTime();
        // HACK HACK HACK 
        // THIS CALL IS BROKEN 
        // getForce(tforces,bx,n_grow,Xvel,BL_SPACEDIM,cur_time,U_new[i]);
        tforces.resize(amrex::grow(bx,n_grow),BL_SPACEDIM);
        tforces.setVal(0.);
#else
#ifdef GENGETFORCE
        const Real cur_time = state[State_Type].curTime();
        getForce(tforces,bx,n_grow,Xvel,BL_SPACEDIM,cur_time,rho_ctime[Rho_mfi]);
#elif MOREGENGETFORCE
        const Real cur_time = state[State_Type].curTime();
	if (getForceVerbose)
	  amrex::Print() << "---" << '\n' 
			 << "H - est Time Step:" << '\n' 
			 << "Calling getForce..." << '\n';
        getForce(tforces,bx,n_grow,Xvel,BL_SPACEDIM,cur_time,U_new[Rho_mfi],U_new[Rho_mfi],Density);
#else
        getForce(tforces,bx,n_grow,Xvel,BL_SPACEDIM,rho_ctime[Rho_mfi]);
#endif		 
#endif		 
        tforces.minus(Gp[Rho_mfi],0,0,BL_SPACEDIM);
        //
        // Estimate the maximum allowable timestep from the Godunov box.
        //
        Real dt = godunov->estdt(U_new[Rho_mfi],tforces,rho_ctime[Rho_mfi],bx,
                                 geom.CellSize(),cfl,gr_max);

        for (int k = 0; k < BL_SPACEDIM; k++)
        {
	    u_max[k] = std::max(u_max[k],gr_max[k]);
	}
	estdt = std::min(estdt,dt);
    }

    ParallelDescriptor::ReduceRealMin(estdt);

    if (verbose)
    {
        const int IOProc = ParallelDescriptor::IOProcessorNumber();

        ParallelDescriptor::ReduceRealMax(u_max, BL_SPACEDIM, IOProc);

	amrex::Print() << "estTimeStep :: \n" << "LEV = " << level << " UMAX = ";
	for (int k = 0; k < BL_SPACEDIM; k++)
	  amrex::Print() << u_max[k] << "  ";
	amrex::Print() << '\n';
    }

    return estdt;
}

const MultiFab&
NavierStokesBase::get_rho (Real time)
{
    const TimeLevel whichTime = which_time(State_Type,time);

    if (whichTime == AmrOldTime)
    {
        return rho_ptime;
    }
    else if (whichTime == AmrNewTime)
    {
        return rho_ctime;
    }
    else if (whichTime == Amr1QtrTime)
    {
        BL_ASSERT(rho_qtime);
        return *rho_qtime;
    }
    else if (whichTime == Amr3QtrTime)
    {
        BL_ASSERT(rho_tqtime);
        return *rho_tqtime;
    }
    else if (whichTime == AmrHalfTime)
    {
        return get_rho_half_time();
    }
    else
    {
        amrex::Error("NavierStokesBase::get_rho(): bad time");

        return rho_ptime; // Got to return something to shut up compiler.
    }
}

MultiFab&
NavierStokesBase::get_rho_half_time ()
{
    //
    // Fill it in when needed ...
    //
  for (MFIter mfi(rho_half,true); mfi.isValid(); ++mfi)
    {
        FArrayBox& rhofab = rho_half[mfi];
	const Box& bx = mfi.growntilebox();
	
        rhofab.copy(rho_ptime[mfi],bx,0,bx,0,1);
        rhofab.plus(rho_ctime[mfi],bx,0,0);
        rhofab.mult(.5,bx);

	//FIXME? template to write FORT_GEOAVG function to do above work
	// for (MFIter mfi(rho_incr,true); mfi.isValid(); ++mfi)
    // {
    //     FArrayBox&       avgfab  = rho_avg[mfi];
    //     const FArrayBox& incrfab = rho_incr[mfi];

    //     const Box& vbx     = mfi.growntilebox();
    //     const int* lo      = vbx.loVect();
    //     const int* hi      = vbx.hiVect();
    //     const int* rlo     = incrfab.loVect();
    //     const int* rhi     = incrfab.hiVect();
    //     const Real* rhodat = incrfab.dataPtr(sComp);
    //     const int* alo     = avgfab.loVect();
    //     const int* ahi     = avgfab.hiVect();
    //     Real* avgdat       = avgfab.dataPtr();

    //     FORT_GEOAVG(avgdat,ARLIM(alo),ARLIM(ahi),
    //                   rhodat,ARLIM(rlo),ARLIM(rhi),lo,hi,&alpha);
    // }

    }

    return rho_half;
}

//
// Fill patch divU.
//
MultiFab*
NavierStokesBase::getDivCond (int ngrow, Real time)
{
    MultiFab* divu = 0;

    if (!have_divu)
    {
        divu = new MultiFab(grids,dmap,1,ngrow);

        divu->setVal(0);
    }
    else
    {
        divu = getState(ngrow,Divu_Type,0,1,time);
    }

    return divu;
}

//
// Fill patch dSdt.
//
MultiFab*
NavierStokesBase::getDsdt (int ngrow, Real time)
{
    MultiFab* dsdt = 0;

    if (!(have_dsdt && have_divu))
    {
        dsdt = new MultiFab(grids,dmap,1,ngrow);

        dsdt->setVal(0);
    }
    else
    {
        dsdt = getState(ngrow,Dsdt_Type,0,1,time);
    }

    return dsdt;
}


void
NavierStokesBase::getGradP (MultiFab& gp, Real      time)
{
    BL_PROFILE("NavierStokesBase::getGradP()");

    const int   NGrow = gp.nGrow();
    MultiFab&   P_old = get_old_data(Press_Type);
    const Real* dx    = geom.CellSize();

    if (level > 0 && state[Press_Type].descriptor()->timeType() == StateDescriptor::Point)
    {
        //
        // We want to be sure the intersection of old and new grids is
        // entirely contained within gp.boxArray()
        //
        BL_ASSERT(gp.boxArray() == grids);

        {
            const BoxArray& pBA = state[Press_Type].boxArray();
            MultiFab pMF(pBA,dmap,1,NGrow);

            if (time == getLevel(level-1).state[Press_Type].prevTime() || 
                time == getLevel(level-1).state[Press_Type].curTime())
            {
                FillCoarsePatch(pMF,0,time,Press_Type,0,1,NGrow);
            } 
            else
            {
                Real crse_time;

                if (time > getLevel(level-1).state[State_Type].prevTime())
                {
                    crse_time = getLevel(level-1).state[Press_Type].curTime();
                }
                else
                {
                    crse_time = getLevel(level-1).state[Press_Type].prevTime();
                }
  
                FillCoarsePatch(pMF,0,crse_time,Press_Type,0,1,NGrow);
  
                MultiFab dpdtMF(pBA,dmap,1,NGrow);

                FillCoarsePatch(dpdtMF,0,time,Dpdt_Type,0,1,NGrow);

                Real dt_temp = time - crse_time;

                dpdtMF.mult(dt_temp,0,1,NGrow);

                pMF.plus(dpdtMF,0,1,NGrow);
            }

	    for (MFIter mfi(gp, true); mfi.isValid(); ++mfi) 
            {
                Projection::getGradP(pMF[mfi],gp[mfi],mfi.growntilebox(),dx);
            }
        }
        //
        // We've now got good coarse data everywhere in gp.
        //
        MultiFab gpTmp(gp.boxArray(),gp.DistributionMap(),1,NGrow);

	{

	  FillPatchIterator P_fpi(*this,P_old,NGrow,time,Press_Type,0,1);
	  MultiFab& pMF = P_fpi.get_mf();

	  for (MFIter mfi(gpTmp, true); mfi.isValid(); ++mfi) 
	  {
	    Projection::getGradP(pMF[mfi],gpTmp[mfi],mfi.growntilebox(),dx);
	  }
	}
        //
        // Now must decide which parts of gpTmp to copy to gp.
        //
        const int M = old_intersect_new.size();

        BoxArray fineBA(M);

        for (int j = 0; j < M; j++)
        {
            Box bx = old_intersect_new[j];

            for (int i = 0; i < BL_SPACEDIM; i++)
            {
                if (!geom.isPeriodic(i))
                {
                    if (bx.smallEnd(i) == geom.Domain().smallEnd(i))
                        bx.growLo(i,NGrow);
                    if (bx.bigEnd(i) == geom.Domain().bigEnd(i))
                        bx.growHi(i,NGrow);
                }
            }

            fineBA.set(j,bx);
        }

        std::vector< std::pair<int,Box> > isects;

        for (MFIter mfi(gpTmp,true); mfi.isValid(); ++mfi) 
        {
            fineBA.intersections(mfi.growntilebox(),isects);

            FArrayBox&       gpfab    =    gp[mfi];
            const FArrayBox& gptmpfab = gpTmp[mfi];

            for (int ii = 0, N = isects.size(); ii < N; ii++)
            {
                gpfab.copy(gptmpfab,isects[ii].second);
            }
        }

	gp.EnforcePeriodicity(geom.periodicity());
    }
    else
    {

        FillPatchIterator P_fpi(*this,P_old,NGrow,time,Press_Type,0,1);
	MultiFab& pMF = P_fpi.get_mf();
	
	for (MFIter mfi(gp, true); mfi.isValid(); ++mfi) 
        {
	  BL_ASSERT(amrex::grow(grids[mfi.index()],NGrow) == gp[mfi].box());

	  Projection::getGradP(pMF[mfi],gp[mfi],mfi.growntilebox(),dx);
	}
    }
}

//
// Fill patch a state component.
//
MultiFab*
NavierStokesBase::getState (int  ngrow,
			    int  state_idx,
			    int  scomp,
			    int  ncomp, 
			    Real time)
{
    BL_PROFILE("NavierStokesBase::getState()");

    MultiFab* mf = new MultiFab(state[state_idx].boxArray(),
                                state[state_idx].DistributionMap(),
                                ncomp,ngrow);
    FillPatch(*this,*mf,ngrow,time,state_idx,scomp,ncomp,0);

    return mf;
}

void
NavierStokesBase::getOutFlowFaces (Vector<Orientation>& outFaces)
{
    outFaces.resize(0);
    for (int idir = 0; idir < BL_SPACEDIM; idir++)
    {
        if (phys_bc.lo(idir) == Outflow)
        {
            const int len = outFaces.size();
            outFaces.resize(len+1);
            outFaces[len] = Orientation(idir,Orientation::low);
        }

        if (phys_bc.hi(idir) == Outflow)
        {
            const int len = outFaces.size();
            outFaces.resize(len+1);
            outFaces[len] = Orientation(idir,Orientation::high);
        }
    }
}

void
NavierStokesBase::incrPAvg ()
{
    //
    // Increment p_avg with 1/ncycle times current pressure
    //
    MultiFab& P_new = get_new_data(Press_Type);

    Real alpha = 1.0/Real(parent->nCycle(level));

    MultiFab::Saxpy(p_avg,alpha,P_new,0,0,1,0);
}

void
NavierStokesBase::initRhoAvg (Real alpha)
{
    const MultiFab& S_new = get_new_data(State_Type);

    // 3/03/18 - this setVal appears to be unnecessary, comment it out
    // note: rho_avg has 1 ghost cell
    //rho_avg.setVal(0);

    for (MFIter rho_avgmfi(rho_avg,true); rho_avgmfi.isValid(); ++rho_avgmfi)
    {
    	const Box& bx = rho_avgmfi.growntilebox();
        FArrayBox& rhoavgfab = rho_avg[rho_avgmfi];
	  
    	rhoavgfab.copy(S_new[rho_avgmfi],bx,Density,bx,0,1);
        rhoavgfab.mult(alpha,bx);
    }
}

void
NavierStokesBase::incrRhoAvg(const MultiFab& rho_incr,
                         int             sComp,
                         Real            alpha)
{
    MultiFab::Saxpy(rho_avg,alpha,rho_incr,sComp,0,1,0);
}

void
NavierStokesBase::incrRhoAvg (Real alpha)
{
    const MultiFab& S_new = get_new_data(State_Type);
    incrRhoAvg(S_new,Density,alpha);
}

//
// Fills a new level n with best level n and coarser data available.
//
void
NavierStokesBase::init (AmrLevel &old)
{
    NavierStokesBase* oldns = (NavierStokesBase*) &old;
    const Real    dt_new    = parent->dtLevel(level);
    const Real    cur_time  = oldns->state[State_Type].curTime();
    const Real    prev_time = oldns->state[State_Type].prevTime();
    const Real    dt_old    = cur_time - prev_time;
    MultiFab&     S_new     = get_new_data(State_Type);
    MultiFab&     P_new     = get_new_data(Press_Type);
    MultiFab&     P_old     = get_old_data(Press_Type);

    setTimeLevel(cur_time,dt_old,dt_new);

    const Real cur_pres_time = state[Press_Type].curTime();
    //
    // Get best state and pressure data.
    //
    FillPatch(old,S_new,0,cur_time,State_Type,0,NUM_STATE);
    //
    // Note: we don't need to worry here about using FillPatch because
    //       it will automatically use the "old dpdt" to interpolate,
    //       since we haven't yet defined a new pressure at the lower level.
    //
    {
	FillPatchIterator fpi(old,P_new,0,cur_pres_time,Press_Type,0,1);
	const MultiFab& mf_fpi = fpi.get_mf();
	for (MFIter mfi(mf_fpi,true); mfi.isValid(); ++mfi)
        {
	  const Box& vbx  = mfi.tilebox();
	  const FArrayBox& pfab = mf_fpi[mfi];

	  P_old[mfi].copy(pfab,vbx,0,vbx,0,1);
	  P_new[mfi].copy(pfab,vbx,0,vbx,0,1);
	}
    }

    if (state[Press_Type].descriptor()->timeType() == StateDescriptor::Point) 
    {
        MultiFab& Dpdt_new = get_new_data(Dpdt_Type);
	FillPatch(old,Dpdt_new,0,cur_pres_time,Dpdt_Type,0,1);
    }
    //
    // Get best divu and dSdt data.
    //
    if (have_divu)
    {
        MultiFab& Divu_new = get_new_data(Divu_Type);
	FillPatch(old,Divu_new,0,cur_time,Divu_Type,0,1);

        if (have_dsdt)
        {
            MultiFab& Dsdt_new = get_new_data(Dsdt_Type);
	    FillPatch(old,Dsdt_new,0,cur_time,Dsdt_Type,0,1);
        }
    }

    old_intersect_new          = amrex::intersect(grids,oldns->boxArray());
    is_first_step_after_regrid = true;
}

void
NavierStokesBase::init ()
{
    MultiFab& S_new = get_new_data(State_Type);
    MultiFab& P_new = get_new_data(Press_Type);

    BL_ASSERT(level > 0);

    const Vector<Real>& dt_amr = parent->dtLevel();
    Vector<Real>        dt_new(level+1);

    for (int lev = 0; lev < level; lev++)
        dt_new[lev] = dt_amr[lev];
    //
    // Guess new dt from new data (interpolated from coarser level).
    //
    const Real dt = dt_new[level-1]/Real(parent->MaxRefRatio(level-1));
    dt_new[level] = dt;

    parent->setDtLevel(dt_new);
    //
    // Compute dt based on old data.
    //
    NavierStokesBase& old   = getLevel(level-1);
    const Real    cur_time  = old.state[State_Type].curTime();
    const Real    prev_time = old.state[State_Type].prevTime();
    const Real    dt_old    = (cur_time-prev_time)/Real(parent->MaxRefRatio(level-1));

    setTimeLevel(cur_time,dt_old,dt);

    Real cur_pres_time = state[Press_Type].curTime();
    //
    // Get best coarse state and pressure data.
    //
    FillCoarsePatch(S_new,0,cur_time,State_Type,0,NUM_STATE);
    FillCoarsePatch(P_new,0,cur_pres_time,Press_Type,0,1);

    if (state[Press_Type].descriptor()->timeType() == StateDescriptor::Point) 
        FillCoarsePatch(get_new_data(Dpdt_Type),0,cur_time,Dpdt_Type,0,1);

    initOldPress();

    //
    // Get best coarse divU and dSdt data.
    //
    if (have_divu)
    {
        FillCoarsePatch(get_new_data(Divu_Type),0,cur_time,Divu_Type,0,1);
        if (have_dsdt)
            FillCoarsePatch(get_new_data(Dsdt_Type),0,cur_time,Dsdt_Type,0,1);
    }
    old_intersect_new = grids;
}

void
NavierStokesBase::init_additional_state_types ()
{
    additional_state_types_initialized = 1;
    //
    // Set "Temp" from user's variable setup.
    //
    int dummy_State_Type;
    int have_temp = isStateVariable("temp", dummy_State_Type, Temp);
    have_temp &= (dummy_State_Type == State_Type);
    BL_ASSERT((do_temp && have_temp)  ||  (!do_temp && !have_temp));

    int _Divu = -1;
    int dummy_Divu_Type;
    have_divu = 0;
    have_divu = isStateVariable("divu", dummy_Divu_Type, _Divu);
    have_divu = have_divu && dummy_Divu_Type == Divu_Type;
    if (verbose)
    {
        amrex::Print() << "NavierStokesBase::init_additional_state_types()::have_divu = "
                  << have_divu << '\n';
    }
    if (have_divu && _Divu!=Divu)
    {
        amrex::Print() << "divu must be 0-th Divu_Type component in the state\n";

        amrex::Abort("NavierStokesBase::init_additional_state_types()");
    }

    if (have_divu && do_sync_proj && !do_MLsync_proj) 
    {
        amrex::Print() << "Must run the ML sync project if have_divu is true " << '\n';
        amrex::Print() << "  because the divu sync is only implemented in the " << '\n';
        amrex::Print() << "  multilevel sync (MLsyncProject), not in the single level " << '\n';
        amrex::Print() << "  (syncProject)." << '\n';
        amrex::Abort("NavierStokesBase::init_additional_state_types()");
    }

    int _Dsdt = -1;
    int dummy_Dsdt_Type;
    have_dsdt = 0;
    have_dsdt = isStateVariable("dsdt", dummy_Dsdt_Type, _Dsdt);
    have_dsdt = have_dsdt && dummy_Dsdt_Type==Dsdt_Type;
    if (verbose)
    {
        amrex::Print() << "NavierStokesBase::init_additional_state_types()::have_dsdt = "
		       << have_dsdt << '\n';
    }
    if (have_dsdt && _Dsdt!=Dsdt)
    {
        amrex::Print() << "dsdt must be 0-th Dsdt_Type component in the state\n";

        amrex::Abort("NavierStokesBase::init_additional_state_types()");
    }
    if (have_dsdt && !have_divu)
    {
        amrex::Print() << "Must have divu in order to have dsdt\n";

        amrex::Abort("NavierStokesBase::init_additional_state_types()");
    }

    num_state_type = desc_lst.size();
    if (verbose && ParallelDescriptor::IOProcessor())
    {
        amrex::Print() << "NavierStokesBase::init_additional_state_types: num_state_type = "
		       << num_state_type << '\n';
    }
}

Real
NavierStokesBase::initialTimeStep ()
{
  Real returnDt = init_shrink*estTimeStep();

  amrex::Print() << "Multiplying dt by init_shrink; dt = " 
		 << returnDt << '\n';

  return returnDt;
}

//
// Since the pressure solver always stores its estimate of the
// pressure solver in Pnew, we need to copy it to Pold at the start.
//
void
NavierStokesBase::initOldPress ()
{
    MultiFab& P_new = get_new_data(Press_Type);
    MultiFab& P_old = get_old_data(Press_Type);

    MultiFab::Copy(P_old, P_new, 0, 0, P_old.nComp(), P_old.nGrow());
}

void
NavierStokesBase::zeroNewPress ()
{
    get_new_data(Press_Type).setVal(0);
}

void
NavierStokesBase::zeroOldPress ()
{
    get_old_data(Press_Type).setVal(0);
}

//
// Inject fine pressure nodes down onto coarse nodes.
//
void
NavierStokesBase::injectDown (const Box&       ovlp,
			      FArrayBox&       Pcrse,
			      const FArrayBox& Pfine,
			      IntVect&         fratio )
{
    BL_PROFILE("NavierStokesBase::injectDown()");

    const int*  ovlo  = ovlp.loVect();
    const int*  ovhi  = ovlp.hiVect();
    Real*       cpres = Pcrse.dataPtr();
    const int*  clo   = Pcrse.loVect();
    const int*  chi   = Pcrse.hiVect();
    const Real* fpres = Pfine.dataPtr();
    const int*  flo   = Pfine.loVect();
    const int*  fhi   = Pfine.hiVect();

    fort_putdown(cpres,ARLIM(clo),ARLIM(chi),
                 fpres,ARLIM(flo),ARLIM(fhi),
                 ovlo,ovhi,fratio.getVect());
}

void
NavierStokesBase::level_projector (Real dt,
				   Real time,
				   int  iteration)
{
    BL_PROFILE_REGION_START("R::NavierStokesBase::level_projector()");
    BL_PROFILE("NavierStokesBase::level_projector()");

    BL_ASSERT(iteration > 0);

    MultiFab& U_old = get_old_data(State_Type);
    MultiFab& U_new = get_new_data(State_Type);
    MultiFab& P_old = get_old_data(Press_Type);
    MultiFab& P_new = get_new_data(Press_Type);

    SyncRegister* crse_ptr = 0;

    if (level < parent->finestLevel() && do_sync_proj)
    {
        crse_ptr = &(getLevel(level+1).getSyncReg());
    }

    int        crse_dt_ratio  = (level > 0) ? parent->nCycle(level) : -1;
    const Real cur_pres_time  = state[Press_Type].curTime();
    const Real prev_pres_time = state[Press_Type].prevTime();

    projector->level_project(level,time,dt,cur_pres_time,prev_pres_time,
                             geom,U_old,U_new,P_old,P_new,
                             get_rho_half_time(),crse_ptr,sync_reg,
                             crse_dt_ratio,iteration,have_divu);

    if (state[Press_Type].descriptor()->timeType() == StateDescriptor::Point)
        calcDpdt();

    BL_PROFILE_REGION_STOP("R::NavierStokesBase::level_projector()");
}

void
NavierStokesBase::level_sync (int crse_iteration)
{
    BL_PROFILE_REGION_START("R::NavierStokesBase::level_sync()");
    BL_PROFILE("NavierStokesBase::level_sync()");

    const Real*     dx            = geom.CellSize();
    IntVect         ratio         = parent->refRatio(level);
    const int       finest_level  = parent->finestLevel();
    int             crse_dt_ratio = parent->nCycle(level);
    Real            dt            = parent->dtLevel(level);
    MultiFab&       pres          = get_new_data(Press_Type);
    MultiFab&       vel           = get_new_data(State_Type);
    SyncRegister&   rhs_sync_reg  = getLevel(level+1).getSyncReg();
    SyncRegister*   crsr_sync_ptr = 0;
    NavierStokesBase&   fine_level    = getLevel(level+1);
    MultiFab&       pres_fine     = fine_level.get_new_data(Press_Type);
    MultiFab&       vel_fine      = fine_level.get_new_data(State_Type);
    const BoxArray& finegrids     = vel_fine.boxArray();
    const DistributionMapping& finedmap = vel_fine.DistributionMap();
    
    if (level > 0)
        crsr_sync_ptr = &(getLevel(level).getSyncReg());
    //
    // Get boundary conditions.
    //
    const int N = grids.size();

    Vector<int*>         sync_bc(N);
    Vector< Vector<int> > sync_bc_array(N);

    for (int i = 0; i < N; i++)
    {
        sync_bc_array[i] = getBCArray(State_Type,i,Xvel,BL_SPACEDIM);
        sync_bc[i] = sync_bc_array[i].dataPtr();
    }

    MultiFab cc_rhs_crse, cc_rhs_fine;

    if ((do_sync_proj && have_divu && do_divu_sync == 1) || do_MLsync_proj)
    {
        cc_rhs_crse.define(grids,dmap,1,1);
        cc_rhs_fine.define(finegrids,finedmap,1,1);
        cc_rhs_crse.setVal(0);
        cc_rhs_fine.setVal(0);
    }
    //
    // At this point the Divu state data is what was used in the original
    // level project and has not been updated by avgDown or mac_sync.
    // We want to fill cc_rhs_crse and cc_rhs_fine with the difference
    // between the divu we now define using calc_divu and the divu which
    // is in the state data.
    // We are also copying the new computed value of divu into the Divu state.
    //
    if (do_sync_proj && have_divu && do_divu_sync == 1) 
    {
        const Real cur_time = state[Divu_Type].curTime();
        const Real dt_inv = 1.0 / dt;

        MultiFab& cur_divu_crse = get_new_data(Divu_Type);
        calc_divu(cur_time,dt,cc_rhs_crse);
        {
            MultiFab new_divu_crse(grids,dmap,1,0);
            MultiFab::Copy(new_divu_crse,cc_rhs_crse,0,0,1,0);
            cc_rhs_crse.minus(cur_divu_crse,0,1,0);
            MultiFab::Copy(cur_divu_crse,new_divu_crse,0,0,1,0);
        }
        cc_rhs_crse.mult(dt_inv,0,1,0);

        NavierStokesBase& fine_lev = getLevel(level+1);
        MultiFab& cur_divu_fine = fine_lev.get_new_data(Divu_Type);
        fine_lev.calc_divu(cur_time,dt,cc_rhs_fine);
        {
            MultiFab new_divu_fine(finegrids,finedmap,1,0);
            MultiFab::Copy(new_divu_fine,cc_rhs_fine,0,0,1,0);
            cc_rhs_fine.minus(cur_divu_fine,0,1,0);
            MultiFab::Copy(cur_divu_fine,new_divu_fine,0,0,1,0);
        }
        cc_rhs_fine.mult(dt_inv,0,1,0);
        //
        // With new divu's, get new Dsdt, then average down.
        //
        calc_dsdt(cur_time, dt, get_new_data(Dsdt_Type));
        fine_lev.calc_dsdt(cur_time, dt/crse_dt_ratio,
                           fine_lev.get_new_data(Dsdt_Type));
        for (int k = level; k>= 0; k--)
        {
            NavierStokesBase&   flev     = getLevel(k+1);
            NavierStokesBase&   clev     = getLevel(k);

            const IntVect&  fratio = clev.fine_ratio;
          
            amrex::average_down(flev.get_new_data(Divu_Type),
                                 clev.get_new_data(Divu_Type),
                                 flev.geom, clev.geom,
                                 0, 1, fratio);

            amrex::average_down(flev.get_new_data(Dsdt_Type),
                                 clev.get_new_data(Dsdt_Type),
                                 flev.geom, clev.geom,
                                 0, 1, fratio);
        }
    }
    //
    // Multilevel or single-level sync projection.
    //
    MultiFab& Rh = get_rho_half_time();

    if (do_MLsync_proj)
    {
        
        MultiFab&         v_fine    = fine_level.get_new_data(State_Type);
        MultiFab&       rho_fine    = fine_level.rho_avg;
        const Geometry& crse_geom   = parent->Geom(level);
        const BoxArray& P_finegrids = pres_fine.boxArray();
        const DistributionMapping& P_finedmap = pres_fine.DistributionMap();

        MultiFab phi(P_finegrids,P_finedmap,1,1);
        MultiFab V_corr(finegrids,finedmap,BL_SPACEDIM,1);

        V_corr.setVal(0);
        //
        // If periodic, enforce periodicity on Vsync.
        //
	if (crse_geom.isAnyPeriodic()) {
	    Vsync.FillBoundary(0, BL_SPACEDIM, crse_geom.periodicity());
	}
        //
        // Interpolate Vsync to fine grid correction in Vcorr.
        //
        SyncInterp(Vsync, level, V_corr, level+1, ratio,
                   0, 0, BL_SPACEDIM, 0 , dt, sync_bc.dataPtr());
        //
        // The multilevel projection.  This computes the projection and
        // adds in its contribution to levels (level) and (level+1).
        //
        Real  cur_crse_pres_time = state[Press_Type].curTime();
        Real prev_crse_pres_time = state[Press_Type].prevTime();

        NavierStokesBase& fine_lev   = getLevel(level+1);
        Real  cur_fine_pres_time = fine_lev.state[Press_Type].curTime();
        Real prev_fine_pres_time = fine_lev.state[Press_Type].prevTime();

        bool first_crse_step_after_initial_iters =
         (prev_crse_pres_time > state[State_Type].prevTime());

        bool pressure_time_is_interval = 
         (state[Press_Type].descriptor()->timeType() == StateDescriptor::Interval);
        projector->MLsyncProject(level,pres,vel,cc_rhs_crse,
                                 pres_fine,v_fine,cc_rhs_fine,
                                 Rh,rho_fine,Vsync,V_corr,
                                 phi,&rhs_sync_reg,crsr_sync_ptr,
                                 dt,ratio,crse_iteration,crse_dt_ratio, 
                                 geom,pressure_time_is_interval,
                                 first_crse_step_after_initial_iters,
                                 cur_crse_pres_time,prev_crse_pres_time,
                                 cur_fine_pres_time,prev_fine_pres_time);
        cc_rhs_crse.clear();
        cc_rhs_fine.clear();
        //
        // Correct pressure and velocities after the projection.
        //
        const int Nf = finegrids.size();

        ratio = IntVect::TheUnitVector();

        Vector<int*>         fine_sync_bc(Nf);
        Vector< Vector<int> > fine_sync_bc_array(Nf);

        for (int i = 0; i < Nf; i++)
        {
            fine_sync_bc_array[i] = getLevel(level+1).getBCArray(State_Type,
                                                                 i,
                                                                 Xvel,
                                                                 BL_SPACEDIM);
            fine_sync_bc[i] = fine_sync_bc_array[i].dataPtr();
        }

        for (int lev = level+2; lev <= finest_level; lev++)
        {
            ratio                 *= parent->refRatio(lev-1);
            NavierStokesBase& flev = getLevel(lev);
            MultiFab&     P_new    = flev.get_new_data(Press_Type);
            MultiFab&     P_old    = flev.get_old_data(Press_Type);
            MultiFab&     U_new    = flev.get_new_data(State_Type);

            SyncInterp(V_corr, level+1, U_new, lev, ratio,
                       0, 0, BL_SPACEDIM, 1 , dt, fine_sync_bc.dataPtr());
            SyncProjInterp(phi, level+1, P_new, P_old, lev, ratio,
                           first_crse_step_after_initial_iters,
                           cur_crse_pres_time, prev_crse_pres_time);
        }

        if (state[Press_Type].descriptor()->timeType() == StateDescriptor::Point)
            calcDpdt();
    }
    else if (do_sync_proj) 
    {
        MultiFab phi(pres.boxArray(),pres.DistributionMap(),1,1);
        BoxArray sync_boxes = pres_fine.boxArray();
        sync_boxes.coarsen(ratio);
        //
        // The single level projection.  This computes the projection and
        // adds in its contribution to level (level).
        //
        projector->syncProject(level,pres,vel,Rh,Vsync,phi,
                               &rhs_sync_reg,crsr_sync_ptr,sync_boxes,
                               geom,dx,dt,crse_iteration,crse_dt_ratio);
        //
        // Correct pressure and velocities after the projection.
        //
        ratio = IntVect::TheUnitVector(); 

        const Real cur_crse_pres_time  = state[Press_Type].curTime();
        const Real prev_crse_pres_time = state[Press_Type].prevTime();

        bool first_crse_step_after_initial_iters =
         (prev_crse_pres_time > state[State_Type].prevTime());

        for (int lev = level+1; lev <= finest_level; lev++)
        {
            ratio                 *= parent->refRatio(lev-1);
            NavierStokesBase& fine_lev = getLevel(lev);
            MultiFab&     P_new    = fine_lev.get_new_data(Press_Type);
            MultiFab&     P_old    = fine_lev.get_old_data(Press_Type);
            MultiFab&     U_new    = fine_lev.get_new_data(State_Type);
            
            SyncInterp(Vsync, level, U_new, lev, ratio,
                       0, 0, BL_SPACEDIM, 1 , dt, sync_bc.dataPtr());
            SyncProjInterp(phi, level, P_new, P_old, lev, ratio,
                           first_crse_step_after_initial_iters,
                           cur_crse_pres_time, prev_crse_pres_time);
        }

        if (state[Press_Type].descriptor()->timeType() == StateDescriptor::Point)
            calcDpdt();
    }

    BL_PROFILE_REGION_STOP("R::NavierStokesBase::level_sync()");
}

void
NavierStokesBase::make_rho_prev_time ()
{
    const Real prev_time = state[State_Type].prevTime();

    FillPatch(*this,rho_ptime,1,prev_time,State_Type,Density,1,0);
}

void
NavierStokesBase::make_rho_curr_time ()
{
    const Real curr_time = state[State_Type].curTime();

    FillPatch(*this,rho_ctime,1,curr_time,State_Type,Density,1,0);
}

void
NavierStokesBase::mac_project (Real      time,
			       Real      dt,
			       MultiFab& Sold, 
			       MultiFab* divu,
			       int       have_divu,
			       int       ngrow,
			       bool      increment_vel_register)
{
    BL_PROFILE_REGION_START("R::NavierStokesBase::mac_project()");
    BL_PROFILE("NavierStokesBase::mac_project()");

    if (verbose) amrex::Print() << "... mac_projection\n";

    if (verbose && benchmarking) ParallelDescriptor::Barrier();

    const Real strt_time = ParallelDescriptor::second();

    mac_projector->mac_project(level,u_mac,Sold,dt,time,*divu,have_divu,increment_vel_register);
    
    create_umac_grown(ngrow);

    if (verbose)
    {
        Real run_time    = ParallelDescriptor::second() - strt_time;
        const int IOProc = ParallelDescriptor::IOProcessorNumber();

        ParallelDescriptor::ReduceRealMax(run_time,IOProc);

	amrex::Print() << "NavierStokesBase:mac_project(): lev: "
		       << level
		       << ", time: " << run_time << '\n';
    }
    BL_PROFILE_REGION_STOP("R::NavierStokesBase::mac_project()");
}

void
NavierStokesBase::manual_tags_placement (TagBoxArray&    tags,
					 const Vector<IntVect>& bf_lev)
{
    Vector<Orientation> outFaces;
    getOutFlowFaces(outFaces);
    if (outFaces.size()>0)
    {
        for (int i=0; i<outFaces.size(); ++i)
        {
            const Orientation& outFace = outFaces[i];
            const int oDir = outFace.coordDir();
            const Box& crse_domain = amrex::coarsen(geom.Domain(),bf_lev[level]);
            const int mult = (outFace.isLow() ? +1 : -1);
            if (do_refine_outflow)
            {
                //
                // Refine entire outflow boundary if new boxes within grid_tol
                // from outflow
                //
                const int grid_tol = 1;

                Box outflowBox = amrex::adjCell(crse_domain,outFace,grid_tol);

                outflowBox.shift(oDir,mult*grid_tol);
                //
                // Only refine if there are already tagged cells in the outflow
                // region
                //
                bool hasTags = false;
                for (MFIter tbi(tags); !hasTags && tbi.isValid(); ++tbi)
                    if (tags[tbi].numTags(outflowBox) > 0)
                        hasTags = true;
                
                if (hasTags)
                    tags.setVal(BoxArray(&outflowBox,1),TagBox::SET);
            }
            else if (do_derefine_outflow)
            {
                const int np = parent->nProper();
                //
                // Calculate the number of level 0 cells to be left uncovered
                // at the outflow.  The convoluted logic allows for the fact that
                // the number of uncovered cells must be a multiple of the level
                // blocking factor.  So, when calculating the number of coarse
                // cells below, we always round the division up.
                //
                int N_coarse_cells = Nbuf_outflow / bf_lev[0][oDir];
                if (Nbuf_outflow % bf_lev[0][oDir] != 0)
                    N_coarse_cells++;
                
                int N_level_cells = N_coarse_cells * bf_lev[0][oDir];
                
                //
                // Adjust this to get the number of cells to be left uncovered at
                // levels higher than 0
                //
                for (int j = 1; j <= level; ++j)
                {
                    /*** Calculate the minimum cells at this level ***/
                    
                    const int rat = (parent->refRatio(j-1))[oDir];
                    N_level_cells = N_level_cells * rat + np;
                    
                    /*** Calculate the required number of coarse cells ***/
                    
                    N_coarse_cells = N_level_cells / bf_lev[j][oDir];
                    if (N_level_cells % bf_lev[j][oDir] != 0)
                        N_coarse_cells++;
                    
                    /*** Calculate the corresponding number of level cells ***/
                    
                    N_level_cells = N_coarse_cells * bf_lev[j][oDir];
                }
                //
                // Untag the cells near the outflow
                //
                if (N_coarse_cells > 0)
                {
                    //
                    // Generate box at the outflow and grow it in all directions
                    // other than the outflow.  This forces outflow cells in the
                    // ghostcells in directions other that oDir to be cleared.
                    //
                    Box outflowBox = amrex::adjCell(crse_domain, outFace, 1);
                    for (int dir = 0; dir < BL_SPACEDIM; dir++)
                        if (dir != oDir) outflowBox.grow(dir, 1);
                    //
                    // Now, grow the box into the domain (opposite direction as
                    // outFace) the number of cells we need to clear.
                    //
                    if (outFace.isLow())
                        outflowBox.growHi(oDir, N_coarse_cells);
                    else
                        outflowBox.growLo(oDir, N_coarse_cells);
                    
                    tags.setVal(BoxArray(&outflowBox,1),TagBox::CLEAR);
                }
            }
        }
    }
}

int
NavierStokesBase::okToContinue ()
{
	//
	// Check that dt is OK across AMR levels
	//
  	int okLevel = (level > 0) ? true : (parent->dtLevel(0) > dt_cutoff);

	if (stop_when_steady)
		//
		// If stop_when_steady is enabled, also check that we haven't reached
		// steady-state. 
		//
		return (okLevel && !steadyState());
	else 
	  	return okLevel;
}

int 
NavierStokesBase::steadyState()
{
    if (!get_state_data(State_Type).hasOldData()) {
        return false; // If nothing to compare to, must not yet be steady :)
    }

    Real        max_change    = 0.0;
    MultiFab&   U_old         = get_old_data(State_Type);
    MultiFab&   U_new         = get_new_data(State_Type);

	//
	// Estimate the maximum change in velocity magnitude since previous
	// iteration
	//
    for (MFIter Rho_mfi(rho_ctime,true); Rho_mfi.isValid(); ++Rho_mfi)
    {
      const Box& bx=Rho_mfi.tilebox();
      Real change = godunov->maxchng_velmag(U_new[Rho_mfi],U_old[Rho_mfi],bx);

      max_change = std::max(change, max_change);
    }

    ParallelDescriptor::ReduceRealMax(max_change);

	//
	// System is classified as steady if the maximum change is smaller than
	// prescribed tolerance
	//
    bool steady = max_change < steady_tol;

    if (verbose)
    {
        amrex::Print() << "steadyState :: \n" << "LEV = " << level 
                       << " MAX_CHANGE = " << max_change << std::endl; 

        if (steady)
        {
            amrex::Print() 
                << "System reached steady-state, stopping simulation." 
                << std::endl;
        }
    }

    return steady;
}

//
// This function estimates the initial timesteping used by the model.
//
void
NavierStokesBase::post_init_estDT (Real&        dt_init,
				   Vector<int>&  nc_save,
				   Vector<Real>& dt_save,
				   Real         stop_time)
{
    const Real strt_time    = state[State_Type].curTime();
    const int  finest_level = parent->finestLevel();

    dt_init = 1.0e+100;

    int  n_factor;
    for (int k = 0; k <= finest_level; k++)
    {
        nc_save[k] = parent->nCycle(k);
        dt_save[k] = getLevel(k).initialTimeStep();

        n_factor   = 1;
        for (int m = finest_level; m > k; m--) 
             n_factor *= parent->nCycle(m);
        dt_init    = std::min( dt_init, dt_save[k]/((Real) n_factor) );
    }
 
    Vector<Real> dt_level(finest_level+1,dt_init);
    Vector<int>  n_cycle(finest_level+1,1);

    Real dt0 = dt_save[0];
    n_factor = 1;
    for (int k = 0; k <= finest_level; k++)
    {
        n_factor *= nc_save[k];
        dt0       = std::min(dt0,n_factor*dt_save[k]);
    }

    if (stop_time >= 0.0)
    {
        const Real eps = 0.0001*dt0;
        if ((strt_time + dt0) > (stop_time - eps))
            dt0 = stop_time - strt_time;
    }

    n_factor = 1;
    for (int k = 0; k <= finest_level; k++)
    {
        n_factor  *= nc_save[k];
        dt_save[k] = dt0/( (Real) n_factor);
    }
    //
    // Hack.
    //
    parent->setDtLevel(dt_level);
    parent->setNCycle(n_cycle);
    for (int k = 0; k <= finest_level; k++)
    {
        getLevel(k).setTimeLevel(strt_time,dt_init,dt_init);
    }
}

//
// This function ensures that the state is initially consistent
// with respect to the divergence condition and fields are initially consistent
//
void
NavierStokesBase::post_init_state ()
{
    const int finest_level = parent->finestLevel();
    const Real divu_time   = have_divu ? state[Divu_Type].curTime()
                                       : state[Press_Type].curTime();

    // 
    // Make sure we're not trying to use ref_ratio=4
    // Fortran multigrid has a problem and MLMG does not support rr=4 yet
    //
    // Derived class PeleLM seems to also use this function , so it's a
    // convienient place for the test, even though it's not the most
    // logical place to put the check
    int maxlev = parent->maxLevel();
    for (int i = 0; i<maxlev; i++)
    {
      const int rr = parent->MaxRefRatio(i);
      if (rr == 4)
      {  
	  Print()<<"Refinement ratio of 4 not currently supported.\n";
	  exit(0);
      }
    }

    if (do_init_vort_proj)
    {
        //
	// NOTE: this assumes have_divu == 0.
	// Only used if vorticity is used to initialize the velocity field.
        //
        BL_ASSERT(!(projector == 0));
        
	if (verbose) amrex::Print() << "calling initialVorticityProject" << std::endl;

	projector->initialVorticityProject(0);

	if (verbose) amrex::Print() << "done calling initialVorticityProject" << std::endl;
    }

    if (do_init_proj && projector)
    {
      //
      // Do sync project to define divergence free velocity field.
      //

      if (verbose) amrex::Print() << "calling initialVelocityProject" << std::endl;

      projector->initialVelocityProject(0,divu_time,have_divu);

      if (verbose) amrex::Print() << "done calling initialVelocityProject" << std::endl;
    }

    NavierStokesBase::initial_step = true;
    //
    // Average velocity and scalar data down from finer levels
    // so that conserved data is consistant between levels.
    //
    for (int k = finest_level-1; k>= 0; k--)
    {
        getLevel(k).avgDown();
    }
    make_rho_curr_time();

    if (do_init_proj && projector && (std::fabs(gravity)) > 0.)
        //
        // Do projection to establish initially hydrostatic pressure field.
        //
        projector->initialPressureProject(0);
}

//
// Build any additional data structures after regrid.
//
void
NavierStokesBase::post_regrid (int lbase,
			       int new_finest)
{
#ifdef AMREX_PARTICLES
    if (NSPC && level == lbase)
    {
        NSPC->Redistribute(lbase);
    }
#endif
}

//
// Build any additional data structures after restart.
//
void
NavierStokesBase::post_restart ()
{
    make_rho_prev_time();
    make_rho_curr_time();

#ifdef AMREX_PARTICLES
    post_restart_particle ();
#endif
}

//
// Integration cycle on fine level grids is complete .
// post_timestep() is responsible for syncing levels together.
//
// The registers used for level syncing are initialized in the
// coarse level advance and incremented in the fine level advance.
// These quantities are described in comments above advance_setup.
//
void
NavierStokesBase::post_timestep (int crse_iteration)
{

  BL_PROFILE("NavierStokesBase::post_timestep()");

    const int finest_level = parent->finestLevel();

#ifdef AMREX_PARTICLES
    post_timestep_particle (crse_iteration);
#endif

    if (level == parent->finestLevel())
    {
        delete [] u_mac;
        u_mac = 0;
    }

    if (do_reflux && level < finest_level)
        reflux();

    if (level < finest_level)
        avgDown();

    if (do_mac_proj && level < finest_level)
        mac_sync();

    if (do_sync_proj && (level < finest_level))
        level_sync(crse_iteration);
    //
    // Test for conservation.
    //
    if (level==0 && sum_interval>0 && (parent->levelSteps(0)%sum_interval == 0))
    {
        sum_integrated_quantities();
    }
#if (BL_SPACEDIM==3)
    //
    // Derive turbulent statistics
    //
    if (level==0 && turb_interval>0 && (parent->levelSteps(0)%turb_interval == 0))
    {
        sum_turbulent_quantities();
    }
#ifdef SUMJET
    //
    // Derive turbulent statistics for the round jet
    //
    if (level==0 && jet_interval>0 && (parent->levelSteps(0)%jet_interval == 0))
    {
        sum_jet_quantities();
    }
#endif
#endif

    if (level > 0) incrPAvg();

    old_intersect_new          = grids;
    is_first_step_after_regrid = false;

    if (level == 0 && dump_plane >= 0)
    {
        Box bx = geom.Domain();

        BL_ASSERT(bx.bigEnd(BL_SPACEDIM-1) >= dump_plane);

        bx.setSmall(BL_SPACEDIM-1, dump_plane);
        bx.setBig  (BL_SPACEDIM-1, dump_plane);

        BoxArray ba(bx);
        DistributionMapping dm{ba};

        MultiFab mf(ba, dm, BL_SPACEDIM, 0);

        mf.copy(get_new_data(State_Type), Xvel, 0, BL_SPACEDIM);

        if (ParallelDescriptor::MyProc() == mf.DistributionMap()[0])
        {
            char buf[64];
            sprintf(buf, "%14.12e", state[State_Type].curTime());

            std::string name(dump_plane_name);
            name += buf;
            name += ".fab";

            std::ofstream ofs;
            ofs.open(name.c_str(),std::ios::out|std::ios::trunc|std::ios::binary);
            if (!ofs.good())
                amrex::FileOpenFailed(name);

            mf[0].writeOn(ofs);
        }
    }
}

//
// Reset the time levels to time (time) and timestep dt.
// This is done at the start of the timestep in the pressure iteration section.
//
void
NavierStokesBase::resetState (Real time,
			      Real dt_old,
			      Real dt_new)
{
    //
    // Reset state types.
    //
    state[State_Type].reset();
    state[State_Type].setTimeLevel(time,dt_old,dt_new);

    initOldPress();
    if (state[Press_Type].descriptor()->timeType() == StateDescriptor::Interval) 
    {
        state[Press_Type].setTimeLevel(time-dt_old,dt_old,dt_new);
    } 
    else if (state[Press_Type].descriptor()->timeType() == StateDescriptor::Point) 
    {
        state[Press_Type].setTimeLevel(time-.5*dt_old,dt_old,dt_old);
        state[Dpdt_Type].setTimeLevel(time-dt_old,dt_old,dt_old);
    } 
    //
    // Reset state types for divu not equal to zero.
    //
    if (have_divu)
    {
        state[Divu_Type].reset();
        state[Divu_Type].setTimeLevel(time,dt_old,dt_new);
        if (have_dsdt)
        {
            //
            // Dont do this, we want to improve dsdt with press iters
            // but we do need to make sure time is set correctly..
            // state[Dsdt_Type].reset();
            state[Dsdt_Type].setTimeLevel(time,dt_old,dt_new);
        }
    }
}

void
NavierStokesBase::restart (Amr&          papa,
                       std::istream& is,
                       bool          bReadSpecial)
{
    AmrLevel::restart(papa,is,bReadSpecial);

    //
    // Build metric coefficients for RZ calculations.
    // Build volume and areas.
    //
    buildMetrics();

    if (projector == 0)
    {
        projector = new Projection(parent,&phys_bc,do_sync_proj,
                                   parent->finestLevel(),radius_grow);
    }
    projector->install_level(level, this, &radius);
    //
    // Set the godunov box.
    //
    SetGodunov();
    
    if (mac_projector == 0)
    {
        mac_projector = new MacProj(parent,parent->finestLevel(),
                                    &phys_bc,radius_grow);
    }
    mac_projector->install_level(level,this);

    const BoxArray& P_grids = state[Press_Type].boxArray();
    //
    // Alloc space for density and temporary pressure variables.
    //
    if (level > 0)
    {
        rho_avg.define(grids,dmap,1,1);
        p_avg.define(P_grids,dmap,1,0);
    }
    rho_half.define (grids,dmap,1,1);
    rho_ptime.define(grids,dmap,1,1);
    rho_ctime.define(grids,dmap,1,1);
    rho_qtime  = 0;
    rho_tqtime = 0;

    BL_ASSERT(sync_reg == 0);
    if (level > 0 && do_sync_proj)
    {
        sync_reg = new SyncRegister(grids,dmap,crse_ratio);
    }
    BL_ASSERT(advflux_reg == 0);
    if (level > 0 && do_reflux)
    {
        advflux_reg = new FluxRegister(grids,dmap,crse_ratio,level,NUM_STATE);
    }
    BL_ASSERT(viscflux_reg == 0);
    if (level > 0 && do_reflux)
    {
        viscflux_reg = new FluxRegister(grids,dmap,crse_ratio,level,NUM_STATE);
    }

    if (level < parent->finestLevel())
    {
        Vsync.define(grids,dmap,BL_SPACEDIM,1);
        Ssync.define(grids,dmap,NUM_STATE-BL_SPACEDIM,1);
    }

    diffusion = new Diffusion(parent, this,
                              (level > 0) ? getLevel(level-1).diffusion : 0,
                              NUM_STATE, viscflux_reg,is_diffusive, visc_coef);
    //
    // Allocate the storage for variable viscosity and diffusivity
    //
    viscn_cc   = 0;
    viscnp1_cc = 0;
    if (variable_vel_visc)
    {
        viscn_cc   = new MultiFab(grids, dmap, 1, 1);
        viscnp1_cc = new MultiFab(grids, dmap, 1, 1);
    }

    diffn_cc   = 0;
    diffnp1_cc = 0;
    if (variable_scal_diff)
    {
        diffn_cc   = new MultiFab(grids, dmap, NUM_STATE-Density-1, 1);
        diffnp1_cc = new MultiFab(grids, dmap, NUM_STATE-Density-1, 1);
    }

    is_first_step_after_regrid = false;
    old_intersect_new          = grids;
}

void
NavierStokesBase::scalar_advection_update (Real dt,
					   int  first_scalar,
					   int  last_scalar)
{
    BL_PROFILE("NavierStokesBase::scalar_advection_update()");

    MultiFab&  S_old     = get_old_data(State_Type);
    MultiFab&  S_new     = get_new_data(State_Type);
    MultiFab&  Aofs      = *aofs;

    const Real prev_time = state[State_Type].prevTime();
    Vector<int> state_bc;
    FArrayBox  tforces;
    //
    // Compute inviscid estimate of scalars.
    // (do rho separate, as we do not have rho at new time yet)
    //
    int sComp = first_scalar;

    if (sComp == Density)
    {
      for (MFIter S_oldmfi(S_old,true); S_oldmfi.isValid(); ++S_oldmfi)
      {
	    const Box& bx = S_oldmfi.tilebox();
            tforces.resize(bx,1);
            tforces.setVal(0);
            godunov->Add_aofs_tf(S_old[S_oldmfi],S_new[S_oldmfi],Density,1,
                                 Aofs[S_oldmfi],Density,tforces,0,bx,dt);
      }
        //
        // Call ScalMinMax to avoid overshoots in density.
        //
      if (do_denminmax)
      {
	    //
            // Must do FillPatch here instead of MF iterator because we need the
            // boundary values in the old data (especially at inflow)
            //
            const int index_new_s   = Density;
            const int index_new_rho = Density;
            const int index_old_s   = index_new_s   - Density;
            const int index_old_rho = index_new_rho - Density;

            FillPatchIterator S_fpi(*this,S_old,1,prev_time,State_Type,Density,1);
            MultiFab& Smf=S_fpi.get_mf();
	    for (MFIter mfi(Smf,true); mfi.isValid(); ++mfi)
            {
                const Box& bx = mfi.tilebox();
                state_bc = fetchBCArray(State_Type,bx,Density,1);
                godunov->ConservativeScalMinMax(Smf[mfi],S_new[mfi],
                                                index_old_s, index_old_rho,
                                                index_new_s, index_new_rho,
                                                state_bc.dataPtr(),bx);
            }
      }
      ++sComp;
    }

    if (sComp <= last_scalar)
    {
        const MultiFab& rho_halftime = get_rho_half_time();

        for (MFIter Rho_mfi(rho_halftime,true); Rho_mfi.isValid(); ++Rho_mfi)
        {
            const Box& bx = Rho_mfi.tilebox();

            for (int sigma = sComp; sigma <= last_scalar; sigma++)
            {
#ifdef BOUSSINESQ
                const Real halftime = 0.5*(state[State_Type].curTime()+state[State_Type].prevTime());
		FArrayBox Scal(amrex::grow(bx,0),1);
		Scal.copy(S_old[Rho_mfi],bx,Tracer,bx,0,1);
		Scal.plus(S_new[Rho_mfi],bx,Tracer,0,1);
		Scal.mult(0.5,bx);
                getForce(tforces,bx,0,sigma,1,halftime,Scal);
#else
#ifdef GENGETFORCE
                const Real halftime = 0.5*(state[State_Type].curTime()+state[State_Type].prevTime());
                getForce(tforces,bx,0,sigma,1,halftime,rho_halftime[Rho_mfi]);
#elif MOREGENGETFORCE
		// Need to do some funky half-time stuff
		if (getForceVerbose)
  		    amrex::Print() << "---" << '\n' << "E - scalar advection update (half time):" << '\n';

		// Average the mac face velocities to get cell centred velocities
                const Real halftime = 0.5*(state[State_Type].curTime()+state[State_Type].prevTime());
		FArrayBox Vel(amrex::grow(bx,0),BL_SPACEDIM);
		const int* vel_lo  = Vel.loVect();
		const int* vel_hi  = Vel.hiVect();
		const int* umacx_lo = u_mac[0][Rho_mfi].loVect();
		const int* umacx_hi = u_mac[0][Rho_mfi].hiVect();
		const int* umacy_lo = u_mac[1][Rho_mfi].loVect();
		const int* umacy_hi = u_mac[1][Rho_mfi].hiVect();
#if (BL_SPACEDIM==3)
		const int* umacz_lo = u_mac[2][Rho_mfi].loVect();
		const int* umacz_hi = u_mac[2][Rho_mfi].hiVect();
#endif
		FORT_AVERAGE_EDGE_STATES(Vel.dataPtr(),
					 u_mac[0][Rho_mfi].dataPtr(),
					 u_mac[1][Rho_mfi].dataPtr(),
#if (BL_SPACEDIM==3)
					 u_mac[2][Rho_mfi].dataPtr(),
#endif
					 ARLIM(vel_lo),  ARLIM(vel_hi),
					 ARLIM(umacx_lo), ARLIM(umacx_hi),
					 ARLIM(umacy_lo), ARLIM(umacy_hi),
#if (BL_SPACEDIM==3)

					 ARLIM(umacz_lo), ARLIM(umacz_hi),
#endif
					 &getForceVerbose);
		//
		// Average the new and old time to get Crank-Nicholson half time approximation.
                //
		FArrayBox Scal(amrex::grow(bx,0),NUM_SCALARS);
		Scal.copy(S_old[Rho_mfi],bx,Density,bx,0,NUM_SCALARS);
		Scal.plus(S_new[Rho_mfi],bx,Density,0,NUM_SCALARS);
		Scal.mult(0.5,bx);
		
		if (getForceVerbose) amrex::Print() << "Calling getForce..." << '\n';
                getForce(tforces,bx,0,sigma,1,halftime,Vel,Scal,0);
#else
                getForce(tforces,bx,0,sigma,1,rho_halftime[Rho_mfi]);
#endif		 
#endif		 
                godunov->Add_aofs_tf(S_old[Rho_mfi],S_new[Rho_mfi],sigma,1,
                                     Aofs[Rho_mfi],sigma,tforces,0,bx,dt);
            }
        }
    }
    //
    // Call ScalMinMax to avoid overshoots in the scalars.
    //
    if ( do_scalminmax && (sComp <= last_scalar) )
    {
        const int num_scalars = last_scalar - Density + 1;
        //
        // Must do FillPatch here instead of MF iterator because we need the
        // boundary values in the old data (especially at inflow).
        //
        FillPatchIterator S_fpi(*this,S_old,1,prev_time,State_Type,Density,num_scalars);
	MultiFab& Smf=S_fpi.get_mf();
	for (MFIter mfi(Smf,true); mfi.isValid();++mfi)
        {
            const Box& bx = mfi.tilebox();
            for (int sigma = sComp; sigma <= last_scalar; sigma++)
            {
                const int index_new_s   = sigma;
                const int index_new_rho = Density;
                const int index_old_s   = index_new_s   - Density;
                const int index_old_rho = index_new_rho - Density;
		
                state_bc = fetchBCArray(State_Type,bx,sigma,1);
                if (advectionType[sigma] == Conservative)
                {
		    godunov->ConservativeScalMinMax(Smf[mfi],S_new[mfi],
                                                    index_old_s, index_old_rho,
                                                    index_new_s, index_new_rho,
                                                    state_bc.dataPtr(),bx);
                }
                else if (advectionType[sigma] == NonConservative)
                {
                    godunov->ConvectiveScalMinMax(Smf[mfi],S_new[mfi],index_old_s,sigma,
                                                  state_bc.dataPtr(),bx);
                }
            }
        }
    }
}

//
// Set the time levels to time (time) and timestep dt.
//
void
NavierStokesBase::setTimeLevel (Real time,
				Real dt_old,
				Real dt_new)
{
    state[State_Type].setTimeLevel(time,dt_old,dt_new);

    if (have_divu)
    {
        state[Divu_Type].setTimeLevel(time,dt_old,dt_new);
        if (have_dsdt)
        {
            state[Dsdt_Type].setTimeLevel(time,dt_old,dt_new);
        }
    }

    if (state[Press_Type].descriptor()->timeType() == StateDescriptor::Interval) 
    {
        state[Press_Type].setTimeLevel(time-dt_old,dt_old,dt_old);
    } 
    else if (state[Press_Type].descriptor()->timeType() == StateDescriptor::Point) 
    {
        state[Press_Type].setTimeLevel(time-.5*dt_old,dt_old,dt_old);
        state[Dpdt_Type].setTimeLevel(time-dt_old,dt_old,dt_old);
    }
}

void
NavierStokesBase::sync_setup (MultiFab*& DeltaSsync)
{
    BL_ASSERT(DeltaSsync == 0);

    int nconserved = Godunov::how_many(advectionType, Conservative,
                                       BL_SPACEDIM, NUM_STATE-BL_SPACEDIM);

    if (nconserved > 0 && level < parent->finestLevel())
    {
        DeltaSsync = new MultiFab(grids, dmap, nconserved, 1);
        DeltaSsync->setVal(0,1);
    }
}

void
NavierStokesBase::sync_cleanup (MultiFab*& DeltaSsync)
{
    delete DeltaSsync;

    DeltaSsync = 0;
}

//
// Helper function for NavierStokesBase::SyncInterp().
//
static
void
set_bc_new (int*            bc_new,
            int             n,
            int             src_comp,
            const int*      clo,
            const int*      chi,
            const int*      cdomlo,
            const int*      cdomhi,
            const BoxArray& cgrids,
            int**           bc_orig_qty)
            
{
    for (int dir = 0; dir < BL_SPACEDIM; dir++)
    {
        int bc_index = (n+src_comp)*(2*BL_SPACEDIM) + dir;
        bc_new[bc_index]             = INT_DIR;
        bc_new[bc_index+BL_SPACEDIM] = INT_DIR;
 
        if (clo[dir] < cdomlo[dir] || chi[dir] > cdomhi[dir])
        {
            for (int crse = 0, N = cgrids.size(); crse < N; crse++)
            {
		const Box& bx = cgrids[crse];
                const int* c_lo = bx.loVect();
                const int* c_hi = bx.hiVect();

                if (clo[dir] < cdomlo[dir] && c_lo[dir] == cdomlo[dir])
                    bc_new[bc_index] = bc_orig_qty[crse][bc_index];
                if (chi[dir] > cdomhi[dir] && c_hi[dir] == cdomhi[dir])
                    bc_new[bc_index+BL_SPACEDIM] = bc_orig_qty[crse][bc_index+BL_SPACEDIM]; 
            }
        }
    }
}

//
// Interpolate A cell centered Sync correction from a
// coarse level (c_lev) to a fine level (f_lev).
//
// This routine interpolates the num_comp components of CrseSync
// (starting at src_comp) and either increments or puts the result into
// the num_comp components of FineSync (starting at dest_comp)
// The components of bc_orig_qty corespond to the quantities of CrseSync.
//
void
NavierStokesBase::SyncInterp (MultiFab&      CrseSync,
			      int            c_lev,
			      MultiFab&      FineSync,
			      int            f_lev,
			      IntVect&       ratio,
			      int            src_comp,
			      int            dest_comp,
			      int            num_comp,
			      int            increment,
			      Real           dt_clev, 
			      int**          bc_orig_qty,
			      SyncInterpType which_interp,
			      int            state_comp)
{
    BL_PROFILE("NavierStokesBase::SyncInterp()");

    BL_ASSERT(which_interp >= 0 && which_interp <= 5);

    Interpolater* interpolater = 0;

    switch (which_interp)
    {
    case PC_T:           interpolater = &pc_interp;           break;
    case CellCons_T:     interpolater = &cell_cons_interp;    break;
    case CellConsLin_T:  interpolater = &lincc_interp;        break;
    case CellConsProt_T: interpolater = &protected_interp;    break;
    default:
        amrex::Abort("NavierStokesBase::SyncInterp(): how did this happen");
    }

    NavierStokesBase& fine_level = getLevel(f_lev);
    const BoxArray& fgrids     = fine_level.boxArray();
    const DistributionMapping& fdmap = fine_level.DistributionMap();
    const Geometry& fgeom      = parent->Geom(f_lev);
    const BoxArray& cgrids     = getLevel(c_lev).boxArray();
    const Geometry& cgeom      = parent->Geom(c_lev);
    const Real*     dx_crse    = cgeom.CellSize();
    Box             cdomain    = amrex::coarsen(fgeom.Domain(),ratio);
    const int*      cdomlo     = cdomain.loVect();
    const int*      cdomhi     = cdomain.hiVect();
    int*            bc_new     = new int[2*BL_SPACEDIM*(src_comp+num_comp)];
    const int       N          = fgrids.size();

    BoxArray cdataBA(N);

#ifdef _OPENMP
#pragma omp parallel for
#endif
    for (int i = 0; i < N; i++)
        cdataBA.set(i,interpolater->CoarseBox(fgrids[i],ratio));
    //
    // Note: The boxes in cdataBA may NOT be disjoint !!!
    //
    MultiFab cdataMF(cdataBA,fdmap,num_comp,0);

    //is this setVal really necessary? doesn't coarse data exist under all fine data? Maybe there is a concern at boundaries? Coarse box could expand beyond the extent of fine box depending on the interpolation type
    cdataMF.setVal(0);

    cdataMF.copy(CrseSync, src_comp, 0, num_comp);
    //
    // Set physical boundary conditions in cdataMF.
    //
    // tiling may not be needed here, but what the hey
    for (MFIter mfi(cdataMF,true); mfi.isValid(); ++mfi)
    {
        int         i       = mfi.index();
        RealBox     gridloc = RealBox(fine_level.grids[i],fine_level.geom.CellSize(),fine_level.geom.ProbLo());
        FArrayBox&  cdata   = cdataMF[mfi];
        const int*  clo     = cdata.loVect();
        const int*  chi     = cdata.hiVect();
	//why use growntilebox when cdataMF has no ghost cells?
	const Box&  bx      = mfi.growntilebox(); 
        const int*  lo      = bx.loVect();
        const int*  hi      = bx.hiVect();
        const Real* xlo     = gridloc.lo();

#ifdef _OPENMP
#pragma omp parallel for
#endif
        for (int n = 0; n < num_comp; n++)
        {
            set_bc_new(bc_new,n,src_comp,lo,hi,cdomlo,cdomhi,cgrids,bc_orig_qty);
	    
	    filcc_tile(ARLIM(lo),ARLIM(hi),
			    cdata.dataPtr(n), ARLIM(clo), ARLIM(chi),
			    cdomlo, cdomhi, dx_crse, xlo,
			    &(bc_new[2*BL_SPACEDIM*(n+src_comp)]));

	    // filcc(cdata.dataPtr(n), ARLIM(clo), ARLIM(chi),
            //            cdomlo, cdomhi, dx_crse, xlo,
            //            &(bc_new[2*BL_SPACEDIM*(n+src_comp)]));
        }
    }
    cdataMF.EnforcePeriodicity(cgeom.periodicity());
    //
    // Interpolate from cdataMF to fdata and update FineSync.
    // Note that FineSync and cdataMF will have the same distribution
    // since the length of their BoxArrays are equal.
    //
    FArrayBox    fdata;
    Vector<BCRec> bc_interp(num_comp);

    MultiFab* fine_stateMF = 0;
    if (interpolater == &protected_interp)
    {
        fine_stateMF = &(getLevel(f_lev).get_new_data(State_Type));
    }

    // Don't tile here for now...
    // This is very similar to InterpFromCoarseLevel() in
    // amrex/Src/AmrCore/AMReX_FillPatchUtil.cpp, which does not use tiling 
    //
    // Thoughts for best approach to tiling
    // mfiter on fine box
    // use interpolater->BoxCoarsener to get subregion of coarse box we
    // want to work on,
    // but then would need to worry about how the coarse fab is sized when
    // passing to f90
    // the f90 function already has the right parameters, but the pass
    // through function interp (found in AmrCore/AMReX_Interpolater.cpp)
    // does not
    for (MFIter mfi(cdataMF); mfi.isValid(); ++mfi)
    {
        int        i     = mfi.index();
        FArrayBox& cdata = cdataMF[mfi];
        const int* clo   = cdata.loVect();
        const int* chi   = cdata.hiVect();
	// const Box&  bx      = mfi.growntilebox(); //mfi.tilebox();
        // const int*  lo      = bx.loVect();
        // const int*  hi      = bx.hiVect();
	
        fdata.resize(fgrids[i], num_comp);
        //
        // Set the boundary condition array for interpolation.
        //
        for (int n = 0; n < num_comp; n++)
        {
	  //set_bc_new(bc_new,n,src_comp,lo,hi,cdomlo,cdomhi,cgrids,bc_orig_qty);
            set_bc_new(bc_new,n,src_comp,clo,chi,cdomlo,cdomhi,cgrids,bc_orig_qty);
        }

        for (int n = 0; n < num_comp; n++)
        {
            for (int dir = 0; dir < BL_SPACEDIM; dir++)
            {
                int bc_index = (n+src_comp)*(2*BL_SPACEDIM) + dir;
                bc_interp[n].setLo(dir,bc_new[bc_index]);
                bc_interp[n].setHi(dir,bc_new[bc_index+BL_SPACEDIM]);
            }
        }

//        ScaleCrseSyncInterp(cdata, c_lev, num_comp);

	// This does not work because the interpolater could expand the coarse box
	// beyond the bounds of the fine box, so bx_fine would end up too large
	// Box bx_fine=refine(bx,ratio);
        // interpolater->interp(cdata,0,fdata,0,num_comp,bx_fine,ratio,

        interpolater->interp(cdata,0,fdata,0,num_comp,fgrids[i],ratio,
                             cgeom,fgeom,bc_interp,src_comp,State_Type);
//        reScaleFineSyncInterp(fdata, f_lev, num_comp);

        if (increment)
        {
            fdata.mult(dt_clev);

            if (interpolater == &protected_interp)
            {
              cdata.mult(dt_clev);
              FArrayBox& fine_state = (*fine_stateMF)[mfi];
              interpolater->protect(cdata,0,fdata,0,fine_state,state_comp,
                                    num_comp,fgrids[i],ratio,
                                    cgeom,fgeom,bc_interp);
              Real dt_clev_inv = 1./dt_clev;
              cdata.mult(dt_clev_inv);
            }
            
            FineSync[mfi].plus(fdata,0,dest_comp,num_comp);
        }
        else
        {
            FineSync[mfi].copy(fdata,0,dest_comp,num_comp);
        }
    }

    delete [] bc_new;
}

//
// Interpolate sync pressure correction to a finer level.
//
void
NavierStokesBase::SyncProjInterp (MultiFab& phi,
				  int       c_lev,
				  MultiFab& P_new,
				  MultiFab& P_old,
				  int       f_lev,
				  IntVect&  ratio,
				  bool      first_crse_step_after_initial_iters,
				  Real      cur_crse_pres_time,
				  Real      prev_crse_pres_time)
{
    BL_PROFILE("NavierStokesBase:::SyncProjInterp()");

    const Geometry& fgeom   = parent->Geom(f_lev);
    const BoxArray& P_grids = P_new.boxArray();
    const Geometry& cgeom   = parent->Geom(c_lev);
    const int       N       = P_grids.size();

    BoxArray crse_ba(N);

#ifdef _OPENMP
#pragma omp parallel for
#endif
    for (int i = 0; i < N; i++)
        crse_ba.set(i,node_bilinear_interp.CoarseBox(P_grids[i],ratio));

    Vector<BCRec> bc(BL_SPACEDIM);
    MultiFab     crse_phi(crse_ba,P_new.DistributionMap(),1,0);

    crse_phi.setVal(1.e200);
    crse_phi.copy(phi,0,0,1);

    FArrayBox     fine_phi;
    NavierStokesBase& fine_lev        = getLevel(f_lev);
    const Real    cur_fine_pres_time  = fine_lev.state[Press_Type].curTime();
    const Real    prev_fine_pres_time = fine_lev.state[Press_Type].prevTime();

    if (state[Press_Type].descriptor()->timeType() == 
        StateDescriptor::Point && first_crse_step_after_initial_iters)
    {
        const Real time_since_zero  = cur_crse_pres_time - prev_crse_pres_time;
        const Real dt_to_prev_time  = prev_fine_pres_time - prev_crse_pres_time;
        const Real dt_to_cur_time   = cur_fine_pres_time - prev_crse_pres_time;
        const Real cur_mult_factor  = dt_to_cur_time / time_since_zero;
        const Real prev_mult_factor = dt_to_prev_time / dt_to_cur_time;

	// See comments above in SyncInterp() when considering tiling
        for (MFIter mfi(crse_phi); mfi.isValid(); ++mfi)
        {
            fine_phi.resize(P_grids[mfi.index()],1);
            fine_phi.setVal(1.e200);
            node_bilinear_interp.interp(crse_phi[mfi],0,fine_phi,0,1,
                                        fine_phi.box(),ratio,cgeom,fgeom,bc,
                                        0,Press_Type);
            fine_phi.mult(cur_mult_factor);
            P_new[mfi].plus(fine_phi);
            fine_phi.mult(prev_mult_factor);
            P_old[mfi].plus(fine_phi);
        }
    }
    else 
    {
        for (MFIter mfi(crse_phi); mfi.isValid(); ++mfi)
        {
            fine_phi.resize(P_grids[mfi.index()],1);
            fine_phi.setVal(1.e200);
            node_bilinear_interp.interp(crse_phi[mfi],0,fine_phi,0,1,
                                        fine_phi.box(),ratio,cgeom,fgeom,bc,
                                        0,Press_Type);
            P_new[mfi].plus(fine_phi);
            P_old[mfi].plus(fine_phi);
        }
    }
}

std::string
NavierStokesBase::thePlotFileType () const
{
    //
    // Increment this whenever the writePlotFile() format changes.
    //
    static const std::string the_plot_file_type("NavierStokes-V1.1");

    return the_plot_file_type;
}

//
// This routine advects the velocities
//
void
NavierStokesBase::velocity_advection (Real dt)
{
    BL_PROFILE("NavierStokesBase::velocity_advection()");

    if (verbose)
    {
        if (do_mom_diff == 0) 
        {
            amrex::Print() << "... advect velocities\n";
        }
        else
        {
            if (predict_mom_together == 0)
            {
                amrex::Print() << "Must set predict_mom_together == 1 in NavierStokesBase." << '\n';
                exit(0);
            }
            amrex::Print() << "... advect momenta\n";
        }
    }

    const int   finest_level   = parent->finestLevel();
    const Real* dx             = geom.CellSize();
    const Real  prev_time      = state[State_Type].prevTime();
    const Real  prev_pres_time = state[Press_Type].prevTime();
    //
    // Compute viscosity components.
    //
    MultiFab visc_terms(grids,dmap,BL_SPACEDIM,1);

    if (be_cn_theta != 1.0)
        getViscTerms(visc_terms,Xvel,BL_SPACEDIM,prev_time);
    else
        visc_terms.setVal(0,1);

    Vector<int> bndry[BL_SPACEDIM];

    MultiFab divu_fp(grids,dmap,1,1);

    create_mac_rhs(divu_fp,1,prev_time,dt);

    MultiFab Gp(grids,dmap,BL_SPACEDIM,1), fluxes[BL_SPACEDIM];

    getGradP(Gp, prev_pres_time);

    FArrayBox flux[BL_SPACEDIM], tforces, S;

    if (do_reflux)
    {
        for (int i = 0; i < BL_SPACEDIM; i++)
        {
            const BoxArray& ba = getEdgeBoxArray(i);
            fluxes[i].define(ba, dmap, BL_SPACEDIM, 0);
        }
    }
    
    //
    // Compute the advective forcing.
    //
    { 
      FillPatchIterator
	U_fpi(*this,visc_terms,Godunov::hypgrow(),prev_time,State_Type,Xvel,BL_SPACEDIM),
	Rho_fpi(*this,visc_terms,Godunov::hypgrow(),prev_time,State_Type,Density,1);
      MultiFab& Umf=U_fpi.get_mf();
      MultiFab& Rmf=Rho_fpi.get_mf();

#ifdef BOUSSINESQ
      FillPatchIterator S_fpi(*this,visc_terms,1,prev_time,State_Type,Tracer,1);
      MultiFab& Smf=S_fpi.get_mf();
#else
#ifdef MOREGENGETFORCE
      FillPatchIterator S_fpi(*this,visc_terms,1,prev_time,State_Type,Density,NUM_SCALARS);
      MultiFab& Smf=S_fpi.get_mf();
#endif
#endif

      for (MFIter U_mfi(Umf,true); U_mfi.isValid(); ++U_mfi)
      {
	const int i = U_mfi.index();
	const Box& bx=U_mfi.tilebox();
		
#ifdef BOUSSINESQ
        getForce(tforces,bx,1,Xvel,BL_SPACEDIM,prev_time,Smf[U_mfi]);
#else
#ifdef GENGETFORCE
        getForce(tforces,bx,1,Xvel,BL_SPACEDIM,prev_time,rho_ptime[U_mfi]);
#elif MOREGENGETFORCE
	if (getForceVerbose)
	{
	  amrex::Print() << "---" << '\n' 
			 << "B - velocity advection:" << '\n' 
			 << "Calling getForce..." << '\n';
	}
        getForce(tforces,bx,1,Xvel,BL_SPACEDIM,prev_time,Umf[U_mfi],Smf[U_mfi],0);
#else
        getForce(tforces,bx,1,Xvel,BL_SPACEDIM,rho_ptime[U_mfi]);
#endif		 
#endif
        godunov->Sum_tf_gp_visc(tforces,visc_terms[U_mfi],Gp[U_mfi],rho_ptime[U_mfi]);

        D_TERM(bndry[0] = fetchBCArray(State_Type,bx,0,1);,
               bndry[1] = fetchBCArray(State_Type,bx,1,1);,
               bndry[2] = fetchBCArray(State_Type,bx,2,1);)
        
        
        for (int d=0; d<BL_SPACEDIM; ++d){
          const Box& ebx = amrex::surroundingNodes(bx,d);
          flux[d].resize(ebx,BL_SPACEDIM+1);
        }
        
        //
        // Loop over the velocity components.
        //
        S.resize(grow(bx,Godunov::hypgrow()),BL_SPACEDIM); 
        S.copy(Umf[U_mfi],0,0,BL_SPACEDIM);
		
        FArrayBox& divufab = divu_fp[U_mfi];
        FArrayBox& aofsfab = (*aofs)[U_mfi];

        D_TERM(FArrayBox& u_mac_fab0 = u_mac[0][U_mfi];,
               FArrayBox& u_mac_fab1 = u_mac[1][U_mfi];,
               FArrayBox& u_mac_fab2 = u_mac[2][U_mfi];);

        for (int comp = 0 ; comp < BL_SPACEDIM ; comp++ )
        {
            int use_conserv_diff = (advectionType[comp] == Conservative) ? true : false;

            if (do_mom_diff == 1)
            {
                S.mult(Rmf[U_mfi],S.box(),S.box(),0,comp,1);
                tforces.mult(rho_ptime[U_mfi],tforces.box(),tforces.box(),0,comp,1);
            }

	    // WARNING: BDS does not work with tiling.
	    // PRE_MAC and FPU do work with tiling.
	    godunov->AdvectState(bx, dx, dt, 
                                 area[0][i], u_mac_fab0, flux[0],
                                 area[1][i], u_mac_fab1, flux[1],
#if (BL_SPACEDIM == 3)                       
                                 area[2][i], u_mac_fab2, flux[2],
#endif
                                 Umf[U_mfi], S, tforces, divufab, comp,
                                 aofsfab,comp,use_conserv_diff,
                                 comp,bndry[comp].dataPtr(),FPU,volume[i]);

            if (do_reflux){
	            for (int d = 0; d < BL_SPACEDIM; d++){
		            fluxes[d][U_mfi].copy(flux[d],U_mfi.nodaltilebox(d),0,
					                             U_mfi.nodaltilebox(d),comp,1);
              }
            }
        }
      } // end of MFIter
    } //end scope of FillPatchIter
    
    if (do_reflux)
    {
        if (level > 0 )
	{
	  for (int d = 0; d < BL_SPACEDIM; d++)
	    advflux_reg->FineAdd(fluxes[d],d,0,0,BL_SPACEDIM,dt);
	}
        if(level < finest_level)
	{
	  for (int i = 0; i < BL_SPACEDIM; i++)
	    getAdvFluxReg(level+1).CrseInit(fluxes[i],i,0,0,BL_SPACEDIM,-dt);
	}
    }
}

//
// This subroutine updates the velocity field before the level projection.
//
// At this point in time, all we know is u^n, rho^n+1/2, and the
// general forcing terms at t^n, and after solving in this routine
// viscous forcing at t^n+1/2.  Except for a simple buoyancy term,
// b = -rho^n+1/2 g, it is usually not possible to estimate more
// general forcing terms at t^n+1/2.  Since the default getForce, handles
// this case automatically, F_new and F_old have been replaced by a single
// tforces FArrayBox.
//
// We assume that if one component of velocity is viscous that all must be.
//

void
NavierStokesBase::velocity_update (Real dt)
{
    BL_PROFILE("NavierStokesBase::velocity_update()");

    if (verbose)
    {
      if (do_mom_diff == 0)
      {
	amrex::Print() << "... update velocities \n";
      }
      else
      {
	amrex::Print() << "... update momenta \n";
      }
    }

    velocity_advection_update(dt);

    if (!initial_iter)
        velocity_diffusion_update(dt);
    else
        initial_velocity_diffusion_update(dt);

    MultiFab&  S_new     = get_new_data(State_Type);

    for (int sigma = 0; sigma < BL_SPACEDIM; sigma++)
    {
       if (S_new.contains_nan(sigma,1,0))
       {
	 amrex::Print() << "New velocity " << sigma << " contains Nans" << '\n';
	 exit(0);
       }
    }
}

void
NavierStokesBase::velocity_advection_update (Real dt)
{
    BL_PROFILE("NavierStokesBase::velocity_advection_update()");

    FArrayBox  tforces, S;
    MultiFab&  U_old          = get_old_data(State_Type);
    MultiFab&  U_new          = get_new_data(State_Type);
    MultiFab&  Aofs           = *aofs;
    const Real prev_pres_time = state[Press_Type].prevTime();

    MultiFab Gp(grids,dmap,BL_SPACEDIM,1);
    getGradP(Gp, prev_pres_time);
    
    MultiFab& halftime = get_rho_half_time();
    for (MFIter Rhohalf_mfi(halftime,true); Rhohalf_mfi.isValid(); ++Rhohalf_mfi)
    {
        const int i = Rhohalf_mfi.index();
        const Box& bx = Rhohalf_mfi.tilebox();

#ifdef BOUSSINESQ
        //
	// Average the new and old time to get half time approximation.
        //
        const Real half_time = 0.5*(state[State_Type].prevTime()+state[State_Type].curTime());
	FArrayBox Scal(bx,1);
	Scal.copy(U_old[Rhohalf_mfi],bx,Tracer,bx,0,1);
	Scal.plus(U_new[Rhohalf_mfi],bx,Tracer,0,1);
	Scal.mult(0.5,bx);
        getForce(tforces,bx,0,Xvel,BL_SPACEDIM,half_time,Scal);
#else
#ifdef GENGETFORCE
        const Real half_time = 0.5*(state[State_Type].prevTime()+state[State_Type].curTime());
	getForce(tforces,bx,0,Xvel,BL_SPACEDIM,half_time,halftime[i]);
#elif MOREGENGETFORCE
        //
	// Need to do some funky half-time stuff.
        //
	if (getForceVerbose)
  	    amrex::Print() << "---" << '\n' << "F - velocity advection update (half time):" << '\n';
        //
	// Average the mac face velocities to get cell centred velocities.
        //
	FArrayBox Vel(amrex::grow(bx,0),BL_SPACEDIM);
	const int* vel_lo  = Vel.loVect();
	const int* vel_hi  = Vel.hiVect();
	const int* umacx_lo = u_mac[0][Rhohalf_mfi].loVect();
	const int* umacx_hi = u_mac[0][Rhohalf_mfi].hiVect();
	const int* umacy_lo = u_mac[1][Rhohalf_mfi].loVect();
	const int* umacy_hi = u_mac[1][Rhohalf_mfi].hiVect();
#if (BL_SPACEDIM==3)
	const int* umacz_lo = u_mac[2][Rhohalf_mfi].loVect();
	const int* umacz_hi = u_mac[2][Rhohalf_mfi].hiVect();
#endif
	FORT_AVERAGE_EDGE_STATES(Vel.dataPtr(),
				 u_mac[0][Rhohalf_mfi].dataPtr(),
				 u_mac[1][Rhohalf_mfi].dataPtr(),
#if (BL_SPACEDIM==3)
				 u_mac[2][Rhohalf_mfi].dataPtr(),
#endif
				 ARLIM(vel_lo),  ARLIM(vel_hi),
				 ARLIM(umacx_lo), ARLIM(umacx_hi),
				 ARLIM(umacy_lo), ARLIM(umacy_hi),
#if (BL_SPACEDIM==3)
				 ARLIM(umacz_lo), ARLIM(umacz_hi),
#endif
				 &getForceVerbose);
        //
	// Average the new and old time to get Crank-Nicholson half time approximation.
        //
	FArrayBox Scal(amrex::grow(bx,0),NUM_SCALARS);
	Scal.copy(U_old[Rhohalf_mfi],bx,Density,bx,0,NUM_SCALARS);
	Scal.plus(U_new[Rhohalf_mfi],bx,Density,0,NUM_SCALARS);
	Scal.mult(0.5,bx);
	
	if (getForceVerbose) amrex::Print() << "Calling getForce..." << '\n';
        const Real half_time = 0.5*(state[State_Type].prevTime()+state[State_Type].curTime());
	getForce(tforces,bx,0,Xvel,BL_SPACEDIM,half_time,Vel,Scal,0);
#else
	getForce(tforces,bx,0,Xvel,BL_SPACEDIM,halftime[i]);
#endif		 
#endif		 
        //
        // Do following only at initial iteration--per JBB.
        //
        if (initial_iter && is_diffusive[Xvel])
            tforces.setVal(0);

	const Box& sbx = Rhohalf_mfi.growntilebox();
        S.resize(sbx,BL_SPACEDIM);
        S.copy(U_old[Rhohalf_mfi],sbx,0,sbx,0,BL_SPACEDIM);

        if (do_mom_diff == 1)
        {
            for (int d = 0; d < BL_SPACEDIM; d++)
            {
                Gp[Rhohalf_mfi].mult(halftime[i],bx,0,d,1);
                tforces.mult(halftime[i],bx,0,d,1);
                S.mult(rho_ptime[Rhohalf_mfi],bx,0,d,1);
            }
        }

        godunov->Add_aofs_tf_gp(S,U_new[Rhohalf_mfi],Aofs[Rhohalf_mfi],tforces,
                                Gp[Rhohalf_mfi],halftime[i],bx,dt);
        if (do_mom_diff == 1)
        {
            for (int d = 0; d < BL_SPACEDIM; d++)
                U_new[Rhohalf_mfi].divide(rho_ctime[Rhohalf_mfi],bx,0,d,1);
        }
    }
    for (int sigma = 0; sigma < BL_SPACEDIM; sigma++)
    {
       if (U_old.contains_nan(sigma,1,0))
       {
	 amrex::Print() << "Old velocity " << sigma << " contains Nans" << '\n';
       }
       if (U_new.contains_nan(sigma,1,0))
       {
	 amrex::Print() << "New velocity " << sigma << " contains Nans" << '\n';
       }
    }
}

void
NavierStokesBase::initial_velocity_diffusion_update (Real dt)
{
    //
    // Do following only at initial iteration.
    //
    if (is_diffusive[Xvel])
    {
        MultiFab&  U_old          = get_old_data(State_Type);
        MultiFab&  U_new          = get_new_data(State_Type);
        MultiFab&  Aofs           = *aofs;
        const int  nComp          = BL_SPACEDIM;
        const Real prev_time      = state[State_Type].prevTime();
        const Real prev_pres_time = state[Press_Type].prevTime();

        MultiFab Gp(grids,dmap,BL_SPACEDIM,1);
        getGradP(Gp, prev_pres_time);

	MultiFab visc_terms(grids,dmap,nComp,1);

	if (be_cn_theta != 1.0)
        {
	    getViscTerms(visc_terms,Xvel,nComp,prev_time);
        }
        else
	{
	    visc_terms.setVal(0);
	}

        FArrayBox tforces, S;
        //
        // Update U_new with viscosity.
        //
        MultiFab& Rh = get_rho_half_time();

#ifdef BOUSSINESQ
        FillPatchIterator S_fpi(*this,get_old_data(State_Type),0,
				prev_time,State_Type,Tracer,1);
        const MultiFab& Smf = S_fpi.get_mf();
#endif
	for (MFIter mfi(U_old,true); mfi.isValid(); ++mfi)
        {
	  const Box& bx = mfi.tilebox();
	    
#ifdef BOUSSINESQ
            getForce(tforces,bx,0,Xvel,BL_SPACEDIM,prev_time,Smf[mfi]);
#else
#ifdef GENGETFORCE
            getForce(tforces,bx,0,Xvel,BL_SPACEDIM,prev_time,rho_ptime[mfi]);
#elif MOREGENGETFORCE
	    if (getForceVerbose)
	    {
	      amrex::Print() << "---" << '\n' 
			     << "G - initial velocity diffusion update:" << '\n' 
			     << "Calling getForce..." << '\n';
	    }
            getForce(tforces,bx,0,Xvel,BL_SPACEDIM,prev_time,U_old[mfi],U_old[mfi],Density);
#else
            getForce(tforces,bx,0,Xvel,BL_SPACEDIM,rho_ptime[mfi]);
#endif		 
#endif		 
            godunov->Sum_tf_gp_visc(tforces,visc_terms[mfi],Gp[mfi],Rh[mfi]);

	    const Box& gbx = mfi.growntilebox(); 
            S.resize(gbx,BL_SPACEDIM);
            S.copy(U_old[mfi],gbx,0,gbx,0,BL_SPACEDIM);

            if (do_mom_diff == 1)
            {
                for (int d = 0; d < BL_SPACEDIM; d++)
                {
                    tforces.mult(Rh[mfi],bx,0,d,1);
                    S.mult(rho_ptime[mfi],bx,0,d,1);
                }
            }

            godunov->Add_aofs_tf(S,U_new[mfi],0,BL_SPACEDIM,Aofs[mfi],
                                 0,tforces,0,bx,dt);

            if (do_mom_diff == 1)
            {
                for (int d = 0; d < BL_SPACEDIM; d++)
                    U_new[mfi].divide(rho_ctime[mfi],bx,0,d,1);
            }
        }
    }
}

Real
NavierStokesBase::volWgtSum (const std::string& name,
			     Real               time)
{
    Real        sum = 0.0;
    const Real* dx  = geom.CellSize();
    auto        mf  = derive(name,time,0);
    BoxArray    baf;

    if (level < parent->finestLevel())
    {
        baf = parent->boxArray(level+1);
        baf.coarsen(fine_ratio);
    }

    std::vector< std::pair<int,Box> > isects;

    for (MFIter mfi(*mf); mfi.isValid(); ++mfi)
    {
        FArrayBox& fab = (*mf)[mfi];

        if (level < parent->finestLevel())
        {
            baf.intersections(grids[mfi.index()],isects);

            for (int ii = 0, N = isects.size(); ii < N; ii++)
                fab.setVal(0,isects[ii].second,0,fab.nComp());
        }
        Real        s;
        const Real* dat = fab.dataPtr();
        const int*  dlo = fab.loVect();
        const int*  dhi = fab.hiVect();
	const Box&  grdbx = grids[mfi.index()];
        const int*  lo  = grdbx.loVect();
        const int*  hi  = grdbx.hiVect();

#if (BL_SPACEDIM == 2)
        int   rz_flag = Geometry::IsRZ() ? 1 : 0;
        Real* rad     = &radius[mfi.index()][0];
        int   irlo    = lo[0]-radius_grow;
        int   irhi    = hi[0]+radius_grow;
        //
        // Note that this routine will do a volume weighted sum of
        // whatever quantity is passed in, not strictly the "mass".
        //
        if (volWgtSum_sub_dz > 0 && volWgtSum_sub_Rcyl > 0)
        {
            const Real* plo = geom.ProbLo();
            summass_cyl(dat,ARLIM(dlo),ARLIM(dhi),ARLIM(lo),ARLIM(hi),
                             dx,&s,rad,&irlo,&irhi,&rz_flag,plo,
                             &volWgtSum_sub_dz,&volWgtSum_sub_Rcyl);
        }
        else
        {
            summass(dat,ARLIM(dlo),ARLIM(dhi),ARLIM(lo),ARLIM(hi),
                         dx,&s,rad,&irlo,&irhi,&rz_flag);
        }
#endif

#if (BL_SPACEDIM == 3)
        //
        // Note that this routine will do a volume weighted sum of
        // whatever quantity is passed in, not strictly the "mass".
        //
        if (volWgtSum_sub_dz > 0 && volWgtSum_sub_Rcyl > 0)
        {
            const Real* plo = geom.ProbLo();
            summass_cyl(dat,ARLIM(dlo),ARLIM(dhi),ARLIM(lo),ARLIM(hi),
                             dx,plo,&volWgtSum_sub_dz,&volWgtSum_sub_Rcyl,&s);
        }
        else
        {
            summass(dat,ARLIM(dlo),ARLIM(dhi),ARLIM(lo),ARLIM(hi),dx,&s);
        }
#endif
        sum += s;
    }

    ParallelDescriptor::ReduceRealSum(sum);

    return sum;
}

#if (BL_SPACEDIM == 3)
void
NavierStokesBase::sum_turbulent_quantities ()
{
    Real time = state[State_Type].curTime();
    const int finestLevel = parent->finestLevel();
    const Real *dx = parent->Geom(finestLevel).CellSize();
    const int ksize(parent->Geom(finestLevel).Domain().length(2));
    const int turbVars(33);
    int refRatio(1);

    Real* turb = new Real[turbVars*ksize];

    for (int i=0; i<turbVars*ksize; i++) turb[i]=0;

    for (int lev = finestLevel; lev >= 0; lev--)
    {
	const int levKsize(parent->Geom(lev).Domain().length(2));

	Real* levTurb = new Real[turbVars*levKsize];

	for (int i=0; i<turbVars*levKsize; i++) levTurb[i]=0;
    
        NavierStokesBase& ns_level = getLevel(lev);
	ns_level.TurbSum(time,levTurb,levKsize,turbVars);

	if (lev<finestLevel)  refRatio *= parent->refRatio(lev)[2];
	else                  refRatio  = 1;

	for (int l=0, k=0; l<levKsize; l++)
	    for (int r=0; r<refRatio; r++, k++)
		for (int v=0; v<turbVars; v++)
		    turb[k*turbVars+v] += levTurb[l*turbVars+v];

	delete [] levTurb;
    }

    ParallelDescriptor::ReduceRealSum(&turb[0], ksize*turbVars, ParallelDescriptor::IOProcessorNumber());

    if (ParallelDescriptor::IOProcessor())
    {
        std::string DirPath = "TurbData";
        if (!amrex::UtilCreateDirectory(DirPath, 0755))
            amrex::CreateDirectoryFailed(DirPath);

        const int steps = parent->levelSteps(0);
        FILE *file;

        std::string filename = amrex::Concatenate("TurbData/TurbData_", steps, 4);
        filename += ".dat";

        file = fopen(filename.c_str(),"w");
        for (int k=0; k<ksize; k++)
        {
            fprintf(file,"%e ",dx[2]*(0.5+(double)k));
            for (int v=0; v<turbVars; v++)
                fprintf(file,"%e ",turb[k*turbVars+v]);
            fprintf(file,"\n");
        }
        fclose(file);
    }
    
    delete [] turb;
}

void
NavierStokesBase::TurbSum (Real time, Real *turb, int ksize, int turbVars)
{
    const Real* dx = geom.CellSize();

    const int turbGrow(0);
    const int presGrow(0);
    auto turbMF = derive("TurbVars",time,turbGrow);
    auto presMF = derive("PresVars",time,presGrow);

    BoxArray baf;

    if (level < parent->finestLevel())
    {
        baf = parent->boxArray(level+1);
        baf.coarsen(fine_ratio);
    }

    std::vector< std::pair<int,Box> > isects;

    for (MFIter turbMfi(*turbMF), presMfi(*presMF);
	 turbMfi.isValid() && presMfi.isValid();
	 ++turbMfi, ++presMfi)
    {
	FArrayBox& turbFab = (*turbMF)[turbMfi];
	FArrayBox& presFab = (*presMF)[presMfi];

        if (level < parent->finestLevel())
        {
            baf.intersections(grids[turbMfi.index()],isects);

            for (int ii = 0, N = isects.size(); ii < N; ii++)
            {
                presFab.setVal(0,isects[ii].second,0,presMF->nComp());
                turbFab.setVal(0,isects[ii].second,0,turbMF->nComp());
            }
        }
    }

    turbMF->FillBoundary(0,turbMF->nComp(), geom.periodicity());
    presMF->FillBoundary(0,presMF->nComp(), geom.periodicity());

    for (MFIter turbMfi(*turbMF), presMfi(*presMF);
	 turbMfi.isValid() && presMfi.isValid();
	 ++turbMfi, ++presMfi)
    {
	FArrayBox& turbFab = (*turbMF)[turbMfi];
	FArrayBox& presFab = (*presMF)[presMfi];

        const Real* turbData = turbFab.dataPtr();
        const Real* presData = presFab.dataPtr();
        const int*  dlo = turbFab.loVect();
        const int*  dhi = turbFab.hiVect();
        const int*  plo = presFab.loVect();
        const int*  phi = presFab.hiVect();
	const Box& grdbx = grids[turbMfi.index()];
        const int*  lo  = grdbx.loVect();
        const int*  hi  = grdbx.hiVect();

        sumturb(turbData,presData,ARLIM(dlo),ARLIM(dhi),ARLIM(plo),ARLIM(phi),ARLIM(lo),ARLIM(hi),
		     dx,turb,&ksize,&turbVars);
   } 
}

#ifdef SUMJET
void
NavierStokesBase::JetSum (Real time, Real *jetData, int levRsize,  int levKsize,  int rsize,  int ksize, int jetVars)
{
    const Real* dx = geom.CellSize();

    const int turbGrow(0);
    const int presGrow(0);

    auto turbMF = derive("JetVars",time,turbGrow);
    auto presMF = derive("JetPresVars",time,presGrow);

    BoxArray baf;

    if (level < parent->finestLevel())
    {
        baf = parent->boxArray(level+1);
        baf.coarsen(fine_ratio);
    }

    std::vector< std::pair<int,Box> > isects;

    for (MFIter turbMfi(*turbMF), presMfi(*presMF);
	 turbMfi.isValid() && presMfi.isValid();
	 ++turbMfi, ++presMfi)
    {
	FArrayBox& turbFab = (*turbMF)[turbMfi];
	FArrayBox& presFab = (*presMF)[presMfi];

        if (level < parent->finestLevel())
        {
            baf.intersections(grids[turbMfi.index()],isects);

            for (int ii = 0, N = isects.size(); ii < N; ii++)
            {
                presFab.setVal(0,isects[ii].second,0,presMF->nComp());
                turbFab.setVal(0,isects[ii].second,0,turbMF->nComp());
            }
        }
    }

    turbMF->FillBoundary(0,turbMF->nComp(), geom.periodicity());
    presMF->FillBoundary(0,presMF->nComp(), geom.periodicity());

    for (MFIter turbMfi(*turbMF), presMfi(*presMF);
	 turbMfi.isValid() && presMfi.isValid();
	 ++turbMfi, ++presMfi)
    {
	FArrayBox& turbFab = (*turbMF)[turbMfi];
	FArrayBox& presFab = (*presMF)[presMfi];

        RealBox     gridloc  = RealBox(grids[turbMfi.index()],geom.CellSize(),geom.ProbLo());
        const Real* turbData = turbFab.dataPtr();
        const Real* presData = presFab.dataPtr();
        const int*  dlo = turbFab.loVect();
        const int*  dhi = turbFab.hiVect();
        const int*  plo = presFab.loVect();
        const int*  phi = presFab.hiVect();
        const int*  lo  = grids[turbMfi.index()].loVect();
        const int*  hi  = grids[turbMfi.index()].hiVect();

        sumjet(turbData,presData,ARLIM(dlo),ARLIM(dhi),ARLIM(plo),ARLIM(phi),ARLIM(lo),ARLIM(hi),
		    dx,jetData,&levRsize,&levKsize,&rsize,&ksize,&jetVars,&jet_interval_split,
		    gridloc.lo(),gridloc.hi());
    }
}

void
NavierStokesBase::sum_jet_quantities ()
{
    Real time = state[State_Type].curTime();
    const int finestLevel = parent->finestLevel();
    const Real *dx = parent->Geom(finestLevel).CellSize();
    const int isize(parent->Geom(finestLevel).Domain().length(0));
    const int ksize(parent->Geom(finestLevel).Domain().length(2));
    const int rsize=isize>>1;
    const int jetVars(104);

    amrex::Print() << "NavierStokesBase::sum_jet_quantities():" << '\n'
		   << "   jetVars: " << jetVars << '\n'
		   << "   rsize  : " << rsize << '\n'
		   << "   ksize  : " << ksize << '\n';
    
    Real* jetData = new Real[jetVars*ksize*rsize];

    for (int i=0; i<jetVars*ksize*rsize; i++) jetData[i]=0;

    for (int lev = finestLevel; lev >= 0; lev--)
    {
	const int levIsize(parent->Geom(lev).Domain().length(0));
	const int levKsize(parent->Geom(lev).Domain().length(2));
	const int levRsize(levIsize>>1);

        NavierStokesBase& ns_level = getLevel(lev);
	ns_level.JetSum(time,jetData,levRsize,levKsize,rsize,ksize,jetVars);
    }

    ParallelDescriptor::ReduceRealSum(&jetData[0], ksize*rsize*jetVars, ParallelDescriptor::IOProcessorNumber());

    if (ParallelDescriptor::IOProcessor())
    {
        amrex::Print() << "      Creating JetData..." << '\n';
        std::string DirPath = "JetData";
        if (!amrex::UtilCreateDirectory(DirPath, 0755))
            amrex::CreateDirectoryFailed(DirPath);

        const int steps = parent->levelSteps(0);
        FILE *file;
        std::string filename;

	Vector<Real> r(rsize);
	for (int i=0; i<rsize; i++)
	    r[i] = dx[0]*(0.5+(double)i);
	Vector<Real> z(ksize);
	for (int k=0; k<ksize; k++)
	    z[k] = dx[2]*(0.5+(double)k);

#if 0
        filename  = amrex::Concatenate("JetData/JetData_", steps, 4);
        filename += "_r.dat";

	file = fopen(filename.c_str(),"w");
	for (int i=0; i<rsize; i++)
	    fprintf(file,"%e ",r[i]);
	fclose(file);

        filename  = amrex::Concatenate("JetData/JetData_", steps, 4);
        filename += "_z.dat";

	file = fopen(filename.c_str(),"w");
	for (int k=0; k<ksize; k++) 
	    fprintf(file,"%e ",dx[2]*(0.5+(double)k));
	fclose(file);

	for (int v=0; v<jetVars; v++) {

            filename  = amrex::Concatenate("JetData/JetData_", steps, 4);
            filename += amrex::Concatenate(filename + "_v", v, 4);
            filename += ".dat";

	    file = fopen(filename.c_str(),"w");
	    for (int k=0; k<ksize; k++) {
		for (int i=0; i<rsize; i++) {
		    fprintf(file,"%e ",jetData[(k*rsize+i)*jetVars+v]);
		}
		fprintf(file,"\n");
	    }
	    fclose(file);
	    amrex::Print() << "   ...done." << '\n';
	}
#else
	std::string FullPath = amrex::Concatenate("JetData/JD", steps, 4);

	if (!amrex::UtilCreateDirectory(FullPath, 0755))
	    amrex::CreateDirectoryFailed(FullPath);

        filename = FullPath;
        filename += '/';
        filename += "data.bin";

	file=fopen(filename.c_str(),"w");
	fwrite(&time,sizeof(double),1,file);
	fwrite(&rsize,sizeof(int),1,file);
	fwrite(&ksize,sizeof(int),1,file);
	fwrite(&jetVars,sizeof(int),1,file);
	fwrite(r.dataPtr(),sizeof(Real),rsize,file);
	fwrite(z.dataPtr(),sizeof(Real),ksize,file);
	fwrite(jetData,sizeof(Real),jetVars*rsize*ksize,file);
	fclose(file);
#endif
    }

    delete [] jetData;
}
#endif // SUMJET

#endif  // (BL_SPACEDIM == 3)

#ifdef AMREX_PARTICLES

void
NavierStokesBase::read_particle_params ()
{
    ParmParse ppp("particles");
    //
    // The directory in which to store timestamp files.
    //
    ppp.query("timestamp_dir", timestamp_dir);
    //
    // Only the I/O processor makes the directory if it doesn't already exist.
    //
    if (ParallelDescriptor::IOProcessor())
        if (!amrex::UtilCreateDirectory(timestamp_dir, 0755))
            amrex::CreateDirectoryFailed(timestamp_dir);
    //
    // Force other processors to wait till directory is built.
    //
    ParallelDescriptor::Barrier();

    if (int nc = ppp.countval("timestamp_indices"))
    {
        timestamp_indices.resize(nc);

        ppp.getarr("timestamp_indices", timestamp_indices, 0, nc);
    }

    ppp.query("pverbose",pverbose);
    //
    // Used in initData() on startup to read in a file of particles.
    //
    ppp.query("particle_init_file", particle_init_file);
    //
    // Used in post_restart() to read in a file of particles.
    //
    ppp.query("particle_restart_file", particle_restart_file);
    //
    // This must be true the first time you try to restart from a checkpoint
    // that was written with USE_PARTICLES=FALSE; i.e. one that doesn't have
    // the particle checkpoint stuff (even if there are no active particles).
    // Otherwise the code will fail when trying to read the checkpointed particles.
    //
    ppp.query("restart_from_nonparticle_chkfile", restart_from_nonparticle_chkfile);
    //
    // Used in post_restart() to write out the file of particles.
    //
    ppp.query("particle_output_file", particle_output_file);
}

void
NavierStokesBase::initParticleData ()
{
    if (level == 0)
    {
        if (NSPC == 0)
        {
            NSPC = new AmrTracerParticleContainer(parent);
        }

        NSPC->SetVerbose(pverbose);

        if (!particle_init_file.empty())
        {
            NSPC->InitFromAsciiFile(particle_init_file,0);
        }
    }
}

void
NavierStokesBase::post_restart_particle ()
{
    if (level == 0)
    {
        BL_ASSERT(NSPC == 0);

        NSPC = new AmrTracerParticleContainer(parent);

        NSPC->SetVerbose(pverbose);
        //
        // We want to be able to add new particles on a restart.
        // As well as the ability to write the particles out to an ascii file.
        //
        if (!restart_from_nonparticle_chkfile)
        {
            NSPC->Restart(parent->theRestartFile(), the_ns_particle_file_name);
        }

        if (!particle_restart_file.empty())
        {
            NSPC->InitFromAsciiFile(particle_restart_file,0);
        }

        if (!particle_output_file.empty())
        {
            NSPC->WriteAsciiFile(particle_output_file);
        }
    }
}

void
NavierStokesBase::post_timestep_particle (int crse_iteration)
{
    const int ncycle = parent->nCycle(level);
    const int finest_level = parent->finestLevel();
    //
    // Don't redistribute/timestamp on the final subiteration except on the coarsest grid.
    //
    if (NSPC != 0 && (crse_iteration < ncycle || level == 0))
    {
        const Real curr_time = state[State_Type].curTime();
         
	int ngrow = (level == 0) ? 0 : crse_iteration;
   
        NSPC->Redistribute(level, finest_level, ngrow);

        if (!timestamp_dir.empty())
        {
            std::string basename = timestamp_dir;

            if (basename[basename.length()-1] != '/') basename += '/';

            basename += "Timestamp";

	    static bool first = true;
	    static int n, nextras;
	    static std::vector<int> tindices;

	    if (first)
	    {
		first = false;

		n = timestamp_indices.size();
		nextras = timestamp_num_extras();
	    
		int sz = n + nextras;
		tindices.reserve(sz);

		for (int i = 0; i < sz; ++i) {
		    tindices.push_back(i);
		}
	    }

            for (int lev = level; lev <= finest_level; lev++)
            {
                if (NSPC->NumberOfParticlesAtLevel(lev) <= 0) continue;

		int ng = (lev == level) ? ngrow+1 : 1;

		AmrLevel& amr_level = parent->getLevel(lev);
		MultiFab& S_new = amr_level.get_new_data(State_Type);

		MultiFab tmf;
		
		if (tindices.size() > 0)
		{
		    tmf.define(S_new.boxArray(), S_new.DistributionMap(), tindices.size(), ng);

		    if (n > 0)
		    {
		      FillPatchIterator fpi(parent->getLevel(lev), S_new, 
                                            ng, curr_time, State_Type, 0, NUM_STATE);
                      const MultiFab& S = fpi.get_mf();
		
#ifdef _OPENMP
#pragma omp parallel
#endif
                      for (MFIter mfi(tmf); mfi.isValid(); ++mfi)
                      {
                        FArrayBox& tfab = tmf[mfi];
                        const FArrayBox& sfab = S[mfi];
                        for (int i = 0; i < n; ++i)
                        {
                          tfab.copy(sfab, timestamp_indices[i], i);
                        }
                      }
		    }

		    if (nextras > 0)
		    {
			timestamp_add_extras(lev, curr_time, tmf);
		    }
		}

		NSPC->Timestamp(basename, tmf, lev, curr_time, tindices);
            }
        }
    }
}

std::unique_ptr<MultiFab>
NavierStokesBase::ParticleDerive (const std::string& name,
				  Real               time,
				  int                ngrow)
{
    if (name == "particle_count" || name == "total_particle_count") {
	int ncomp = 1;
	const DeriveRec* rec = derive_lst.get(name);
	if (rec)
	{
	    ncomp = rec->numDerive();
	}
	
        MultiFab* ret = new MultiFab(grids, dmap, ncomp, ngrow);
	ParticleDerive(name,time,*ret,0);
	return std::unique_ptr<MultiFab>{ret};
    }
    else {
	return AmrLevel::derive(name, time, ngrow);
    }
}

void
NavierStokesBase::ParticleDerive (const std::string& name,
				  Real               time,
				  MultiFab&          mf,
				  int                dcomp)
{
    if (NSPC == 0 || !(name == "particle_count" || name == "total_particle_count")) 
    {
        AmrLevel::derive(name,time,mf,dcomp);
    } 
    else {
	if (name == "particle_count")
	{
	    MultiFab temp_dat(grids,dmap,1,0);
	    temp_dat.setVal(0);
	    NSPC->Increment(temp_dat,level);
	    MultiFab::Copy(mf,temp_dat,0,dcomp,1,0);
	}
	else if (name == "total_particle_count")
	{
	    //
	    // We want the total particle count at this level or higher.
	    //
	    ParticleDerive("particle_count",time,mf,dcomp);
	    
	    IntVect trr(D_DECL(1,1,1));
	    
	    for (int lev = level+1; lev <= parent->finestLevel(); lev++)
	    {
		BoxArray ba = parent->boxArray(lev);

		MultiFab temp_dat(ba,parent->DistributionMap(lev),1,0);
		
		trr *= parent->refRatio(lev-1);
		
		ba.coarsen(trr);
		
		MultiFab ctemp_dat(ba,parent->DistributionMap(lev),1,0);
		
		temp_dat.setVal(0);
		ctemp_dat.setVal(0);
		
		NSPC->Increment(temp_dat,lev);
		
		for (MFIter mfi(temp_dat,true); mfi.isValid(); ++mfi)
		{
		    const FArrayBox& ffab =  temp_dat[mfi];
		    FArrayBox&       cfab = ctemp_dat[mfi];
		    const Box&       fbx  = mfi.tilebox();
		    
		    BL_ASSERT(cfab.box() == amrex::coarsen(fbx,trr));
		    
		    for (IntVect p = fbx.smallEnd(); p <= fbx.bigEnd(); fbx.next(p))
		    {
		        const Real val = ffab(p);
			if (val > 0)
			    cfab(amrex::coarsen(p,trr)) += val;
		    }
		}
		
		temp_dat.clear();

		MultiFab dat(grids,dmap,1,0);
		dat.setVal(0);
		dat.copy(ctemp_dat);
		
		MultiFab::Add(mf,dat,0,dcomp,1,0);
	    }
	}
	else
	{
	    amrex::Abort("NavierStokesBase::ParticleDerive: how did this happen?");
	}
    }
}

#endif  // AMREX_PARTICLES

// Boundary condition access function.
Vector<int>
NavierStokesBase::fetchBCArray (int State_Type, const Box& bx, int scomp, int ncomp)
{
    Vector<int> bc(2*BL_SPACEDIM*ncomp);
    BCRec bcr;
    const StateDescriptor* stDesc;
    const Box& domain = geom.Domain();
    
    for (int n = 0; n < ncomp; n++)
    {
      stDesc=state[State_Type].descriptor();
      setBC(bx,domain,stDesc->getBC(scomp+n),bcr);      

      const int* b_rec = bcr.vect();
      for (int m = 0; m < 2*BL_SPACEDIM; m++)
	bc[2*BL_SPACEDIM*n + m] = b_rec[m];
    }

    return bc;
}<|MERGE_RESOLUTION|>--- conflicted
+++ resolved
@@ -1084,11 +1084,7 @@
 #ifdef _OPENMP
 #pragma omp parallel
 #endif
-<<<<<<< HEAD
             for (MFIter mfi(crse_src); mfi.isValid(); ++mfi)
-=======
-            for (MFIter mfi(crse_src,true); mfi.isValid(); ++mfi)
->>>>>>> 1601e087
             {
                 const int  nComp = 1;
                 const Box& box   = crse_src[mfi].box();

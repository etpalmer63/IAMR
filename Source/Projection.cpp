--- conflicted
+++ resolved
@@ -1599,19 +1599,11 @@
     const int*  un_lo = Unew.loVect(); 
     const int*  un_hi = Unew.hiVect(); 
     const Real* unew  = Unew.dataPtr(0);
-<<<<<<< HEAD
-                    
-    proj_update(lo,hi,&nvar,&ngrow,
-                     unew, ARLIM(un_lo), ARLIM(un_hi),
-                     &alpha,
-                     uold, ARLIM(uo_lo), ARLIM(uo_hi) );
-=======
 
     proj_update(lo,hi,&nvar,
 		unew, ARLIM(un_lo), ARLIM(un_hi),
 		&alpha,
 		uold, ARLIM(uo_lo), ARLIM(uo_hi) );
->>>>>>> bbec76a5
 }
 
 //

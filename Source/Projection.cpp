

#include <AMReX_Geometry.H>
#include <AMReX_ParmParse.H>
#include <NavierStokesBase.H>
#include <NS_BC.H>
#include <AMReX_BLProfiler.H>
#include <Projection.H>
#include <PROJECTION_F.H>
#include <NAVIERSTOKES_F.H>
#include <ProjOutFlowBC.H>

#include <AMReX_MLMG.H>
#include <AMReX_MLNodeLaplacian.H>

#include <AMReX_NodalProjector.H>

//fixme, for writesingle level plotfile
#include<AMReX_PlotFileUtil.H>

using namespace amrex;

#define DEF_LIMITS(fab,fabdat,fablo,fabhi)   \
const int* fablo = (fab).loVect();           \
const int* fabhi = (fab).hiVect();           \
Real* fabdat = (fab).dataPtr();

#define DEF_CLIMITS(fab,fabdat,fablo,fabhi)  \
const int* fablo = (fab).loVect();           \
const int* fabhi = (fab).hiVect();           \
const Real* fabdat = (fab).dataPtr();

#define DEF_BOX_LIMITS(box,boxlo,boxhi)   \
const int* boxlo = (box).loVect();           \
const int* boxhi = (box).hiVect();

const Real Projection::BogusValue = 1.e200;

int  Projection::P_code              = 0;
int  Projection::proj_2              = 1;
int  Projection::verbose             = 0;
Real Projection::proj_tol            = 1.0e-12;
Real Projection::sync_tol            = 1.e-8;
Real Projection::proj_abs_tol        = 1.e-16;
int  Projection::add_vort_proj       = 0;
int  Projection::do_outflow_bcs      = 1;
int  Projection::rho_wgt_vel_proj    = 0;
int  Projection::make_sync_solvable  = 0;
Real Projection::divu_minus_s_factor = 0.0;
int  Projection::anel_grow           = 1;

namespace
{
    bool initialized = false;

    bool benchmarking = false;

    bool rz_correction = false;
    bool agglomeration = true;
    bool consolidation = true;
    int max_fmg_iter = 0;
    int max_mlmg_iter = -1;
    bool use_gauss_seidel = true;
    bool use_harmonic_average = false;
}


void
Projection::Initialize ()
{
    if (initialized) return;

    ParmParse pp("proj");

    pp.query("v",                   verbose);
    pp.query("Pcode",               P_code);
    pp.query("proj_tol",            proj_tol);
    pp.query("sync_tol",            sync_tol);
    pp.query("proj_abs_tol",        proj_abs_tol);
    pp.query("benchmarking",        benchmarking);
    pp.query("add_vort_proj",       add_vort_proj);
    pp.query("do_outflow_bcs",      do_outflow_bcs);
    pp.query("rho_wgt_vel_proj",    rho_wgt_vel_proj);
    pp.query("divu_minus_s_factor", divu_minus_s_factor);
    pp.query("make_sync_solvable",  make_sync_solvable);

    pp.query("rz_correction",       rz_correction);
    pp.query("agglomeration",       agglomeration);
    pp.query("consolidation",       consolidation);
    pp.query("max_fmg_iter",        max_fmg_iter);
    pp.query("use_gauss_seidel",    use_gauss_seidel);
    pp.query("use_harmonic_average", use_harmonic_average);

    pp.query("proj_2",              proj_2);
    if (!proj_2)
	amrex::Error("Must use proj_2==1 due to new gravity and outflow stuff. proj_2!=1 no longer supported.");

    amrex::ExecOnFinalize(Projection::Finalize);

    initialized = true;
}

void
Projection::Finalize ()
{
    initialized = false;
}

Projection::Projection (Amr*   _parent,
                        BCRec* _phys_bc,
                        int    _do_sync_proj,
                        int    /*_finest_level*/,
                        int    _radius_grow )
   :
    parent(_parent),
    LevelData(_parent->finestLevel()+1),
    radius_grow(_radius_grow),
    radius(_parent->finestLevel()+1),
    anel_coeff(_parent->finestLevel()+1),
    phys_bc(_phys_bc),
    do_sync_proj(_do_sync_proj)
{

    BL_ASSERT ( parent->finestLevel()+1 <= maxlev );

    Initialize();

    if (verbose) amrex::Print() << "Creating projector\n";

    for (int lev = 0; lev <= parent->finestLevel(); lev++)
       anel_coeff[lev] = 0;

#ifdef AMREX_USE_EB
    // size the EB factory array
    ebfactory.resize(maxlev + 1);
#endif
}

Projection::~Projection ()
{
  if (verbose) amrex::Print() << "Deleting projector\n";
}

//
// Install a level of the projection.
//

void
Projection::install_level (int                   level,
                           AmrLevel*             level_data,
                           Vector< Vector<Real> >* _radius)
{
    if (verbose) amrex::Print() << "Installing projector level " << level << '\n';

    int finest_level = parent->finestLevel();

    if (level > LevelData.size() - 1)
    {
        LevelData.resize(finest_level+1);
        radius.resize(finest_level+1);
    }

    if (level > anel_coeff.size()-1) {
       anel_coeff.resize(level+1);
       anel_coeff[level] = 0;
    }

    LevelData[level] = level_data;
    radius[level] = _radius;

#ifdef AMREX_USE_EB
    const auto& _ebfactory =
      dynamic_cast<EBFArrayBoxFactory const&>(LevelData[level]->Factory());
    ebfactory[level] = &_ebfactory;
#endif
}

void
Projection::install_anelastic_coefficient (int                   level,
                                           Real                **_anel_coeff)
{
  if (verbose) {
    amrex::Print() << "Installing anel_coeff into projector level " << level << '\n';
  }
  if (level > anel_coeff.size()-1)
    anel_coeff.resize(level+1);
  anel_coeff[level] =  _anel_coeff;
}


void
Projection::build_anelastic_coefficient (int      level,
					 Real**& _anel_coeff)
{
  const BoxArray& grids = parent->getLevel(level).boxArray();
  const int N = grids.size();
  _anel_coeff = new Real*[N];
  for (int i = 0; i < grids.size(); i++)
  {
    const int jlo = grids[i].smallEnd(BL_SPACEDIM-1)-anel_grow;
    const int jhi = grids[i].bigEnd(BL_SPACEDIM-1)+anel_grow;
    const int len = jhi - jlo + 1;

    _anel_coeff[i] = new Real[len];

    // FIXME!
    // This is just a placeholder for testing. Should create (problem
    // dependent) build_coefficient function in problem directory
    // ...Perhaps also need to worry about deleting anel_coeff
    // Also not sure why Projection and MacProj have separate anel_coeff
    // arrays, since they both appear to be cell centered.
    for (int j=0; j<len; j++)
      _anel_coeff[i][j] = 0.05*(jlo+j);
  }
}

//
//  Perform a level projection in the advance function
//  Explanation of arguments to the level projector:
//
//  rho_half  contains rho^{n+1/2}
//  U_old  contains the u^n velocities
//  U_new  starts as u^*, is converted to (u^* - u^n)/dt,
//         becomes (u^{n+1} - u^n)/dt in the solver,
//         and is converted back to u^n+1 at the end
//  P_old  contains p^{n-1/2}
//  P_new  gets cleared, initialized to an intial guess for p^{n+1/2}
//         using coarse grid data if available,
//         becomes pressure update phi in the solver,
//         and then converted into final prssure p^{n+1/2}
//

void
Projection::level_project (int             level,
                           Real            time,
                           Real            dt,
                           Real            cur_pres_time,
                           Real            prev_pres_time,
                           const Geometry& geom,
                           MultiFab&       U_old,
                           MultiFab&       U_new,
                           MultiFab&       P_old,
                           MultiFab&       P_new,
                           MultiFab&       rho_half,
                           SyncRegister*   crse_sync_reg,
                           SyncRegister*   fine_sync_reg,
                           int             crse_dt_ratio,
                           int             iteration,
                           int             have_divu)
{
    BL_PROFILE("Projection::level_project()");

    BL_ASSERT(rho_half.nGrow() >= 1);
    BL_ASSERT(U_new.nGrow() >= 1);

    if (verbose) {
      amrex::Print() << "... Projection::level_project() at level " << level << '\n';
    }

    if (verbose && benchmarking) ParallelDescriptor::Barrier();

    const Real strt_time = ParallelDescriptor::second();

    //
    // old time velocity has bndry values already
    // must gen valid bndry data for new time velocity.
    // must fill bndry cells in pressure with computable values
    // even though they are not used in calculation.
    //
    U_old.setBndry(BogusValue,Xvel,BL_SPACEDIM);
    U_new.setBndry(BogusValue,Xvel,BL_SPACEDIM);
    P_old.setBndry(BogusValue);
    P_new.setBndry(BogusValue);

    MultiFab& S_old = LevelData[level]->get_old_data(State_Type);
    MultiFab& S_new = LevelData[level]->get_new_data(State_Type);

    Real prev_time = LevelData[level]->get_state_data(State_Type).prevTime();
    Real curr_time = LevelData[level]->get_state_data(State_Type).curTime();

    for (MFIter mfi(S_new); mfi.isValid(); ++mfi)
    {
        LevelData[level]->setPhysBoundaryValues(S_old[mfi],State_Type,prev_time,
                                                Xvel,Xvel,BL_SPACEDIM);
        LevelData[level]->setPhysBoundaryValues(S_new[mfi],State_Type,curr_time,
                                                Xvel,Xvel,BL_SPACEDIM);
    }

    const BoxArray& grids   = LevelData[level]->boxArray();
    const DistributionMapping& dmap = LevelData[level]->DistributionMap();
    const BoxArray& P_grids = P_old.boxArray();
    const DistributionMapping& P_dmap = P_old.DistributionMap();

    NavierStokesBase* ns = dynamic_cast<NavierStokesBase*>(&parent->getLevel(level));
    BL_ASSERT(!(ns==0));

    //
    //  NOTE: IT IS IMPORTANT TO DO THE BOUNDARY CONDITIONS BEFORE
    //    MAKING UNEW HOLD U_t OR U/dt, BECAUSE UNEW IS USED IN
    //    CONSTRUCTING THE OUTFLOW BC'S.
    //
    // Set boundary values for P_new, to increment, if applicable
    // // Note: we don't need to worry here about using FillCoarsePatch because
    //       it will automatically use the "new dpdt" to interpolate,
    //       since once we get here at level > 0, we've already defined
    //       a new pressure at level-1.
    if (level != 0)
    {
	LevelData[level]->FillCoarsePatch(P_new,0,cur_pres_time,Press_Type,0,1);
    }

    const int nGrow = (level == 0  ?  0  :  -1);
    //
    // MultiFab::setVal() won't work here bc nGrow could be <0
#ifdef _OPENMP
#pragma omp parallel
#endif
    for (MFIter mfi(P_new,true); mfi.isValid(); ++mfi)
    {
	const Box& bx = mfi.growntilebox(nGrow);
        P_new[mfi].setVal(0.0,bx,0,1);
    }

    //
    // Compute Ustar/dt + Gp                  for proj_2,
    //         (Ustar-Un)/dt for not proj_2 (ie the original).
    //
    // Compute DU/dt for proj_2,
    //         (DU-DU_old)/dt for not proj_2 (ie the original).
    //
    std::unique_ptr<MultiFab> divusource, divuold;

    if (have_divu)
    {
        divusource.reset(ns->getDivCond(1,time+dt));
    }

    const Real dt_inv = 1./dt;
    U_new.mult(dt_inv,0,BL_SPACEDIM,1);
    if (have_divu)
      divusource->mult(dt_inv,0,1,divusource->nGrow());


#ifdef AMREX_USE_EB
    //fixme?  I think one gp is fine, just update as we go, but
    // maybe revisit this later
    MultiFab& Gp = ns->getGradP();
    Gp.FillBoundary(geom.periodicity());
#else
    MultiFab Gp(grids,dmap,BL_SPACEDIM,1);
    ns->getGradP(Gp, prev_pres_time);
#endif


//amrex::Print() << "Gp \n" << Gp[0];

// EM_DEBUG
//static int count=0;
//       count++;
//            amrex::WriteSingleLevelPlotfile("Gp_in_Proj"+std::to_string(count), Gp, {"gpx","gpy"}, parent->Geom(0), 0.0, 0);
//            amrex::WriteSingleLevelPlotfile("Pressure_in_Proj"+std::to_string(count), P_old, {"press"}, parent->Geom(0), 0.0, 0);


#ifdef _OPENMP
#pragma omp parallel
#endif
    for (MFIter mfi(rho_half,true); mfi.isValid(); ++mfi)
    {
	const Box& bx = mfi.growntilebox(1);
	const FArrayBox& rhofab = rho_half[mfi];

#ifdef AMREX_USE_EB
	FArrayBox Gpfab(bx,BL_SPACEDIM);
	Gpfab.copy((Gp)[mfi],0,0,BL_SPACEDIM);
//Gpfab.FillBoundary(geom.periodicity());
#else
	FArrayBox& Gpfab = Gp[mfi];
#endif

	for (int i = 0; i < BL_SPACEDIM; i++) {
	  Gpfab.divide(rhofab,bx,0,i,1);
	}

	U_new[mfi].plus(Gpfab,bx,0,0,BL_SPACEDIM);
    }

    //
    // Outflow uses appropriately constructed "U_new" and "divusource"
    //   so make sure this call comes after those are set,
    //   but before fields are scaled by r or rho is set to 1/rho.
    //
    Real gravity = ns->getGravity();
    if (OutFlowBC::HasOutFlowBC(phys_bc) && (have_divu || std::fabs(gravity) > 0.0)
                                         && do_outflow_bcs)
    {
        Vector<MultiFab*> phi(maxlev, nullptr);
        phi[level] = &(LevelData[level]->get_new_data(Press_Type));

        Vector<MultiFab*> Vel_ML(maxlev, nullptr);
        Vel_ML[level] = &U_new;

        Vector<MultiFab*> Divu_ML(maxlev, nullptr);
        Divu_ML[level] = divusource.get();

        Vector<MultiFab*> Rho_ML(maxlev, nullptr);
        Rho_ML[level] = &rho_half;

        set_outflow_bcs(LEVEL_PROJ,phi,Vel_ML,Divu_ML,Rho_ML,level,level,have_divu);
    }

    //
    // Scale the projection variables.
    //
    rho_half.setBndry(BogusValue);
    scaleVar(LEVEL_PROJ,&rho_half, 1, &U_new, level);
    //
    // Enforce periodicity of U_new and rho_half (i.e. coefficient of G phi)
    // *after* everything has been done to them.
    //
    if (geom.isAnyPeriodic()) {
	    U_new.FillBoundary(0, BL_SPACEDIM, geom.periodicity());
	    rho_half.FillBoundary(0, 1, geom.periodicity());
    }
    //
    // Add the contribution from the un-projected V to syncregisters.
    //
    int is_rz = (geom.IsRZ() ? 1 : 0);

    Vector<MultiFab*> vel(maxlev, nullptr);
    Vector<MultiFab*> phi(maxlev, nullptr);
    Vector<MultiFab*> sig(maxlev, nullptr);

    vel[level] = &U_new;
    phi[level] = &P_new;

    BL_ASSERT( rho_half.nGrow() >= 1 );
    sig[level] = &rho_half;

    //
    // Project
    //
    std::unique_ptr<MultiFab> sync_resid_crse, sync_resid_fine;
#ifdef AMREX_USE_EB
    const auto& factory =
      dynamic_cast<EBFArrayBoxFactory const&>(LevelData[level]->Factory());
#else
    const auto& factory = LevelData[level]->Factory();
#endif

    if (level < parent->finestLevel()) {
      sync_resid_crse.reset(new MultiFab(P_grids,P_dmap,1,1, MFInfo(), factory));
    }

    if (level > 0 && iteration == crse_dt_ratio)
    {
      const int ngrow = parent->MaxRefRatio(level-1) - 1;
      sync_resid_fine.reset(new MultiFab(P_grids,P_dmap,1,ngrow, MFInfo(), factory));
    }

    Vector<MultiFab*> rhcc;
    if (have_divu)
    {
        rhcc.resize(maxlev);
<<<<<<< HEAD

=======
>>>>>>> 958a5c25
        if (is_rz == 1) {
            radMultScal(level,*divusource);
        }
        const int nghost = 0;
	divusource->mult(-1.0,0,1,nghost);

	rhcc[level] = divusource.get();
    }

    bool proj2 = true;
    doMLMGNodalProjection(level, 1, vel, phi, sig, rhcc, {}, proj_tol,
			  proj_abs_tol, proj2,
			  sync_resid_crse.get(), sync_resid_fine.get());


    //
    // Note: this must occur *after* the projection has been done
    //       (but before the modified velocity has been copied back)
    //       because the SyncRegister routines assume the projection
    //       has been set up.
    //
    if (do_sync_proj)
    {
       if (level < parent->finestLevel())
       {
          //
          // Init sync registers between level and level+1.
          //
          const Real mult = 1.0;
          crse_sync_reg->CrseInit(*sync_resid_crse,geom,mult);
       }
       if (level > 0 && iteration == crse_dt_ratio)
       {
          //
          // Increment sync registers between level and level-1.
          //
	 // invrat is 1/crse_dt_ratio for both proj_2 and !proj_2, but for different reasons.
	 // For !proj_2, this is because the fine residue is added to the sync register
	 //    for each fine step.
	 // For proj_2, this is because the level projection works on U/dt, not dU/dt,
	 //    and dt on the fine level is crse_dt_ratio times smaller than dt one the
	 //    coarse level.
	  const Real invrat = 1.0/(double)crse_dt_ratio;
          const Geometry& crse_geom = parent->Geom(level-1);
          fine_sync_reg->FineAdd(*sync_resid_fine,crse_geom,invrat);
       }
    }

    //
    // Reset state + pressure data.
    //
    // Unscale level projection variables.
    //
    rescaleVar(LEVEL_PROJ,&rho_half, 1, &U_new, level);
    //
    // un = dt*un
    //
    U_new.mult(dt,0,BL_SPACEDIM,1);

    if (verbose)
    {
        const int IOProc   = ParallelDescriptor::IOProcessorNumber();
        Real      run_time = ParallelDescriptor::second() - strt_time;

        ParallelDescriptor::ReduceRealMax(run_time,IOProc);

	amrex::Print() << "Projection::level_project(): lev: " << level
		       << ", time: " << run_time << '\n';
    }
}

//
//  MULTI-LEVEL SYNC_PROJECT
//

void
Projection::MLsyncProject (int             c_lev,
                           MultiFab&       pres_crse,
                           MultiFab&       vel_crse,
                           MultiFab&       cc_rhs_crse,
                           MultiFab&       pres_fine,
                           MultiFab&       vel_fine,
                           MultiFab&       cc_rhs_fine,
                           MultiFab&       rho_crse,
                           MultiFab&       rho_fine,
                           MultiFab&       Vsync,
                           MultiFab&       V_corr,
                           MultiFab&       phi_fine,
                           SyncRegister*   rhs_sync_reg,
                           SyncRegister*   crsr_sync_reg,
                           Real            dt_crse,
                           IntVect&        ratio,
                           int             crse_iteration,
                           int             crse_dt_ratio,
                           const Geometry& crse_geom,
                           bool		   pressure_time_is_interval,
                           bool first_crse_step_after_initial_iters,
                           Real             cur_crse_pres_time,
                           Real            prev_crse_pres_time,
                           Real             cur_fine_pres_time,
                           Real            prev_fine_pres_time)
{
    BL_PROFILE("Projection::MLsyncProject()");

    if (verbose) {
      amrex::Print() << "Projection::MLsyncProject(): levels = " << c_lev << ", " << c_lev+1 << '\n';
    }

    if (verbose && benchmarking) ParallelDescriptor::Barrier();

    const Real strt_time = ParallelDescriptor::second();

    //
    // Set up memory.
    //
    Vector<std::unique_ptr<MultiFab> > phi(maxlev);

    const BoxArray& grids      = LevelData[c_lev]->boxArray();
    const BoxArray& fine_grids = LevelData[c_lev+1]->boxArray();
    const BoxArray& Pgrids_crse = pres_crse.boxArray();
    const BoxArray& Pgrids_fine = pres_fine.boxArray();
    const DistributionMapping& Pdmap_crse = pres_crse.DistributionMap();
    const DistributionMapping& Pdmap_fine = pres_fine.DistributionMap();

    phi[c_lev].reset(new MultiFab(Pgrids_crse,Pdmap_crse,1,1,MFInfo(),LevelData[c_lev]->Factory()));
    phi[c_lev]->setVal(0);

<<<<<<< HEAD
    phi[c_lev+1].reset(new MultiFab(Pgrids_fine,Pdmap_fine,1,1));
=======
    phi[c_lev+1].reset(new MultiFab(Pgrids_fine,Pdmap_fine,1,1,MFInfo(),LevelData[c_lev+1]->Factory()));
>>>>>>> 958a5c25
    phi[c_lev+1]->setVal(0);

    //
    // Set up crse RHS
    //
    MultiFab rhnd(Pgrids_crse,Pdmap_crse,1,0,MFInfo(),LevelData[c_lev]->Factory());
    rhs_sync_reg->InitRHS(rhnd,crse_geom,*phys_bc);

    Box P_finedomain(amrex::surroundingNodes(crse_geom.Domain()));
    P_finedomain.refine(ratio);
    if (Pgrids_fine[0] == P_finedomain) {
        rhnd.setVal(0);
    }
    //
    // Do necessary scaling
    //
    scaleVar(SYNC_PROJ,&rho_crse, 0, &Vsync,   c_lev  );
    scaleVar(SYNC_PROJ,&rho_fine, 0, &V_corr, c_lev+1);

    if (crse_geom.IsRZ()) {
       radMultScal(c_lev  ,cc_rhs_crse);
       radMultScal(c_lev+1,cc_rhs_fine);
    }

    Vector<MultiFab*> vel (maxlev, nullptr);
    Vector<MultiFab*> sig (maxlev, nullptr);
    Vector<MultiFab*> rhcc(maxlev, nullptr);

    vel[c_lev  ] = &Vsync;
    vel[c_lev+1] = &V_corr;
    sig[c_lev  ] = &rho_crse;
    sig[c_lev+1] = &rho_fine;
    rhcc[c_lev  ] = &cc_rhs_crse;
    rhcc[c_lev+1] = &cc_rhs_fine;

    const Geometry& fine_geom = parent->Geom(c_lev+1);

    //Fixme
    // Need to switch to NSB average_down but need MFs in Projection to be build with EBF
    // NavierStokesBase* ns = dynamic_cast<NavierStokesBase*>(LevelData[c_lev]);
    // ns->average_down(*vel[c_lev+1],*vel[c_lev],0,AMREX_SPACEDIM);
    //
    // restrict_level(v_crse, v_fine, ratio);
    amrex::average_down(*vel[c_lev+1],*vel[c_lev],fine_geom,crse_geom,
                         0, BL_SPACEDIM, ratio);

    // ns->average_down(*sig[c_lev+1],*sig[c_lev],0,sig[c_lev]->nComp());
    // restrict_level(*sig[c_lev], *sig[c_lev+1], ratio);
    amrex::average_down(*sig[c_lev+1],*sig[c_lev],fine_geom,crse_geom,
                           0, sig[c_lev]->nComp(), ratio);

    MultiFab* sync_resid_crse = 0;
    std::unique_ptr<MultiFab> sync_resid_fine;

    if (c_lev > 0 &&  crse_iteration == crse_dt_ratio)
      //    if (c_lev > 0)
    {
        int ngrow = parent->MaxRefRatio(c_lev-1) - 1;
        sync_resid_fine.reset(new MultiFab(Pgrids_crse,Pdmap_crse,1,ngrow));
    }

    bool proj2 = true;
    doMLMGNodalProjection(c_lev, 2, vel,
                          amrex::GetVecOfPtrs(phi),
                          sig, rhcc, {&rhnd}, sync_tol, proj_abs_tol, proj2,
                          sync_resid_crse, sync_resid_fine.get());

    //
    // If this sync project is not at levels 0-1 then we need to account for
    // the changes made here in the level c_lev velocity in the sync registers
    // going into the level (c_lev-1) sync project.  Note that this must be
    // done before rho_half is scaled back.
    //
    if (c_lev > 0 && crse_iteration == crse_dt_ratio)
    {
        const Real invrat         = 1.0/(double)crse_dt_ratio;
        const Geometry& crsr_geom = parent->Geom(c_lev-1);
        BoxArray sync_boxes       = pres_fine.boxArray();
        sync_boxes.coarsen(ratio);
        crsr_sync_reg->CompAdd(*sync_resid_fine,crse_geom,crsr_geom,sync_boxes,invrat);
    }
    //
    // Do necessary un-scaling.
    //
    rescaleVar(SYNC_PROJ,&rho_crse, 0, &Vsync,   c_lev  );
    rescaleVar(SYNC_PROJ,&rho_fine, 0, &V_corr, c_lev+1);

    MultiFab::Copy(phi_fine, *phi[c_lev+1], 0, 0, 1, 1);

    //
    // Add phi to pressure.
    //
    AddPhi(pres_crse, *phi[c_lev]);

    if (pressure_time_is_interval)
    {
        //
        // Only update the most recent pressure.
        //
        AddPhi(pres_fine, *phi[c_lev+1]);
    }
    else
    {
        MultiFab& pres_fine_old = LevelData[c_lev+1]->get_old_data(Press_Type);

        if (first_crse_step_after_initial_iters)
        {
            Real time_since_zero =  cur_crse_pres_time - prev_crse_pres_time;
            Real dt_to_prev_time = prev_fine_pres_time - prev_crse_pres_time;
            Real dt_to_cur_time  =  cur_fine_pres_time - prev_crse_pres_time;

            Real cur_mult_factor = dt_to_cur_time / time_since_zero;
            (*phi[c_lev+1]).mult(cur_mult_factor);
            AddPhi(pres_fine, *phi[c_lev+1]);

            Real prev_mult_factor = dt_to_prev_time / dt_to_cur_time;
            (*phi[c_lev+1]).mult(prev_mult_factor);
            AddPhi(pres_fine_old, *phi[c_lev+1]);
        }
        else
        {
            AddPhi(pres_fine    , *phi[c_lev+1]);
            AddPhi(pres_fine_old, *phi[c_lev+1]);
        }
    }
    //
    // Add projected vel to new velocity.
    //
    MultiFab::Saxpy(vel_crse,dt_crse,Vsync,0,0,AMREX_SPACEDIM,1);
    MultiFab::Saxpy(vel_fine,dt_crse,V_corr,0,0,AMREX_SPACEDIM,1);

    if (verbose)
    {
        const int IOProc   = ParallelDescriptor::IOProcessorNumber();
        Real      run_time = ParallelDescriptor::second() - strt_time;

        ParallelDescriptor::ReduceRealMax(run_time,IOProc);

	amrex::Print() << "Projection::MLsyncProject(): levels = " << c_lev << ", " << c_lev+1
		       << ", time: " << run_time << '\n';
    }
}

//
// The initial velocity projection in post_init.
// this function ensures that the velocities are nondivergent
//
<<<<<<< HEAD
//
=======
>>>>>>> 958a5c25
void
Projection::initialVelocityProject (int  c_lev,
                                    Real cur_divu_time,
                                    int  have_divu,
                                    int init_vel_iter )
{
    int lev;
    int f_lev = parent->finestLevel();

    if (verbose)
    {
<<<<<<< HEAD
        amrex::Print() << "Projection::initialVelocityProject(): levels = " << c_lev
                       << "  " << f_lev << '\n';
        if (rho_wgt_vel_proj)
            amrex::Print() << "RHO WEIGHTED INITIAL VELOCITY PROJECTION\n";
        else
            amrex::Print() << "CONSTANT DENSITY INITIAL VELOCITY PROJECTION\n";
=======
      amrex::Print() << "Projection::initialVelocityProject(): levels = " << c_lev
		     << "  " << f_lev << '\n';
      if (rho_wgt_vel_proj)
	amrex::Print() << "RHO WEIGHTED INITIAL VELOCITY PROJECTION\n";
      else
	amrex::Print() << "CONSTANT DENSITY INITIAL VELOCITY PROJECTION\n";
>>>>>>> 958a5c25
    }

    if (verbose && benchmarking) ParallelDescriptor::Barrier();

    const Real strt_time = ParallelDescriptor::second();

    Vector<MultiFab*> vel(maxlev, nullptr);
    Vector<MultiFab*> phi(maxlev, nullptr);
    Vector<std::unique_ptr<MultiFab> > sig(maxlev);

    for (int iter(0); iter < init_vel_iter; ++iter)
<<<<<<< HEAD
=======
    {
        if (verbose)
            amrex::Print() << "Projection::initialVelocityProject(): iteration "
                           << iter <<std::endl;

    for (lev = c_lev; lev <= f_lev; lev++)
>>>>>>> 958a5c25
    {
        if (verbose)
            amrex::Print() << "Projection::initialVelocityProject(): iteration "
                           << iter <<std::endl;

<<<<<<< HEAD
        for (lev = c_lev; lev <= f_lev; lev++)
        {
            LevelData[lev]->get_old_data(Press_Type).setVal(0.0);
        }

        for (lev = c_lev; lev <= f_lev; lev++)
=======
    for (lev = c_lev; lev <= f_lev; lev++)
    {
        vel[lev] = &(LevelData[lev]->get_new_data(State_Type));
        phi[lev] = &(LevelData[lev]->get_old_data(Press_Type));

        const int       nghost = 1;
        const BoxArray& grids  = LevelData[lev]->boxArray();
        const DistributionMapping& dmap = LevelData[lev]->DistributionMap();
	sig[lev].reset(new MultiFab(grids,dmap,1,nghost,MFInfo(),LevelData[lev]->Factory()));

        if (rho_wgt_vel_proj)
>>>>>>> 958a5c25
        {
            vel[lev] = &(LevelData[lev]->get_new_data(State_Type));
            phi[lev] = &(LevelData[lev]->get_old_data(Press_Type));

<<<<<<< HEAD
            const int       nghost = 1;
            const BoxArray& grids  = LevelData[lev]->boxArray();
            const DistributionMapping& dmap = LevelData[lev]->DistributionMap();
            sig[lev].reset(new MultiFab(grids,dmap,1,nghost,MFInfo(),LevelData[lev]->Factory()));

            if (rho_wgt_vel_proj)
            {
                LevelData[lev]->get_new_data(State_Type).setBndry(BogusValue,Density,1);

                AmrLevel& amr_level = parent->getLevel(lev);

                MultiFab& S_new = amr_level.get_new_data(State_Type);
=======
	    AmrLevel& amr_level = parent->getLevel(lev);

	    MultiFab& S_new = amr_level.get_new_data(State_Type);

            Real curr_time = amr_level.get_state_data(State_Type).curTime();

            for (MFIter mfi(S_new); mfi.isValid(); ++mfi) {
	      amr_level.setPhysBoundaryValues(S_new[mfi],State_Type,curr_time,
					      Density,Density,1);
            }

            MultiFab::Copy(*sig[lev],
                           LevelData[lev]->get_new_data(State_Type),
                           Density,
                           0,
                           1,
                           nghost);
        }
        else
        {
            sig[lev]->setVal(1.,nghost);
        }
    }

    Vector<std::unique_ptr<MultiFab> > rhcc(maxlev);
    const int nghost = 1;

    for (lev = c_lev; lev <= f_lev; lev++)
    {
        vel[lev]->setBndry(BogusValue,Xvel,BL_SPACEDIM);
        //
        // Set the physical boundary values.
        //
        AmrLevel& amr_level = parent->getLevel(lev);
>>>>>>> 958a5c25

                Real curr_time = amr_level.get_state_data(State_Type).curTime();

                for (MFIter mfi(S_new); mfi.isValid(); ++mfi) {
                    amr_level.setPhysBoundaryValues(S_new[mfi],State_Type,curr_time,
                                                    Density,Density,1);
                }

                MultiFab::Copy(*sig[lev],
                               LevelData[lev]->get_new_data(State_Type),
                               Density,
                               0,
                               1,
                               nghost);
            }
            else
            {
                sig[lev]->setVal(1.,nghost);
            }
        }
        
        Vector<std::unique_ptr<MultiFab> > rhcc(maxlev);
        const int nghost = 1;

<<<<<<< HEAD
        for (lev = c_lev; lev <= f_lev; lev++)
        {
            vel[lev]->setBndry(BogusValue,Xvel,BL_SPACEDIM);
=======
        if (have_divu)
        {
            int Divu_Type, Divu;
            if (!LevelData[lev]->isStateVariable("divu", Divu_Type, Divu))
                amrex::Error("Projection::initialVelocityProject(): Divu not found");

            // The FillBoundary seems unnecessary because
            // put_divu_in_cc_rhs will call FillPatch.  Moreover, why
            // does rhcc need to have ghost cells at all?  The solver
            // could create a temp MF with one ghost cell and it knows
            // how to properly fill ghost cell.  -- Weiqun

>>>>>>> 958a5c25
            //
            // Set the physical boundary values.
            //
            AmrLevel& amr_level = parent->getLevel(lev);

            MultiFab& S_new = amr_level.get_new_data(State_Type);

            Real curr_time = amr_level.get_state_data(State_Type).curTime();

            for (MFIter mfi(S_new); mfi.isValid(); ++mfi)
            {
                amr_level.setPhysBoundaryValues(S_new[mfi],State_Type,curr_time,Xvel,Xvel,BL_SPACEDIM);
            }

            if (have_divu)
            {
                int Divu_Type, Divu;
                if (!LevelData[lev]->isStateVariable("divu", Divu_Type, Divu))
                    amrex::Error("Projection::initialVelocityProject(): Divu not found");

                // The FillBoundary seems unnecessary because
                // put_divu_in_cc_rhs will call FillPatch.  Moreover, why
                // does rhcc need to have ghost cells at all?  The solver
                // could create a temp MF with one ghost cell and it knows
                // how to properly fill ghost cell.  -- Weiqun

                //
                // Make sure ghost cells are properly filled.
                //
                MultiFab& divu_new = amr_level.get_new_data(Divu_Type);
                divu_new.FillBoundary();

                Real curr_divu_time_lev = amr_level.get_state_data(Divu_Type).curTime();

                for (MFIter mfi(divu_new); mfi.isValid(); ++mfi)
                {
                    amr_level.setPhysBoundaryValues(divu_new[mfi],Divu_Type,curr_divu_time_lev,0,0,1);
                }

                const BoxArray& grids     = amr_level.boxArray();
                const DistributionMapping& dmap = amr_level.DistributionMap();
                // for EB
                //  rhcc does not need EB data
                //  since it will be added to rhs and it is rhs that goes to
                //  the MLMG solver.  rhs carries EB data and that's enough
                rhcc[lev].reset(new MultiFab(grids,dmap,1,nghost));
                put_divu_in_cc_rhs(*rhcc[lev],lev,cur_divu_time);
            }
<<<<<<< HEAD
=======

            const BoxArray& grids     = amr_level.boxArray();
            const DistributionMapping& dmap = amr_level.DistributionMap();
	    // for EB
	    //  rhcc does not need EB data
	    //  since it will be added to rhs and it is rhs that goes to
	    //  the MLMG solver.  rhs carries EB data and that's enough
            rhcc[lev].reset(new MultiFab(grids,dmap,1,nghost));
            put_divu_in_cc_rhs(*rhcc[lev],lev,cur_divu_time);
>>>>>>> 958a5c25
        }

<<<<<<< HEAD
        if (OutFlowBC::HasOutFlowBC(phys_bc) && do_outflow_bcs && have_divu)
            set_outflow_bcs(INITIAL_VEL,phi,vel,
                            amrex::GetVecOfPtrs(rhcc),
                            amrex::GetVecOfPtrs(sig),
                            c_lev,f_lev,have_divu);
=======
    if (OutFlowBC::HasOutFlowBC(phys_bc) && do_outflow_bcs && have_divu)
       set_outflow_bcs(INITIAL_VEL,phi,vel,
                       amrex::GetVecOfPtrs(rhcc),
                       amrex::GetVecOfPtrs(sig),
                       c_lev,f_lev,have_divu);
>>>>>>> 958a5c25

        //
        // Scale the projection variables.
        //
        for (lev = c_lev; lev <= f_lev; lev++)  {
            scaleVar(INITIAL_VEL,sig[lev].get(),1,vel[lev],lev);
        }

        for (lev = f_lev-1; lev >= c_lev; --lev)
        {
            // NavierStokesBase* ns = dynamic_cast<NavierStokesBase*>(LevelData[lev]);
            // ns->average_down(*vel[lev+1], *vel[lev], 0, AMREX_SPACEDIM);
            amrex::average_down(*vel[lev+1], *vel[lev], parent->Geom(lev+1), parent->Geom(lev),
                                0, BL_SPACEDIM, parent->refRatio(lev));
        }

<<<<<<< HEAD
        //
        // Project
        //
        bool proj2 = true;
        if (!have_divu)
        {
            doMLMGNodalProjection(c_lev, f_lev+1, vel, phi,
                                  amrex::GetVecOfPtrs(sig),
                                  {},
                                  {},
                                  proj_tol, proj_abs_tol, proj2, 0, 0);
=======
    //
    // Project
    //
    bool proj2 = true;
    if (!have_divu)
    {
        doMLMGNodalProjection(c_lev, f_lev+1, vel, phi,
                              amrex::GetVecOfPtrs(sig),
                                  {},
                              {},
                              proj_tol, proj_abs_tol, proj2, 0, 0);
    }
    else
    {
        for (lev = c_lev; lev <= f_lev; lev++)
        {
            if (parent->Geom(0).IsRZ()) radMultScal(lev,*rhcc[lev]);
            rhcc[lev]->mult(-1.0,0,1,nghost);
>>>>>>> 958a5c25
        }
        else
        {
            for (lev = c_lev; lev <= f_lev; lev++)
            {
                if (parent->Geom(0).IsRZ()) radMultScal(lev,*rhcc[lev]);
                rhcc[lev]->mult(-1.0,0,1,nghost);
            }

            doMLMGNodalProjection(c_lev, f_lev+1, vel, phi,
                                  amrex::GetVecOfPtrs(sig),
                                  amrex::GetVecOfPtrs(rhcc),
                                  {},
                                  proj_tol, proj_abs_tol, proj2, 0, 0);
        }

<<<<<<< HEAD
        //
        // Unscale initial projection variables.
        //
        for (lev = c_lev; lev <= f_lev; lev++)
            rescaleVar(INITIAL_VEL,sig[lev].get(),1,vel[lev],lev);

        for (lev = c_lev; lev <= f_lev; lev++)
        {
            LevelData[lev]->get_old_data(Press_Type).setVal(0.);
            LevelData[lev]->get_new_data(Press_Type).setVal(0.);
#ifdef AMREX_USE_EB
            // gradP updated in MLMGNodalProjection so need to reset to zero here
            NavierStokesBase* ns = dynamic_cast<NavierStokesBase*>(LevelData[lev]);
            MultiFab& Gp = ns->getGradP();
            Gp.setVal(0.);
=======
    //
    // Unscale initial projection variables.
    //
    for (lev = c_lev; lev <= f_lev; lev++)
        rescaleVar(INITIAL_VEL,sig[lev].get(),1,vel[lev],lev);

    for (lev = c_lev; lev <= f_lev; lev++)
    {
        LevelData[lev]->get_old_data(Press_Type).setVal(0.);
        LevelData[lev]->get_new_data(Press_Type).setVal(0.);
#ifdef AMREX_USE_EB
	// gradP updated in MLMGNodalProjection so need to reset to zero here
	NavierStokesBase* ns = dynamic_cast<NavierStokesBase*>(LevelData[lev]);
	MultiFab& Gp = ns->getGradP();
	Gp.setVal(0.);
>>>>>>> 958a5c25
#endif
        }
    }

    if (verbose) {
        const int IOProc   = ParallelDescriptor::IOProcessorNumber();
        Real      run_time = ParallelDescriptor::second() - strt_time;

        ParallelDescriptor::ReduceRealMax(run_time,IOProc);

	amrex::Print() << "Projection::initialVelocityProject(): time: " << run_time << '\n';
    }
}

void
Projection::initialPressureProject (int  c_lev)
{
    int lev;
    int f_lev = parent->finestLevel();
    if (verbose) {
      amrex::Print() << "Projection::initialPressureProject(): levels = " << c_lev
		     << "  " << f_lev << '\n';
    }

    const Real strt_time = ParallelDescriptor::second();

    Vector<MultiFab*> vel(maxlev, nullptr);
    Vector<MultiFab*> phi(maxlev, nullptr);
    Vector<std::unique_ptr<MultiFab> > sig(maxlev);

    for (lev = c_lev; lev <= f_lev; lev++)
    {
        vel[lev] = &(LevelData[lev]->get_new_data(State_Type));
        phi[lev] = &(LevelData[lev]->get_old_data(Press_Type));

        const int       nghost = 1;
        const BoxArray& grids  = LevelData[lev]->boxArray();
        const DistributionMapping& dmap = LevelData[lev]->DistributionMap();
	sig[lev].reset(new MultiFab(grids,dmap,1,nghost,MFInfo(),LevelData[lev]->Factory()));

        AmrLevel& amr_level = parent->getLevel(lev);

        MultiFab& S_new = amr_level.get_new_data(State_Type);

        S_new.setBndry(BogusValue,Density,1);

        Real curr_time = amr_level.get_state_data(State_Type).curTime();

        const Geometry& geom = parent->Geom(lev);
	// fill ghost cells... call FillBoundary (fills interior bndry)
	// first to get reasonable data in corner cells
	S_new.FillBoundary(Density,1,geom.periodicity());
        for (MFIter mfi(S_new); mfi.isValid(); ++mfi)
        {
            amr_level.setPhysBoundaryValues(S_new[mfi],State_Type,curr_time,Density,Density,1);
        }

        MultiFab::Copy(*sig[lev],
                       LevelData[lev]->get_new_data(State_Type),
                       Density,
                       0,
                       1,
                       nghost);
    }

    //
    // Set up outflow bcs.
    //
    NavierStokesBase* ns = dynamic_cast<NavierStokesBase*>(LevelData[c_lev]);
    Real gravity = ns->getGravity();

    if (OutFlowBC::HasOutFlowBC(phys_bc) && do_outflow_bcs)
    {
        int have_divu_dummy = 0;
        set_outflow_bcs(INITIAL_PRESS,phi,vel,
                        Vector<MultiFab*>(maxlev, nullptr),
                        amrex::GetVecOfPtrs(sig),
                        c_lev,f_lev,have_divu_dummy);
    }

    Vector<std::unique_ptr<MultiFab> > raii;
    for (lev = c_lev; lev <= f_lev; lev++) {
        const BoxArray& grids = vel[lev]->boxArray();
        const DistributionMapping& dmap = vel[lev]->DistributionMap();
	raii.push_back(std::unique_ptr<MultiFab>(new MultiFab(grids, dmap, BL_SPACEDIM, 1,MFInfo(),LevelData[lev]->Factory())));
        vel[lev] = raii.back().get();
        vel[lev]->setVal(0.0    , 0            , BL_SPACEDIM-1, 1);
        vel[lev]->setVal(gravity, BL_SPACEDIM-1, 1            , 1);
    }

    //
    // Scale the projection variables.
    //
    for (lev = c_lev; lev <= f_lev; lev++) {
        scaleVar(INITIAL_PRESS,sig[lev].get(),1,vel[lev],lev);
    }

    //
    // Project
    //
    bool proj2 = true;
    Vector<MultiFab*> rhcc(maxlev, nullptr);
    doMLMGNodalProjection(c_lev, f_lev+1, vel, phi,
                          amrex::GetVecOfPtrs(sig),
                          rhcc, {},
                          proj_tol, proj_abs_tol, proj2, 0, 0);

    //
    // Unscale initial projection variables.
    //
    for (lev = c_lev; lev <= f_lev; lev++) {
        rescaleVar(INITIAL_PRESS,sig[lev].get(),1,vel[lev],lev);
    }

    //
    // Copy "old" pressure just computed into "new" pressure as well.
    //
    for (lev = c_lev; lev <= f_lev; lev++) {
        MultiFab::Copy(LevelData[lev]->get_new_data(Press_Type),
                       LevelData[lev]->get_old_data(Press_Type),
                       0, 0, 1, 0);
    }



    if (verbose) {
        const int IOProc   = ParallelDescriptor::IOProcessorNumber();
        Real      run_time = ParallelDescriptor::second() - strt_time;

        ParallelDescriptor::ReduceRealMax(run_time,IOProc);

	amrex::Print() << "Projection::initialPressureProject(): time: " << run_time << '\n';
    }

}

//
// The velocity projection in post_init, which computes the initial
// pressure used in the timestepping.
//
void
Projection::initialSyncProject (int       c_lev,
                                const Vector<MultiFab*> sig,
                                Real      dt,
                                Real      strt_time,
                                int       have_divu)
{
    int lev;
    int f_lev = parent->finestLevel();

    if (verbose)
      amrex::Print() << "Projection::initialSyncProject(): levels = " << c_lev << "  " << f_lev << '\n';

    if (verbose && benchmarking) ParallelDescriptor::Barrier();

    const Real stime = ParallelDescriptor::second();

    //
    // Gather data.
    //
    Vector<MultiFab*> vel(maxlev, nullptr);
    Vector<MultiFab*> phi(maxlev, nullptr);
<<<<<<< HEAD
    Vector<Real> norm0_vel(AMREX_SPACEDIM);
=======
>>>>>>> 958a5c25

    for (lev = c_lev; lev <= f_lev; lev++)
    {
        vel[lev] = &(LevelData[lev]->get_new_data(State_Type));
        phi[lev] = &(LevelData[lev]->get_old_data(Press_Type));
    }

    const Real dt_inv = 1./dt;

    //
    // Source term
    //
    Vector<std::unique_ptr<MultiFab> > rhcc;
    if (have_divu)
    {
        rhcc.resize(maxlev);

        //
        // Set up rhcc for manual project.
        //
        for (lev = c_lev; lev <= f_lev; lev++)
        {
            AmrLevel& amr_level = parent->getLevel(lev);

            int Divu_Type, Divu;
            if (!LevelData[c_lev]->isStateVariable("divu", Divu_Type, Divu))
                amrex::Error("Projection::initialSyncProject(): Divu not found");
            //
            // Make sure ghost cells are properly filled.
            //
            MultiFab& divu_new = amr_level.get_new_data(Divu_Type);
            MultiFab& divu_old = amr_level.get_old_data(Divu_Type);
            divu_new.FillBoundary();
            divu_old.FillBoundary();

            Real prev_time = amr_level.get_state_data(Divu_Type).prevTime();
            Real curr_time = amr_level.get_state_data(Divu_Type).curTime();

            for (MFIter mfi(divu_new); mfi.isValid(); ++mfi)
            {
                amr_level.setPhysBoundaryValues(divu_old[mfi],Divu_Type,prev_time,0,0,1);
                amr_level.setPhysBoundaryValues(divu_new[mfi],Divu_Type,curr_time,0,0,1);
            }

            const int nghost = 1;
            rhcc[lev].reset(new MultiFab(amr_level.boxArray(),
					 amr_level.DistributionMap(),
					 1,nghost,MFInfo(),amr_level.Factory()));
            MultiFab* rhcclev = rhcc[lev].get();
            rhcclev->setVal(0);

            NavierStokesBase* ns = dynamic_cast<NavierStokesBase*>(&parent->getLevel(lev));

            BL_ASSERT(!(ns == 0));

            std::unique_ptr<MultiFab> divu (ns->getDivCond(nghost,strt_time));
            std::unique_ptr<MultiFab> dsdt (ns->getDivCond(nghost,strt_time+dt));

#ifdef _OPENMP
#pragma omp parallel
#endif
            for (MFIter mfi(*rhcclev,true); mfi.isValid(); ++mfi)
            {
       	        const Box& bx = mfi.growntilebox();
	        FArrayBox& dsdtfab = (*dsdt)[mfi];

                dsdtfab.minus((*divu)[mfi],bx,bx,0,0,1);
                dsdtfab.mult(dt_inv,bx);
                (*rhcclev)[mfi].copy(dsdtfab,bx,0,bx,0,1);
            }
        }
    }

    for (lev = c_lev; lev <= f_lev; lev++)
    {
        MultiFab& P_old = LevelData[lev]->get_old_data(Press_Type);
        P_old.setVal(0.);
    }
    //
    // Set velocity bndry values to bogus values.
    //
    for (lev = c_lev; lev <= f_lev; lev++)
    {
        vel[lev]->setBndry(BogusValue,Xvel,BL_SPACEDIM);
        MultiFab &u_o = LevelData[lev]->get_old_data(State_Type);
        u_o.setBndry(BogusValue,Xvel,BL_SPACEDIM);
        sig[lev]->setBndry(BogusValue);
    }
    //
    // Convert velocities to accelerations (we always do this for the
    //  projections in these initial iterations).
    //
    for (lev = c_lev; lev <= f_lev; lev++)
    {
        MultiFab& S_old = LevelData[lev]->get_old_data(State_Type);
        MultiFab& S_new = LevelData[lev]->get_new_data(State_Type);

        Real prev_time = LevelData[lev]->get_state_data(State_Type).prevTime();
        Real curr_time = LevelData[lev]->get_state_data(State_Type).curTime();

        for (MFIter mfi(S_new); mfi.isValid(); ++mfi)
        {
            LevelData[lev]->setPhysBoundaryValues(S_old[mfi],State_Type,prev_time,Xvel,Xvel,BL_SPACEDIM);
            LevelData[lev]->setPhysBoundaryValues(S_new[mfi],State_Type,curr_time,Xvel,Xvel,BL_SPACEDIM);
        }

        MultiFab& u_o = LevelData[lev]->get_old_data(State_Type);
        ConvertUnew(*vel[lev], u_o, dt, LevelData[lev]->boxArray());
    }

    if (OutFlowBC::HasOutFlowBC(phys_bc) && have_divu && do_outflow_bcs) {
        set_outflow_bcs(INITIAL_SYNC,phi,vel,
                        amrex::GetVecOfPtrs(rhcc),
                        sig,c_lev,f_lev,have_divu);
    }

    //
    // Scale initial sync projection variables.
    //
    for (lev = c_lev; lev <= f_lev; lev++)
    {
        scaleVar(INITIAL_SYNC,sig[lev],1,vel[lev],lev);

        if (have_divu && parent->Geom(0).IsRZ())
          radMultScal(lev,*(rhcc[lev]));
    }

    for (lev = f_lev; lev >= c_lev+1; lev--) {
      const BoxArray& crse_grids = vel[lev-1]->boxArray();
      const BoxArray& fine_grids = vel[lev  ]->boxArray();
      const DistributionMapping& crse_dmap = vel[lev-1]->DistributionMap();
      const DistributionMapping& fine_dmap = vel[lev  ]->DistributionMap();

      MultiFab v_crse(crse_grids, crse_dmap, BL_SPACEDIM, 1, MFInfo(), LevelData[lev-1]->Factory());
      MultiFab v_fine(fine_grids, fine_dmap, BL_SPACEDIM, 1, MFInfo(), LevelData[lev]->Factory());

      const Geometry& fine_geom = parent->Geom(lev  );
      const Geometry& crse_geom = parent->Geom(lev-1);

      MultiFab::Copy(v_crse, *vel[lev-1], 0, 0, BL_SPACEDIM, 1);
      MultiFab::Copy(v_fine, *vel[lev  ], 0, 0, BL_SPACEDIM, 1);

<<<<<<< HEAD
      // NavierStokesBase* ns = dynamic_cast<NavierStokesBase*>(LevelData[lev-1]);
      // ns->average_down(v_fine, v_crse, 0, v_crse.nComp());
      // restrict_level(v_crse, v_fine, parent->refRatio(lev-1));
      amrex::average_down(v_fine,v_crse,fine_geom,crse_geom,
                           0, v_crse.nComp(), parent->refRatio(lev-1));
=======
      NavierStokesBase* ns = dynamic_cast<NavierStokesBase*>(LevelData[lev-1]);
      ns->average_down(v_fine, v_crse, 0, v_crse.nComp());
      // amrex::average_down(v_fine,v_crse,fine_geom,crse_geom,
      //                      0, v_crse.nComp(), parent->refRatio(lev-1));
>>>>>>> 958a5c25

      MultiFab::Copy(*vel[lev-1], v_crse, 0, 0, BL_SPACEDIM, 1);
    }

    //
    // Project.
    //
    if (have_divu) {
        for (lev = c_lev; lev <= f_lev; lev++)
        {
            rhcc[lev]->mult(-1.0,0,1);
        }
    }

    bool proj2 = false;
    doMLMGNodalProjection(c_lev, f_lev+1, vel, phi, sig,
                          amrex::GetVecOfPtrs(rhcc),
                          {}, proj_tol, proj_abs_tol, proj2, 0, 0);

    //
    // Unscale initial sync projection variables.
    //
    for (lev = c_lev; lev <= f_lev; lev++)
        rescaleVar(INITIAL_SYNC,sig[lev],1,vel[lev],lev);
    //
    // Add correction at coarse and fine levels.
    //
    for (lev = c_lev; lev <= f_lev; lev++)
        incrPress(lev, 1.0);

    if (verbose)
    {
        const int IOProc   = ParallelDescriptor::IOProcessorNumber();
        Real      run_time = ParallelDescriptor::second() - stime;

        ParallelDescriptor::ReduceRealMax(run_time,IOProc);

	amrex::Print() << "Projection::initialSyncProject(): time: " << run_time << '\n';
    }
}

//
// Put S in the rhs of the projector--cell based version.
//

void
Projection::put_divu_in_cc_rhs (MultiFab&       rhs,
                                int             level,
                                Real            time)
{
    rhs.setVal(0);

    NavierStokesBase* ns = dynamic_cast<NavierStokesBase*>(&parent->getLevel(level));

    BL_ASSERT(!(ns == 0));

    std::unique_ptr<MultiFab> divu (ns->getDivCond(1,time));

    MultiFab::Copy(rhs,*divu,0,0,1,rhs.nGrow());
}

//
// Convert U to an Accleration like quantity: Unew = (Unew - Uold)/alpha
//

void
Projection::ConvertUnew (MultiFab&       Unew,
                         MultiFab&       Uold,
                         Real            alpha,
                         const BoxArray& grids)
{
#ifdef _OPENMP
#pragma omp parallel
#endif
  for (MFIter Uoldmfi(Uold,true); Uoldmfi.isValid(); ++Uoldmfi)
    {
        const Box& bx=Uoldmfi.growntilebox(1);
        BL_ASSERT(grids[Uoldmfi.index()].contains(Uoldmfi.tilebox())==true);

        ConvertUnew(Unew[Uoldmfi],Uold[Uoldmfi],alpha,bx);
    }
}

//
// Convert U to an Accleration like quantity: Unew = (Unew - Uold)/alpha
//

void
Projection::ConvertUnew( FArrayBox &Unew, FArrayBox &Uold, Real alpha,
                              const Box &grd )
{
    BL_ASSERT(Unew.nComp() >= BL_SPACEDIM);
    BL_ASSERT(Uold.nComp() >= BL_SPACEDIM);
    BL_ASSERT(Unew.contains(grd) == true);
    BL_ASSERT(Uold.contains(grd) == true);

    const int*  lo    = grd.loVect();
    const int*  hi    = grd.hiVect();
    const int*  uo_lo = Uold.loVect();
    const int*  uo_hi = Uold.hiVect();
    const Real* uold  = Uold.dataPtr(0);
    const int*  un_lo = Unew.loVect();
    const int*  un_hi = Unew.hiVect();
    const Real* unew  = Unew.dataPtr(0);

    vel_to_accel(lo, hi,
                      unew, ARLIM(un_lo), ARLIM(un_hi),
                      uold, ARLIM(uo_lo), ARLIM(uo_hi), &alpha );
}

//
// Add phi to P.
//

void
Projection::AddPhi (MultiFab&        p,
                    MultiFab&       phi)
{

  MultiFab::Add(p,phi,0,0,1,p.nGrow());
}

//
// Convert phi into p^n+1/2.
//

void
Projection::incrPress (int  level,
                       Real dt)
{
    MultiFab& P_old = LevelData[level]->get_old_data(Press_Type);
    MultiFab& P_new = LevelData[level]->get_new_data(Press_Type);

    MultiFab::Saxpy(P_new,1./dt,P_old,0,0,1,1);
    //fixme? do we really need this?
    P_old.setVal(BogusValue);
}

//
// This function scales variables at the start of a projection.
//

void
Projection::scaleVar (int             which_call,
                      MultiFab*       sig,
                      int             sig_nghosts,
                      MultiFab*       vel,
                      int             level)
{
    BL_ASSERT((which_call == INITIAL_VEL  ) ||
              (which_call == INITIAL_PRESS) ||
              (which_call == INITIAL_SYNC ) ||
              (which_call == LEVEL_PROJ   ) ||
              (which_call == SYNC_PROJ    ) );

    if (sig != 0)
        BL_ASSERT(sig->nComp() == 1);
    if (vel != 0)
        BL_ASSERT(vel->nComp() >= BL_SPACEDIM);

    //
    // Convert sigma from rho to anel_coeff/rho if not INITIAL_PRESS.
    // nghosts info needed to avoid divide by zero.
    //
    if (sig != 0) {
      sig->invert(1.0,sig_nghosts);
      if (which_call  != INITIAL_PRESS &&
          anel_coeff[level] != 0) AnelCoeffMult(level,*sig,0);
    }

    //
    // Scale by radius for RZ.
    //
    if (parent->Geom(0).IsRZ())
    {
        if (sig != 0)
            radMultScal(level,*sig);
        if (vel != 0)
            radMultVel(level,*vel);
    }

    //
    // Scale velocity by anel_coeff if it exists
    //
    if (vel != 0 && anel_coeff[level] != 0)
      for (int n = 0; n < BL_SPACEDIM; n++)
        AnelCoeffMult(level,*vel,n);
}

//
// This function rescales variables at the end of a projection.
//

void
Projection::rescaleVar (int             which_call,
                        MultiFab*       sig,
                        int             sig_nghosts,
                        MultiFab*       vel,
                        int             level)
{
    BL_ASSERT((which_call == INITIAL_VEL  ) ||
              (which_call == INITIAL_PRESS) ||
              (which_call == INITIAL_SYNC ) ||
              (which_call == LEVEL_PROJ   ) ||
              (which_call == SYNC_PROJ    ) );

    if (sig != 0)
        BL_ASSERT(sig->nComp() == 1);
    if (vel != 0)
        BL_ASSERT(vel->nComp() >= BL_SPACEDIM);

    if (which_call  != INITIAL_PRESS && sig != 0 &&
        anel_coeff[level] != 0) AnelCoeffDiv(level,*sig,0);
    //
    // Divide by radius to rescale for RZ coordinates.
    //
    if (parent->Geom(0).IsRZ())
    {
        if (sig != 0)
            radDiv(level,*sig,0);
        if (vel != 0)
        {
            for (int n = 0; n < BL_SPACEDIM; n++)
                radDiv(level,*vel,n);
        }
    }
    if (vel != 0 && anel_coeff[level] != 0)
      for (int n = 0; n < BL_SPACEDIM; n++)
        AnelCoeffDiv(level,*vel,n);
    //
    // Convert sigma from 1/rho to rho
    // NOTE: this must come after division by r to be correct,
    // nghosts info needed to avoid divide by zero.
    //
    if (sig != 0)
        sig->invert(1.0,sig_nghosts);
}

//
// Multiply by a radius for r-z coordinates.
//

void
Projection::radMultScal (int       level,
                         MultiFab& mf)
{
#if (BL_SPACEDIM < 3)
    BL_ASSERT(radius_grow >= mf.nGrow());

    const Box& domain = parent->Geom(level).Domain();
    const int* domlo  = domain.loVect();
    const int* domhi  = domain.hiVect();

#ifdef _OPENMP
#pragma omp parallel
#endif
    for (MFIter mfmfi(mf,true); mfmfi.isValid(); ++mfmfi)
    {
      BL_ASSERT(mf.box(mfmfi.index()) == mfmfi.validbox());

        const Box& bx = mfmfi.growntilebox();
        const int* lo = bx.loVect();
        const int* hi = bx.hiVect();
        Real* dat        = mf[mfmfi].dataPtr(0);
        const int* datlo = mf[mfmfi].loVect();
        const int* dathi = mf[mfmfi].hiVect();
        Real* rad        = &(*radius[level])[mfmfi.index()][0];
	const Box& gbx = mfmfi.validbox();
        int rlo   = (gbx.loVect())[0]-radius_grow;
        int rhi   = (gbx.hiVect())[0]+radius_grow;

        radmpyscal(lo,hi,dat,ARLIM(datlo),ARLIM(dathi),
		   domlo,domhi,rad,&rlo,&rhi);
    }
#endif
}

void
Projection::radMultVel (int       level,
                        MultiFab& mf)
{
#if (BL_SPACEDIM < 3)
    BL_ASSERT(radius_grow >= mf.nGrow());

    const Box& domain = parent->Geom(level).Domain();
    const int* domlo  = domain.loVect();
    const int* domhi  = domain.hiVect();

#ifdef _OPENMP
#pragma omp parallel
#endif
    for (int n = 0; n < BL_SPACEDIM; n++)
    {
      for (MFIter mfmfi(mf,true); mfmfi.isValid(); ++mfmfi)
       {
           BL_ASSERT(mf.box(mfmfi.index()) == mfmfi.validbox());

	   const Box& bx = mfmfi.growntilebox();
	   const int* lo = bx.loVect();
	   const int* hi = bx.hiVect();
	   Real* dat        = mf[mfmfi].dataPtr(n);
	   const int* datlo = mf[mfmfi].loVect();
	   const int* dathi = mf[mfmfi].hiVect();
	   Real* rad        = &(*radius[level])[mfmfi.index()][0];
	   const Box& gbx = mfmfi.validbox();
	   int rlo   = (gbx.loVect())[0]-radius_grow;
	   int rhi   = (gbx.hiVect())[0]+radius_grow;

	   radmpyvel(lo,hi,dat,ARLIM(datlo),ARLIM(dathi),
		     domlo,domhi,rad,&rlo,&rhi,&n);
       }
    }
#endif
}

//
// Divide by a radius for r-z coordinates.
//

void
Projection::radDiv (int       level,
                    MultiFab& mf,
                    int       comp)
{
#if (BL_SPACEDIM < 3)
    BL_ASSERT(comp >= 0 && comp < mf.nComp());
    BL_ASSERT(radius_grow >= mf.nGrow());

    const Box& domain = parent->Geom(level).Domain();
    const int* domlo  = domain.loVect();
    const int* domhi  = domain.hiVect();

    Real bogus_value = BogusValue;

#ifdef _OPENMP
#pragma omp parallel
#endif
    for (MFIter mfmfi(mf,true); mfmfi.isValid(); ++mfmfi)
    {
        BL_ASSERT(mf.box(mfmfi.index()) == mfmfi.validbox());

	const Box& bx = mfmfi.growntilebox();
	const int* lo = bx.loVect();
	const int* hi = bx.hiVect();
	Real* dat        = mf[mfmfi].dataPtr(comp);
	const int* datlo = mf[mfmfi].loVect();
	const int* dathi = mf[mfmfi].hiVect();
	Real* rad        = &(*radius[level])[mfmfi.index()][0];
	const Box& gbx = mfmfi.validbox();
	int rlo   = (gbx.loVect())[0]-radius_grow;
	int rhi   = (gbx.hiVect())[0]+radius_grow;

        fort_raddiv(lo,hi,dat,ARLIM(datlo),ARLIM(dathi),
		    domlo,domhi,rad,&rlo,&rhi,&bogus_value);

    }
#endif
}

//
// Multiply by anel_coeff if it is defined
//
void
Projection::AnelCoeffMult (int       level,
                           MultiFab& mf,
                           int       comp)
{
    BL_ASSERT(anel_coeff[level] != 0);
    BL_ASSERT(comp >= 0 && comp < mf.nComp());

    const Box& domain = parent->Geom(level).Domain();
    const int* domlo  = domain.loVect();
    const int* domhi  = domain.hiVect();

    Real bogus_value = BogusValue;

    int mult = 1;

    for (MFIter mfmfi(mf,true); mfmfi.isValid(); ++mfmfi)
    {
        const Box& bx = mfmfi.growntilebox();
        const int* lo = bx.loVect();
        const int* hi = bx.hiVect();
        Real* dat     = mf[mfmfi].dataPtr(comp);
	const int* datlo = mf[mfmfi].loVect();
	const int* dathi = mf[mfmfi].hiVect();
	//const int anel_len = std::size(anel_coeff[level][mfmfi.index()]);
	const Box& gbx = mfmfi.validbox();
	int anel_lo   = (gbx.loVect())[BL_SPACEDIM-1]-anel_grow;
	int anel_hi   = (gbx.hiVect())[BL_SPACEDIM-1]+anel_grow;

	anelcoeffmpy(lo,hi,dat,ARLIM(datlo),ARLIM(dathi),domlo,domhi,
		     anel_coeff[level][mfmfi.index()],&anel_lo,&anel_hi,
		     &bogus_value,&mult);
    }
}

//
// Divide by anel_coeff if it is defined
//
void
Projection::AnelCoeffDiv (int       level,
                          MultiFab& mf,
                          int       comp)
{
    BL_ASSERT(comp >= 0 && comp < mf.nComp());
    BL_ASSERT(anel_coeff[level] != 0);

    const Box& domain = parent->Geom(level).Domain();
    const int* domlo  = domain.loVect();
    const int* domhi  = domain.hiVect();

    Real bogus_value = BogusValue;

    int mult = 0;

    for (MFIter mfmfi(mf,true); mfmfi.isValid(); ++mfmfi)
    {
        const Box& bx = mfmfi.growntilebox();
        const int* lo = bx.loVect();
        const int* hi = bx.hiVect();
        Real* dat     = mf[mfmfi].dataPtr(comp);
	const int* datlo = mf[mfmfi].loVect();
	const int* dathi = mf[mfmfi].hiVect();
	const Box& gbx = mfmfi.validbox();
	int anel_lo   = (gbx.loVect())[BL_SPACEDIM-1]-anel_grow;
	int anel_hi   = (gbx.hiVect())[BL_SPACEDIM-1]+anel_grow;

	anelcoeffmpy(lo,hi,dat,ARLIM(datlo),ARLIM(dathi),domlo,domhi,
		     anel_coeff[level][mfmfi.index()],&anel_lo,&anel_hi,
		     &bogus_value,&mult);

    }
}

//
// This projects the initial vorticity field (stored in pressure)
// to define an initial velocity field.
//
void
Projection::initialVorticityProject (int c_lev)
{
#if (BL_SPACEDIM == 2)
  int f_lev = parent->finestLevel();

  if (verbose) {
      amrex::Print() << "Projection::initialVorticityProject(): levels = " << c_lev
                     << "  " << f_lev << std::endl;
  }
  const Real strt_time = ParallelDescriptor::second();

    //
    // Set up projector bndry just for this projection.
    //
    const Geometry& geom = parent->Geom(0);

    Vector<std::unique_ptr<MultiFab> > p_real(maxlev);
    Vector<std::unique_ptr<MultiFab> > s_real(maxlev);

    for (int lev = c_lev; lev <= f_lev; lev++)
    {
        MultiFab& P_new  = LevelData[lev]->get_new_data(Press_Type);
        const int nghost = 1;
        s_real[lev].reset(new MultiFab(LevelData[lev]->boxArray(),
                                       LevelData[lev]->DistributionMap(),
                                       1,nghost));
        s_real[lev]->setVal(1,nghost);
        p_real[lev].reset(new MultiFab(P_new.boxArray(),
                                       P_new.DistributionMap(),
                                       1,nghost));
        p_real[lev]->setVal(0,nghost);
    }
    //
    // Set up outflow bcs.
    //
    Vector<std::unique_ptr<MultiFab> > u_real(maxlev);
    Vector<std::unique_ptr<MultiFab> > rhnd(maxlev);

    for (int lev = c_lev; lev <= f_lev; lev++)
    {
        u_real[lev].reset(new MultiFab(parent->getLevel(lev).boxArray(),
                                       parent->getLevel(lev).DistributionMap(),
                                       BL_SPACEDIM, 1));
        u_real[lev]->setVal(0);
        //
        // The vorticity is stored in the new pressure variable for now.
        //
        MultiFab& P_new = LevelData[lev]->get_new_data(Press_Type);

        rhnd[lev].reset(new MultiFab(P_new.boxArray(),
                                     P_new.DistributionMap(),
                                     1, 0));
#ifdef _OPENMP
#pragma omp parallel
#endif
      for (MFIter mfi(*rhnd[lev],true); mfi.isValid(); ++mfi)
        {
	  // rhnd has ng=0 as declared above
	  const Box& bx = mfi.tilebox();

	  (*rhnd[lev])[mfi].setVal(0,bx);
	  (*rhnd[lev])[mfi].copy(P_new[mfi], bx, 0, bx, 0, 1);
        }
    }

    //
    // Set BC for vorticity solve, save a copy of orig ones
    //
    BCRec phys_bc_save(phys_bc->lo(),phys_bc->hi());
    for (int i=0; i<BL_SPACEDIM; ++i) {
      phys_bc->setLo(i,Outflow);
      phys_bc->setHi(i,Outflow);
      if (geom.isPeriodic(i)) {
        phys_bc->setLo(i,Interior);
        phys_bc->setHi(i,Interior);
      }
    }
    //
    // Project.
    //
    bool proj2 = !add_vort_proj;
    doMLMGNodalProjection(c_lev, f_lev+1,
                          amrex::GetVecOfPtrs(u_real),
                          amrex::GetVecOfPtrs(p_real),
                          amrex::GetVecOfPtrs(s_real),
                          Vector<MultiFab*>(maxlev, nullptr),
                          amrex::GetVecOfPtrs(rhnd),
                          proj_tol, proj_abs_tol, proj2,
                          nullptr, nullptr, true);

    //
    // Generate velocity field from potential
    //
    const int idx[2] = {1, 0};

    Vector<MultiFab*> vel(maxlev, nullptr);
    for (int lev = c_lev; lev <= f_lev; lev++)
    {
        vel[lev] = &(LevelData[lev]->get_new_data(State_Type));
        //
        // Note: Here u_real from projection is -grad(phi), but if
        //  phi is the stream function, u=dphi/dy, v=-dphi/dx
        //
        (*u_real[lev]).mult(-1,Yvel,1);

#ifdef _OPENMP
#pragma omp parallel
#endif
        for (int n = 0; n < BL_SPACEDIM; n++)
	{
	  for (MFIter mfi(*vel[lev],true); mfi.isValid(); ++mfi)
            {
                const Box& box = mfi.tilebox();
                if (add_vort_proj)
                {
                  (*vel[lev])[mfi].plus((*u_real[lev])[mfi],box,Xvel+n,Xvel+idx[n], 1);
                }
                else
                {
                  (*vel[lev])[mfi].copy((*u_real[lev])[mfi],box,Xvel+n,box,Xvel+idx[n], 1);
                }
            }
        }
    }

    //
    // Restore bcs
    //
    for (int i=0; i<BL_SPACEDIM; ++i) {
      phys_bc->setLo(i,phys_bc_save.lo()[i]);
      phys_bc->setHi(i,phys_bc_save.hi()[i]);
    }

    if (verbose) {
        const int IOProc   = ParallelDescriptor::IOProcessorNumber();
        Real      run_time = ParallelDescriptor::second() - strt_time;

        ParallelDescriptor::ReduceRealMax(run_time,IOProc);

	amrex::Print() << "Projection::initialVorticityProject(): time: " << run_time << '\n';
    }

#else
    amrex::Error("Projection::initialVorticityProject(): not implented yet for 3D");
#endif
}

void
Projection::putDown (const Vector<MultiFab*>& phi,
                     FArrayBox*         phi_fine_strip,
                     int                c_lev,
                     int                f_lev,
                     const Orientation* outFaces,
                     int                numOutFlowFaces,
                     int                ncStripWidth)
{
    BL_PROFILE("Projection::putDown()");
    //
    // Put down to coarser levels.
    //
    const int nCompPhi = 1; // phi_fine_strip.nComp();
    const int nGrow    = 0; // phi_fine_strip.nGrow();
    IntVect ratio      = IntVect::TheUnitVector();

    for (int lev = f_lev-1; lev >= c_lev; lev--)
    {
        ratio *= parent->refRatio(lev);
        const Box& domainC = parent->Geom(lev).Domain();

        for (int iface = 0; iface < numOutFlowFaces; iface++)
        {
            Box phiC_strip =
                amrex::surroundingNodes(amrex::bdryNode(domainC, outFaces[iface], ncStripWidth));
            phiC_strip.grow(nGrow);
            BoxArray ba(phiC_strip);
	    // FIXME: this size may need adjusting
	    ba.maxSize(32);

            DistributionMapping dm{ba};
            MultiFab phi_crse_strip(ba, dm, nCompPhi, 0);
            phi_crse_strip.setVal(0);

#ifdef _OPENMP
#pragma omp parallel
#endif
            for (MFIter mfi(phi_crse_strip); mfi.isValid(); ++mfi)
            {
                Box ovlp = amrex::coarsen(phi_fine_strip[iface].box(),ratio) & mfi.validbox();

                if (ovlp.ok())
                {
                    FArrayBox& cfab = phi_crse_strip[mfi];
                    fort_putdown (BL_TO_FORTRAN(cfab),
                                  BL_TO_FORTRAN(phi_fine_strip[iface]),
                                  ovlp.loVect(), ovlp.hiVect(), ratio.getVect());
                }
            }

            phi[lev]->copy(phi_crse_strip);
        }
    }
}

void
Projection::getStreamFunction (Vector<std::unique_ptr<MultiFab> >& phi)
{
  amrex::Abort("Projection::getStreamFunction not implemented");
}

//
// Given a nodal pressure P compute the pressure gradient at the
// contained cell centers.

void
Projection::getGradP (FArrayBox& p_fab,
                      FArrayBox& gp,
                      const Box& gpbox_to_fill,
                      const Real* dx)
{
    BL_PROFILE("Projection::getGradP()");
    //
    // Test to see if p_fab contains gpbox_to_fill
    //
    BL_ASSERT(amrex::enclosedCells(p_fab.box()).contains(gpbox_to_fill));

    const int*  plo    = p_fab.loVect();
    const int*  phi    = p_fab.hiVect();
    const int*  glo    = gp.box().loVect();
    const int*  ghi    = gp.box().hiVect();
    const int*   lo    = gpbox_to_fill.loVect();
    const int*   hi    = gpbox_to_fill.hiVect();
    const Real* p_dat  = p_fab.dataPtr();
    const Real* gp_dat = gp.dataPtr();

#if (BL_SPACEDIM == 2)
    int is_full = 0;
    gradp(p_dat,ARLIM(plo),ARLIM(phi),gp_dat,ARLIM(glo),ARLIM(ghi),lo,hi,dx,
               &is_full);
#elif (BL_SPACEDIM == 3)
    gradp(p_dat,ARLIM(plo),ARLIM(phi),gp_dat,ARLIM(glo),ARLIM(ghi),lo,hi,dx);
#endif
}

void
Projection::set_outflow_bcs (int        which_call,
                             const Vector<MultiFab*>& phi,
                             const Vector<MultiFab*>& Vel_in,
                             const Vector<MultiFab*>& Divu_in,
                             const Vector<MultiFab*>& Sig_in,
                             int        c_lev,
                             int        f_lev,
                             int        have_divu)
{
    BL_ASSERT((which_call == INITIAL_VEL  ) ||
              (which_call == INITIAL_PRESS) ||
              (which_call == INITIAL_SYNC ) ||
              (which_call == LEVEL_PROJ   ) );

    if (which_call != LEVEL_PROJ)
      BL_ASSERT(c_lev == 0);

    if (verbose)
      amrex::Print() << "...setting outflow bcs for the nodal projection ... " << '\n';

    bool        hasOutFlow;
    Orientation outFaces[2*BL_SPACEDIM];
    Orientation outFacesAtThisLevel[maxlev][2*BL_SPACEDIM];

    int fine_level[2*BL_SPACEDIM];

    int numOutFlowFacesAtAllLevels;
    int numOutFlowFaces[maxlev];
    OutFlowBC::GetOutFlowFaces(hasOutFlow,outFaces,phys_bc,numOutFlowFacesAtAllLevels);

    //
    // Get 2-wide cc box, state_strip, along interior of top.
    // Get 1-wide nc box, phi_strip  , along top.
    //
    const int ccStripWidth = 2;

//    const int nCompPhi    = 1;
//    const int srcCompVel  = Xvel;
//    const int srcCompDivu = 0;
//    const int   nCompVel  = BL_SPACEDIM;
//    const int   nCompDivu = 1;

    //
    // Determine the finest level such that the entire outflow face is covered
    // by boxes at this level (skip if doesnt touch, and bomb if only partially
    // covered).
    //
    Box state_strip[maxlev][2*BL_SPACEDIM];

    int icount[maxlev];
    for (int i=0; i < maxlev; i++) icount[i] = 0;

    //
    // This loop is only to define the number of outflow faces at each level.
    //
    Box temp_state_strip;
    for (int iface = 0; iface < numOutFlowFacesAtAllLevels; iface++)
    {
      const int outDir    = outFaces[iface].coordDir();

      fine_level[iface] = -1;
      for (int lev = f_lev; lev >= c_lev; lev--)
      {
        Box domain = parent->Geom(lev).Domain();

        if (outFaces[iface].faceDir() == Orientation::high)
        {
            temp_state_strip = amrex::adjCellHi(domain,outDir,ccStripWidth);
            temp_state_strip.shift(outDir,-ccStripWidth);
        }
        else
        {
            temp_state_strip = amrex::adjCellLo(domain,outDir,ccStripWidth);
            temp_state_strip.shift(outDir,ccStripWidth);
        }
        // Grow the box by one tangentially in order to get velocity bc's.
        for (int dir = 0; dir < BL_SPACEDIM; dir++)
          if (dir != outDir) temp_state_strip.grow(dir,1);

        const BoxArray& Lgrids               = parent->getLevel(lev).boxArray();
        const Box&      valid_state_strip    = temp_state_strip & domain;
        const BoxArray  uncovered_outflow_ba = amrex::complementIn(valid_state_strip,Lgrids);

        BL_ASSERT( !(uncovered_outflow_ba.size() &&
                     amrex::intersect(Lgrids,valid_state_strip).size()) );

        if ( !(uncovered_outflow_ba.size()) && fine_level[iface] == -1) {
            int ii = icount[lev];
            outFacesAtThisLevel[lev][ii] = outFaces[iface];
            state_strip[lev][ii] = temp_state_strip;
            fine_level[iface] = lev;
            icount[lev]++;
        }
      }
    }

    for (int lev = f_lev; lev >= c_lev; lev--) {
      numOutFlowFaces[lev] = icount[lev];
    }

    NavierStokesBase* ns0 = dynamic_cast<NavierStokesBase*>(LevelData[c_lev]);
    BL_ASSERT(!(ns0 == 0));

    int Divu_Type, Divu;
    Real gravity = 0;

    if (which_call == INITIAL_SYNC || which_call == INITIAL_VEL)
    {
      if (!LevelData[c_lev]->isStateVariable("divu", Divu_Type, Divu))
        amrex::Error("Projection::set_outflow_bcs: No divu.");
    }

    if (which_call == INITIAL_PRESS || which_call == LEVEL_PROJ)
    {
      gravity = ns0->getGravity();
      if (!LevelData[c_lev]->isStateVariable("divu", Divu_Type, Divu) &&
          (gravity == 0) )
        amrex::Error("Projection::set_outflow_bcs: No divu or gravity.");
    }

    for (int lev = c_lev; lev <= f_lev; lev++)
    {
      if (numOutFlowFaces[lev] > 0)
        set_outflow_bcs_at_level (which_call,lev,c_lev,
                                  state_strip[lev],
                                  outFacesAtThisLevel[lev],
                                  numOutFlowFaces[lev],
                                  phi,
                                  Vel_in[lev],
                                  Divu_in[lev],
                                  Sig_in[lev],
                                  have_divu,
                                  gravity);

    }

}

void
Projection::set_outflow_bcs_at_level (int          which_call,
                                      int          lev,
                                      int          c_lev,
                                      Box*         state_strip,
                                      Orientation* outFacesAtThisLevel,
                                      int          numOutFlowFaces,
                                      const Vector<MultiFab*>&  phi,
                                      MultiFab*    Vel_in,
                                      MultiFab*    Divu_in,
                                      MultiFab*    Sig_in,
                                      int          have_divu,
                                      Real         gravity)
{
    BL_ASSERT(dynamic_cast<NavierStokesBase*>(LevelData[lev]) != nullptr);

    Box domain = parent->Geom(lev).Domain();

    const int ncStripWidth = 1;

    //FIXME??
    // For big enough problems, perhaps these should be boxArrays?
    FArrayBox  rho[2*BL_SPACEDIM];
    FArrayBox dsdt[2*BL_SPACEDIM];
    FArrayBox dudt[1][2*BL_SPACEDIM];
    FArrayBox phi_fine_strip[2*BL_SPACEDIM];

    const int ngrow = 1;

    for (int iface = 0; iface < numOutFlowFaces; iface++)
    {
        dsdt[iface].resize(state_strip[iface],1);
        dudt[0][iface].resize(state_strip[iface],BL_SPACEDIM);

        rho[iface].resize(state_strip[iface],1);

        (*Sig_in).copyTo(rho[iface],0,0,1,ngrow);

	Box phi_strip =
            amrex::surroundingNodes(amrex::bdryNode(domain,
                                                      outFacesAtThisLevel[iface],
                                                      ncStripWidth));
        phi_fine_strip[iface].resize(phi_strip,1);
        phi_fine_strip[iface].setVal(0.);
    }

    ProjOutFlowBC projBC;
    // These bcs just get passed into rhogbc() for all vals of which_call
    int        lo_bc[BL_SPACEDIM];
    int        hi_bc[BL_SPACEDIM];
    // change from phys_bcs of Inflow, SlipWall, etc.
    // to mathematical bcs of EXT_DIR, FOEXTRAP, etc.
    for (int i = 0; i < BL_SPACEDIM; i++)
    {
      const int* lbc = phys_bc->lo();
      const int* hbc = phys_bc->hi();

      lo_bc[i]=scalar_bc[lbc[i]];
      hi_bc[i]=scalar_bc[hbc[i]];
    }
    if (which_call == INITIAL_PRESS)
    {
        projBC.computeRhoG(rho,phi_fine_strip,
                           parent->Geom(lev),
                           outFacesAtThisLevel,numOutFlowFaces,gravity,
                           lo_bc,hi_bc);
    }
    else
    {
        Vel_in->FillBoundary();

	for (int iface = 0; iface < numOutFlowFaces; iface++)
	    (*Vel_in).copyTo(dudt[0][iface],0,0,BL_SPACEDIM,1);

	if (have_divu) {
            for (int iface = 0; iface < numOutFlowFaces; iface++)
                (*Divu_in).copyTo(dsdt[iface],0,0,1,1);
	} else {
            for (int iface = 0; iface < numOutFlowFaces; iface++)
                dsdt[iface].setVal(0.);
	}

        projBC.computeBC(dudt, dsdt, rho, phi_fine_strip,
                         parent->Geom(lev),
                         outFacesAtThisLevel,
                         numOutFlowFaces, lo_bc, hi_bc, gravity);
    }

    for (int i = 0; i < 2*BL_SPACEDIM; i++)
    {
        rho[i].clear();
        dsdt[i].clear();
        dudt[0][i].clear();
    }

    for ( int iface = 0; iface < numOutFlowFaces; iface++)
    {
        BoxArray phi_fine_strip_ba(phi_fine_strip[iface].box());
	// FIXME: this size may need adjusting
	phi_fine_strip_ba.maxSize(32);
        DistributionMapping dm {phi_fine_strip_ba};
        MultiFab phi_fine_strip_mf(phi_fine_strip_ba,dm,1,0);

#ifdef _OPENMP
#pragma omp parallel
#endif
        for (MFIter mfi(phi_fine_strip_mf); mfi.isValid(); ++mfi) {
	    const Box& bx = mfi.validbox();
	    BL_ASSERT((phi_fine_strip[iface].box()).contains(bx));
	      phi_fine_strip_mf[mfi].copy(phi_fine_strip[iface],bx,0,bx,0,1);
        }

        phi[lev]->copy(phi_fine_strip_mf);
    }

    if (lev > c_lev)
    {
      putDown(phi, phi_fine_strip, c_lev, lev, outFacesAtThisLevel,
                numOutFlowFaces, ncStripWidth);
    }
}


//
// Given vel, rhcc, rhnd, & sig, this solves Div (sig * Grad phi) = Div vel + (rhcc + rhnd).
// On return, vel becomes vel  - sig * Grad phi.
//
void Projection::doMLMGNodalProjection (int c_lev, int nlevel,
                                        const Vector<MultiFab*>& vel,
                                        const Vector<MultiFab*>& phi,
                                        const Vector<MultiFab*>& sig,
                                        const Vector<MultiFab*>& rhcc,
                                        const Vector<MultiFab*>& rhnd,
                                        Real rel_tol, Real abs_tol,
					bool proj2,
                                        MultiFab* sync_resid_crse,
                                        MultiFab* sync_resid_fine,
                                        bool doing_initial_vortproj)
{
    BL_PROFILE("Projection:::doMLMGNodalProjection()");

    // For now use AMReX Nodal Projector only if no sync is required
    bool no_sync_needed = parent->finestLevel()==0;

    if (no_sync_needed)
      amrex::Print() << "doMLMGNodalProjection: performing nodal projection using NodalProjector object"
		     << std::endl;
    else
      amrex::Print()<<"doMMLMGNodalProjection: using MLNodeLaplacian."<<std::endl;

    int f_lev = c_lev + nlevel - 1;

    Vector<MultiFab> vel_test(nlevel);
    Vector<MultiFab> phi_test(nlevel);

    BL_ASSERT(vel[c_lev]->nGrow() >= 1);
    BL_ASSERT(vel[f_lev]->nGrow() >= 1);
    BL_ASSERT(phi[c_lev]->nGrow() == 1);
    BL_ASSERT(phi[f_lev]->nGrow() == 1);
<<<<<<< HEAD
    BL_ASSERT(sig[c_lev]->nGrow() == 1);
    BL_ASSERT(sig[f_lev]->nGrow() == 1);
=======
    BL_ASSERT(sig[c_lev]->nGrow() >= 1);
    BL_ASSERT(sig[f_lev]->nGrow() >= 1);
>>>>>>> 958a5c25

    BL_ASSERT(sig[c_lev]->nComp() == 1);
    BL_ASSERT(sig[f_lev]->nComp() == 1);

    if (sync_resid_crse != 0) {
        BL_ASSERT(nlevel == 1);
        BL_ASSERT(c_lev < parent->finestLevel());
    }

    if (sync_resid_fine != 0) {
        BL_ASSERT((nlevel == 1 || nlevel == 2));
        BL_ASSERT(c_lev > 0);
    }

    if (!rhcc.empty() )
    {
        AMREX_ALWAYS_ASSERT(rhcc[c_lev]->boxArray().ixType().cellCentered());
        BL_ASSERT(rhcc[c_lev]->nGrow() == 1);
        BL_ASSERT(rhcc[f_lev]->nGrow() == 1);
    }

    if (!rhnd.empty() )
    {
        AMREX_ALWAYS_ASSERT(rhnd[c_lev]->boxArray().ixType().nodeCentered());
        // Do we need these two checks ???
<<<<<<< HEAD
        BL_ASSERT(rhnd[c_lev]->nGrow() == 1);
        BL_ASSERT(rhnd[f_lev]->nGrow() == 1);
=======
        // BL_ASSERT(rhnd[c_lev]->nGrow() == 1);
        // BL_ASSERT(rhnd[f_lev]->nGrow() == 1);
>>>>>>> 958a5c25
    }

    set_boundary_velocity(c_lev, nlevel, vel, true);

    std::array<LinOpBCType,AMREX_SPACEDIM> mlmg_lobc;
    std::array<LinOpBCType,AMREX_SPACEDIM> mlmg_hibc;
    for (int idim = 0; idim < AMREX_SPACEDIM; ++idim)
    {
        if (parent->Geom(0).isPeriodic(idim))
        {
            mlmg_lobc[idim] = mlmg_hibc[idim] = LinOpBCType::Periodic;
        }
        else if (doing_initial_vortproj)
        {
            mlmg_lobc[idim] = mlmg_hibc[idim] = LinOpBCType::Dirichlet;
        }
        else
        {
            if (phys_bc->lo(idim) == Outflow) {
                mlmg_lobc[idim] = LinOpBCType::Dirichlet;
            } else if (phys_bc->lo(idim) == Inflow) {
                mlmg_lobc[idim] = LinOpBCType::inflow;
            } else {
                mlmg_lobc[idim] = LinOpBCType::Neumann;
            }

            if (phys_bc->hi(idim) == Outflow) {
                mlmg_hibc[idim] = LinOpBCType::Dirichlet;
            } else if (phys_bc->hi(idim) == Inflow) {
                mlmg_hibc[idim] = LinOpBCType::inflow;
            } else {
                mlmg_hibc[idim] = LinOpBCType::Neumann;
            }
        }
    }

    //
    // Setup objects for projection
    //
    Vector<Geometry> mg_geom(nlevel);
    Vector<BoxArray>            mg_grids(nlevel);
    Vector<DistributionMapping> mg_dmap(nlevel);

    for (int lev(0); lev < nlevel; lev++)
    {
        mg_geom[lev] = parent->Geom(lev+c_lev);
        mg_grids[lev] = parent->boxArray(lev+c_lev);
        mg_dmap[lev] = LevelData[lev+c_lev]->get_new_data(State_Type).DistributionMap();
    }

    // Setup infos to pass to linear operator
    LPInfo info;
    //Fixme
    // does this max_coarsening level need to match the one in main.cpp????
    int max_coarsening_level(30);
    info.setMaxCoarseningLevel(max_coarsening_level);
    info.setAgglomeration(agglomeration);
    info.setConsolidation(consolidation);
    info.setMetricTerm(false);

    MLNodeLaplacian mlndlap;
    NodalProjector  nodal_projector;

#ifdef AMREX_USE_EB
    Vector<const EBFArrayBoxFactory*> factory{ebfactory.begin()+c_lev, ebfactory.begin()+c_lev+nlevel};
#else
    Vector<const FabFactory<FArrayBox>*> factory(0);
#endif

    // For now use NodalProjector only when no sync is required
    if (no_sync_needed)
    {
        nodal_projector.define(mg_geom, mg_grids, mg_dmap, mlmg_lobc, mlmg_hibc,
#ifdef AMREX_USE_EB
                               factory,
#endif
                               info );
    }
    else
    {
        mlndlap.define(mg_geom, mg_grids, mg_dmap, info, factory);
    }

    //
    // Setup variables to use in projection
    //
    Vector<MultiFab*> phi_rebase(phi.begin()+c_lev, phi.begin()+c_lev+nlevel);
    Vector<MultiFab*> vel_rebase{vel.begin()+c_lev, vel.begin()+c_lev+nlevel};

    Vector<const MultiFab*> rhnd_rebase;
    Vector<MultiFab*> rhcc_rebase;

    if (!rhnd.empty())
    {
<<<<<<< HEAD
        rhnd_rebase.assign(rhnd.begin()+c_lev, rhnd.begin()+c_lev+nlevel);
=======
        rhnd_rebase.assign(rhnd.begin()+c_lev, rhnd.end()+c_lev+nlevel);
>>>>>>> 958a5c25
    }

    if (!rhcc.empty())
    {
<<<<<<< HEAD
        rhcc_rebase.assign(rhcc.begin()+c_lev, rhcc.begin()+c_lev+nlevel);
    }
=======
        rhnd_rebase.assign(rhcc.begin()+c_lev, rhcc.end()+c_lev+nlevel);
    }

>>>>>>> 958a5c25

    amrex::Print() << "SIZE OF rhcc_rebase" << rhcc_rebase.size() << std::endl;
amrex::Print() << "SIZE OF RHCC" << rhcc.size() << std::endl;

// WARNING: we set the strategy to Sigma to get exactly the same results as the no EB code
// when we don't have interior geometry
//mlndlap.setCoarseningStrategy(MLNodeLaplacian::CoarseningStrategy::Sigma);
    if (no_sync_needed)
    {
        // Setup mnatrix coefficients
        Vector<MultiFab*> sigma_rebase(sig.begin()+c_lev, sig.begin()+c_lev+nlevel);

        // NO RHS for now
        nodal_projector.project(vel_rebase, GetVecOfConstPtrs(sigma_rebase), rhcc_rebase, rhnd_rebase);

#ifdef AMREX_USE_EB
        // Get phi and gradphi
        Vector< const MultiFab* > phi_tmp(nlevel);
        Vector< const MultiFab* > gradphi_tmp(nlevel);

        phi_tmp     = nodal_projector.getPhi();
        gradphi_tmp = nodal_projector.getGradPhi();

        //
        Vector< NavierStokesBase* > ns(nlevel);
        Vector< MultiFab* > Gp(nlevel);

        for (int lev = 0; lev < nlevel; lev++)
        {
            ns[lev] = dynamic_cast<NavierStokesBase*>(LevelData[lev+c_lev]);
            //fixme is this assert needed?
            BL_ASSERT(!(ns[lev]==0));
            Gp[lev] = &(ns[lev]->getGradP());

            // Copy phi fron nodal projector internals
            MultiFab::Copy(*phi_rebase[lev],*phi_tmp[lev], 0, 0, 1, phi_tmp[lev]->nGrow());

            if ( proj2 )
            {
                MultiFab::Copy(*Gp[lev],*gradphi_tmp[lev], 0, 0, AMREX_SPACEDIM,
                               gradphi_tmp[lev]->nGrow());
                // Gp[lev]->negate(Gp[lev]->nGrow());
            }
            else
            {
                MultiFab::Add(*Gp[lev],*gradphi_tmp[lev], 0, 0, AMREX_SPACEDIM,
                              gradphi_tmp[lev]->nGrow());
            }
        }
#endif
    }
    else
    {
#if (AMREX_SPACEDIM == 2)
    if (rz_correction) {
        mlndlap.setRZCorrection(parent->Geom(0).IsRZ());
    }
#endif
    mlndlap.setGaussSeidel(use_gauss_seidel);
    mlndlap.setHarmonicAverage(use_harmonic_average);

    mlndlap.setDomainBC(mlmg_lobc, mlmg_hibc);

    for (int ilev = 0; ilev < nlevel; ++ilev) {
        mlndlap.setSigma(ilev, *sig[c_lev+ilev]);
    }
    // compare to incflo::projection.cpp:74
    Vector<MultiFab> rhs(nlevel);
    for (int ilev = 0; ilev < nlevel; ++ilev)
    {
        const auto& ba = amrex::convert(mg_grids[ilev], IntVect::TheNodeVector());
#ifdef AMREX_USE_EB
	rhs[ilev].define(ba, mg_dmap[ilev], 1, 0, MFInfo(), *ebfactory[c_lev+ilev]);
#else
        rhs[ilev].define(ba, mg_dmap[ilev], 1, 0);
#endif
    }

    // calls FillBoundary on vel
    mlndlap.compRHS(amrex::GetVecOfPtrs(rhs), vel_rebase, rhnd_rebase, rhcc_rebase);

    MLMG mlmg(mlndlap);
    mlmg.setMaxFmgIter(max_fmg_iter);
    mlmg.setVerbose(P_code);
    if (max_mlmg_iter > 0)
      mlmg.setMaxIter(max_mlmg_iter);
std::cout << "DEBUG TOLERANCE ERROR " << rel_tol << " " << abs_tol << std::endl;
    Real mlmg_err = mlmg.solve(phi_rebase, amrex::GetVecOfConstPtrs(rhs),
			       rel_tol, abs_tol);

// EM_DEBUG
    //static int count2=0;
    //   count2++;
    //        amrex::WriteSingleLevelPlotfile("phi_out"+std::to_string(count2), *phi_rebase[0], {"phi"}, mg_geom[0], 0.0, 0);


#ifdef AMREX_USE_EB
    // Update gradP here rather than passing fluxes (like mfix)
    // proj2 determines how gradP is updated:
    //   gradP  = -fluxes  for  proj2
    //   gradP -=  fluxes  for !proj2
    Vector<std::unique_ptr<MultiFab> > fluxes;
    fluxes.resize(nlevel);
    for (int lev = 0; lev < nlevel; lev++)
    {
        // mfix says:We don't need more than 1 ghost cell in fluxes so no need to make it bigger
        fluxes[lev].reset(new MultiFab(mg_grids[lev],mg_dmap[lev],
                                       BL_SPACEDIM, 1, MFInfo(),
                                       *ebfactory[lev+c_lev]));
    //    fluxes[lev]->setVal(1.e200);
fluxes[lev]->setVal(0.);
    }
    // computes fluxes = sig * grad phi
    mlmg.getFluxes( amrex::GetVecOfPtrs(fluxes));
    // divide out sig to get fluxes = -(grad phi)
    for (int lev = 0; lev < nlevel; lev++){
      for (int dir = 0; dir < BL_SPACEDIM; dir++){
	MultiFab::Divide(*fluxes[lev], *sig[c_lev+lev], 0, dir, 1,
			 fluxes[lev]->nGrow());
      }
    }
    //  ( proj_2)  gradP  = grad phi   for regular timestep, some init stuff
    //  (!proj_2)  gradP += grad phi   for initial iters, maybe initVortProj
    Vector < NavierStokesBase* > ns;
    ns.resize(nlevel);
    Vector < MultiFab* > Gp;
    Gp.resize(nlevel);

    for (int lev = 0; lev < nlevel; lev++){
      ns[lev] = dynamic_cast<NavierStokesBase*>(LevelData[lev+c_lev]);
      //fixme is this assert needed?
      BL_ASSERT(!(ns[lev]==0));
      Gp[lev] = &(ns[lev]->getGradP());

      if ( proj2 ) {
	MultiFab::Copy(*Gp[lev],*fluxes[lev], 0, 0, BL_SPACEDIM,
		       fluxes[lev]->nGrow());
	Gp[lev]->negate(Gp[lev]->nGrow());
      }
      else{
	MultiFab::Subtract(*Gp[lev],*fluxes[lev], 0, 0, BL_SPACEDIM,
			   fluxes[lev]->nGrow());
      }


    }

#endif

    if (sync_resid_fine != 0 or sync_resid_crse != 0)
    {
        set_boundary_velocity(c_lev, 1, vel, false);
    }

    if (sync_resid_fine != 0)
    {
        Real rmin, rmax;
	MultiFab* rhptr=nullptr;
	if (!rhcc.empty())
	  rhptr = rhcc[c_lev];

        mlndlap.compSyncResidualFine(*sync_resid_fine, *phi[c_lev], *vel[c_lev], rhptr);
    }

    if (sync_resid_crse != 0) {  // only level solve will come to here
        Real rmin, rmax;
        const BoxArray& fineGrids = parent->boxArray(c_lev+1);
        const IntVect& ref_ratio = parent->refRatio(c_lev);
	MultiFab* rhptr=nullptr;
	if (!rhcc.empty())
	  rhptr = rhcc[c_lev];

	// this requires sigma to have 2 ghost cells (valid at -2)
        mlndlap.compSyncResidualCoarse(*sync_resid_crse, *phi[c_lev], *vel[c_lev], rhptr,
                                       fineGrids, ref_ratio);
    }
    amrex::Print() << "DOING UPDATE OF VELOCITY USING MLNODAL OBJECT " << std::endl;
    mlndlap.updateVelocity(vel_rebase, amrex::GetVecOfConstPtrs(phi_rebase));
    }
}

// Set velocity in ghost cells to zero except for inflow
void Projection::set_boundary_velocity(int c_lev, int nlevel, const Vector<MultiFab*>& vel,
                                       bool inflowCorner)
{
  const int* lo_bc = phys_bc->lo();
  const int* hi_bc = phys_bc->hi();

  // 1) At non-inflow faces, the normal component of velocity will be completely zero'd
  // 2) If a face is an inflow face, then
  //     i) if inflowCorner = false then the normal velocity at corners -- even periodic corners --
  //                                just outside inflow faces will be zero'd
  //    ii) if inflowCorner =  true then the normal velocity at corners just outside inflow faces
  //                                will be zero'd outside of Neumann boundaries
  //                                (slipWall, noSlipWall, Symmetry)
  //                                will retain non-zero values at periodic corners

  for (int lev=c_lev; lev < c_lev+nlevel; lev++) {
    const BoxArray& grids = parent->boxArray(lev);
    const Box& domainBox = parent->Geom(lev).Domain();

    const Geometry& geom = parent->Geom(lev);

    for (int idir=0; idir<BL_SPACEDIM; idir++) {

      if (lo_bc[idir] != Inflow && hi_bc[idir] != Inflow) {
	vel[lev]->setBndry(0.0, Xvel+idir, 1);
      }
      else {
	//fixme: is it worth the overhead to have threads here?
#ifdef _OPENMP
#pragma omp parallel
#endif
	for (MFIter mfi(*vel[lev]); mfi.isValid(); ++mfi) {
	  int i = mfi.index();

	  FArrayBox& v_fab = (*vel[lev])[mfi];

	  const Box& reg = grids[i];
	  const Box& bxg1 = amrex::grow(reg,1);
	  BoxList bxlist(reg);

	  //If tiling only need to redefine these (all the rest can stay the same):
	  // const Box& bxg1 = mfi.growntilebox(1);
	  // const Box& tile = mfi.tilebox();
	  // BoxList bxlist(tile);

	  if (lo_bc[idir] == Inflow && reg.smallEnd(idir) == domainBox.smallEnd(idir)) {
	    Box bx;                // bx is the region we *protect* from zero'ing
	    bx = amrex::adjCellLo(reg, idir);

	    if (inflowCorner) {

              for (int odir = 0; odir < BL_SPACEDIM; odir++) {
                 if (odir != idir)
                 {
                    if (geom.isPeriodic(odir)) bx.grow(odir,1);
                    if (reg.bigEnd  (odir) != domainBox.bigEnd  (odir) ) bx.growHi(odir,1);
                    if (reg.smallEnd(odir) != domainBox.smallEnd(odir) ) bx.growLo(odir,1);
                 }
              }
	    }
	    bxlist.push_back(bx);
	  }

	  if (hi_bc[idir] == Inflow && reg.bigEnd(idir) == domainBox.bigEnd(idir)) {
	    Box bx;                // bx is the region we *protect* from zero'ing
	    bx = amrex::adjCellHi(reg, idir);

	    if (inflowCorner) {

              for (int odir = 0; odir < BL_SPACEDIM; odir++) {
                 if (odir != idir)
                 {
                    if (geom.isPeriodic(odir)) bx.grow(odir,1);
                    if (reg.bigEnd  (odir) != domainBox.bigEnd  (odir) ) bx.growHi(odir,1);
                    if (reg.smallEnd(odir) != domainBox.smallEnd(odir) ) bx.growLo(odir,1);
                 }
              }
	    }

	    bxlist.push_back(bx);
	  }

	  BoxList bxlist2 = amrex::complementIn(bxg1, bxlist);

	  for (BoxList::iterator it=bxlist2.begin(); it != bxlist2.end(); ++it) {
            Box ovlp = *it & v_fab.box();
            if (ovlp.ok()) {
              v_fab.setVal(0.0, ovlp, Xvel+idir, 1);
            }
	  }
	}
      }
    }

  }
}<|MERGE_RESOLUTION|>--- conflicted
+++ resolved
@@ -433,7 +433,7 @@
     vel[level] = &U_new;
     phi[level] = &P_new;
 
-    BL_ASSERT( rho_half.nGrow() >= 1 );
+    BL_ASSERT( 1 == rho_half.nGrow());
     sig[level] = &rho_half;
 
     //
@@ -446,11 +446,11 @@
 #else
     const auto& factory = LevelData[level]->Factory();
 #endif
-
+    
     if (level < parent->finestLevel()) {
       sync_resid_crse.reset(new MultiFab(P_grids,P_dmap,1,1, MFInfo(), factory));
     }
-
+ 
     if (level > 0 && iteration == crse_dt_ratio)
     {
       const int ngrow = parent->MaxRefRatio(level-1) - 1;
@@ -461,10 +461,7 @@
     if (have_divu)
     {
         rhcc.resize(maxlev);
-<<<<<<< HEAD
-
-=======
->>>>>>> 958a5c25
+
         if (is_rz == 1) {
             radMultScal(level,*divusource);
         }
@@ -592,11 +589,7 @@
     phi[c_lev].reset(new MultiFab(Pgrids_crse,Pdmap_crse,1,1,MFInfo(),LevelData[c_lev]->Factory()));
     phi[c_lev]->setVal(0);
 
-<<<<<<< HEAD
-    phi[c_lev+1].reset(new MultiFab(Pgrids_fine,Pdmap_fine,1,1));
-=======
     phi[c_lev+1].reset(new MultiFab(Pgrids_fine,Pdmap_fine,1,1,MFInfo(),LevelData[c_lev+1]->Factory()));
->>>>>>> 958a5c25
     phi[c_lev+1]->setVal(0);
 
     //
@@ -744,10 +737,7 @@
 // The initial velocity projection in post_init.
 // this function ensures that the velocities are nondivergent
 //
-<<<<<<< HEAD
-//
-=======
->>>>>>> 958a5c25
+//
 void
 Projection::initialVelocityProject (int  c_lev,
                                     Real cur_divu_time,
@@ -759,21 +749,12 @@
 
     if (verbose)
     {
-<<<<<<< HEAD
         amrex::Print() << "Projection::initialVelocityProject(): levels = " << c_lev
                        << "  " << f_lev << '\n';
         if (rho_wgt_vel_proj)
             amrex::Print() << "RHO WEIGHTED INITIAL VELOCITY PROJECTION\n";
         else
             amrex::Print() << "CONSTANT DENSITY INITIAL VELOCITY PROJECTION\n";
-=======
-      amrex::Print() << "Projection::initialVelocityProject(): levels = " << c_lev
-		     << "  " << f_lev << '\n';
-      if (rho_wgt_vel_proj)
-	amrex::Print() << "RHO WEIGHTED INITIAL VELOCITY PROJECTION\n";
-      else
-	amrex::Print() << "CONSTANT DENSITY INITIAL VELOCITY PROJECTION\n";
->>>>>>> 958a5c25
     }
 
     if (verbose && benchmarking) ParallelDescriptor::Barrier();
@@ -785,45 +766,21 @@
     Vector<std::unique_ptr<MultiFab> > sig(maxlev);
 
     for (int iter(0); iter < init_vel_iter; ++iter)
-<<<<<<< HEAD
-=======
     {
         if (verbose)
             amrex::Print() << "Projection::initialVelocityProject(): iteration "
                            << iter <<std::endl;
 
-    for (lev = c_lev; lev <= f_lev; lev++)
->>>>>>> 958a5c25
-    {
-        if (verbose)
-            amrex::Print() << "Projection::initialVelocityProject(): iteration "
-                           << iter <<std::endl;
-
-<<<<<<< HEAD
         for (lev = c_lev; lev <= f_lev; lev++)
         {
             LevelData[lev]->get_old_data(Press_Type).setVal(0.0);
         }
 
         for (lev = c_lev; lev <= f_lev; lev++)
-=======
-    for (lev = c_lev; lev <= f_lev; lev++)
-    {
-        vel[lev] = &(LevelData[lev]->get_new_data(State_Type));
-        phi[lev] = &(LevelData[lev]->get_old_data(Press_Type));
-
-        const int       nghost = 1;
-        const BoxArray& grids  = LevelData[lev]->boxArray();
-        const DistributionMapping& dmap = LevelData[lev]->DistributionMap();
-	sig[lev].reset(new MultiFab(grids,dmap,1,nghost,MFInfo(),LevelData[lev]->Factory()));
-
-        if (rho_wgt_vel_proj)
->>>>>>> 958a5c25
         {
             vel[lev] = &(LevelData[lev]->get_new_data(State_Type));
             phi[lev] = &(LevelData[lev]->get_old_data(Press_Type));
 
-<<<<<<< HEAD
             const int       nghost = 1;
             const BoxArray& grids  = LevelData[lev]->boxArray();
             const DistributionMapping& dmap = LevelData[lev]->DistributionMap();
@@ -836,42 +793,6 @@
                 AmrLevel& amr_level = parent->getLevel(lev);
 
                 MultiFab& S_new = amr_level.get_new_data(State_Type);
-=======
-	    AmrLevel& amr_level = parent->getLevel(lev);
-
-	    MultiFab& S_new = amr_level.get_new_data(State_Type);
-
-            Real curr_time = amr_level.get_state_data(State_Type).curTime();
-
-            for (MFIter mfi(S_new); mfi.isValid(); ++mfi) {
-	      amr_level.setPhysBoundaryValues(S_new[mfi],State_Type,curr_time,
-					      Density,Density,1);
-            }
-
-            MultiFab::Copy(*sig[lev],
-                           LevelData[lev]->get_new_data(State_Type),
-                           Density,
-                           0,
-                           1,
-                           nghost);
-        }
-        else
-        {
-            sig[lev]->setVal(1.,nghost);
-        }
-    }
-
-    Vector<std::unique_ptr<MultiFab> > rhcc(maxlev);
-    const int nghost = 1;
-
-    for (lev = c_lev; lev <= f_lev; lev++)
-    {
-        vel[lev]->setBndry(BogusValue,Xvel,BL_SPACEDIM);
-        //
-        // Set the physical boundary values.
-        //
-        AmrLevel& amr_level = parent->getLevel(lev);
->>>>>>> 958a5c25
 
                 Real curr_time = amr_level.get_state_data(State_Type).curTime();
 
@@ -892,28 +813,13 @@
                 sig[lev]->setVal(1.,nghost);
             }
         }
-        
+
         Vector<std::unique_ptr<MultiFab> > rhcc(maxlev);
         const int nghost = 1;
 
-<<<<<<< HEAD
         for (lev = c_lev; lev <= f_lev; lev++)
         {
             vel[lev]->setBndry(BogusValue,Xvel,BL_SPACEDIM);
-=======
-        if (have_divu)
-        {
-            int Divu_Type, Divu;
-            if (!LevelData[lev]->isStateVariable("divu", Divu_Type, Divu))
-                amrex::Error("Projection::initialVelocityProject(): Divu not found");
-
-            // The FillBoundary seems unnecessary because
-            // put_divu_in_cc_rhs will call FillPatch.  Moreover, why
-            // does rhcc need to have ghost cells at all?  The solver
-            // could create a temp MF with one ghost cell and it knows
-            // how to properly fill ghost cell.  -- Weiqun
-
->>>>>>> 958a5c25
             //
             // Set the physical boundary values.
             //
@@ -962,33 +868,13 @@
                 rhcc[lev].reset(new MultiFab(grids,dmap,1,nghost));
                 put_divu_in_cc_rhs(*rhcc[lev],lev,cur_divu_time);
             }
-<<<<<<< HEAD
-=======
-
-            const BoxArray& grids     = amr_level.boxArray();
-            const DistributionMapping& dmap = amr_level.DistributionMap();
-	    // for EB
-	    //  rhcc does not need EB data
-	    //  since it will be added to rhs and it is rhs that goes to
-	    //  the MLMG solver.  rhs carries EB data and that's enough
-            rhcc[lev].reset(new MultiFab(grids,dmap,1,nghost));
-            put_divu_in_cc_rhs(*rhcc[lev],lev,cur_divu_time);
->>>>>>> 958a5c25
         }
 
-<<<<<<< HEAD
         if (OutFlowBC::HasOutFlowBC(phys_bc) && do_outflow_bcs && have_divu)
             set_outflow_bcs(INITIAL_VEL,phi,vel,
                             amrex::GetVecOfPtrs(rhcc),
                             amrex::GetVecOfPtrs(sig),
                             c_lev,f_lev,have_divu);
-=======
-    if (OutFlowBC::HasOutFlowBC(phys_bc) && do_outflow_bcs && have_divu)
-       set_outflow_bcs(INITIAL_VEL,phi,vel,
-                       amrex::GetVecOfPtrs(rhcc),
-                       amrex::GetVecOfPtrs(sig),
-                       c_lev,f_lev,have_divu);
->>>>>>> 958a5c25
 
         //
         // Scale the projection variables.
@@ -1005,7 +891,6 @@
                                 0, BL_SPACEDIM, parent->refRatio(lev));
         }
 
-<<<<<<< HEAD
         //
         // Project
         //
@@ -1017,26 +902,6 @@
                                   {},
                                   {},
                                   proj_tol, proj_abs_tol, proj2, 0, 0);
-=======
-    //
-    // Project
-    //
-    bool proj2 = true;
-    if (!have_divu)
-    {
-        doMLMGNodalProjection(c_lev, f_lev+1, vel, phi,
-                              amrex::GetVecOfPtrs(sig),
-                                  {},
-                              {},
-                              proj_tol, proj_abs_tol, proj2, 0, 0);
-    }
-    else
-    {
-        for (lev = c_lev; lev <= f_lev; lev++)
-        {
-            if (parent->Geom(0).IsRZ()) radMultScal(lev,*rhcc[lev]);
-            rhcc[lev]->mult(-1.0,0,1,nghost);
->>>>>>> 958a5c25
         }
         else
         {
@@ -1053,7 +918,6 @@
                                   proj_tol, proj_abs_tol, proj2, 0, 0);
         }
 
-<<<<<<< HEAD
         //
         // Unscale initial projection variables.
         //
@@ -1069,23 +933,6 @@
             NavierStokesBase* ns = dynamic_cast<NavierStokesBase*>(LevelData[lev]);
             MultiFab& Gp = ns->getGradP();
             Gp.setVal(0.);
-=======
-    //
-    // Unscale initial projection variables.
-    //
-    for (lev = c_lev; lev <= f_lev; lev++)
-        rescaleVar(INITIAL_VEL,sig[lev].get(),1,vel[lev],lev);
-
-    for (lev = c_lev; lev <= f_lev; lev++)
-    {
-        LevelData[lev]->get_old_data(Press_Type).setVal(0.);
-        LevelData[lev]->get_new_data(Press_Type).setVal(0.);
-#ifdef AMREX_USE_EB
-	// gradP updated in MLMGNodalProjection so need to reset to zero here
-	NavierStokesBase* ns = dynamic_cast<NavierStokesBase*>(LevelData[lev]);
-	MultiFab& Gp = ns->getGradP();
-	Gp.setVal(0.);
->>>>>>> 958a5c25
 #endif
         }
     }
@@ -1248,10 +1095,6 @@
     //
     Vector<MultiFab*> vel(maxlev, nullptr);
     Vector<MultiFab*> phi(maxlev, nullptr);
-<<<<<<< HEAD
-    Vector<Real> norm0_vel(AMREX_SPACEDIM);
-=======
->>>>>>> 958a5c25
 
     for (lev = c_lev; lev <= f_lev; lev++)
     {
@@ -1394,18 +1237,10 @@
       MultiFab::Copy(v_crse, *vel[lev-1], 0, 0, BL_SPACEDIM, 1);
       MultiFab::Copy(v_fine, *vel[lev  ], 0, 0, BL_SPACEDIM, 1);
 
-<<<<<<< HEAD
-      // NavierStokesBase* ns = dynamic_cast<NavierStokesBase*>(LevelData[lev-1]);
-      // ns->average_down(v_fine, v_crse, 0, v_crse.nComp());
-      // restrict_level(v_crse, v_fine, parent->refRatio(lev-1));
-      amrex::average_down(v_fine,v_crse,fine_geom,crse_geom,
-                           0, v_crse.nComp(), parent->refRatio(lev-1));
-=======
       NavierStokesBase* ns = dynamic_cast<NavierStokesBase*>(LevelData[lev-1]);
       ns->average_down(v_fine, v_crse, 0, v_crse.nComp());
       // amrex::average_down(v_fine,v_crse,fine_geom,crse_geom,
       //                      0, v_crse.nComp(), parent->refRatio(lev-1));
->>>>>>> 958a5c25
 
       MultiFab::Copy(*vel[lev-1], v_crse, 0, 0, BL_SPACEDIM, 1);
     }
@@ -2387,13 +2222,8 @@
     BL_ASSERT(vel[f_lev]->nGrow() >= 1);
     BL_ASSERT(phi[c_lev]->nGrow() == 1);
     BL_ASSERT(phi[f_lev]->nGrow() == 1);
-<<<<<<< HEAD
     BL_ASSERT(sig[c_lev]->nGrow() == 1);
     BL_ASSERT(sig[f_lev]->nGrow() == 1);
-=======
-    BL_ASSERT(sig[c_lev]->nGrow() >= 1);
-    BL_ASSERT(sig[f_lev]->nGrow() >= 1);
->>>>>>> 958a5c25
 
     BL_ASSERT(sig[c_lev]->nComp() == 1);
     BL_ASSERT(sig[f_lev]->nComp() == 1);
@@ -2419,13 +2249,8 @@
     {
         AMREX_ALWAYS_ASSERT(rhnd[c_lev]->boxArray().ixType().nodeCentered());
         // Do we need these two checks ???
-<<<<<<< HEAD
-        BL_ASSERT(rhnd[c_lev]->nGrow() == 1);
-        BL_ASSERT(rhnd[f_lev]->nGrow() == 1);
-=======
         // BL_ASSERT(rhnd[c_lev]->nGrow() == 1);
         // BL_ASSERT(rhnd[f_lev]->nGrow() == 1);
->>>>>>> 958a5c25
     }
 
     set_boundary_velocity(c_lev, nlevel, vel, true);
@@ -2520,23 +2345,13 @@
 
     if (!rhnd.empty())
     {
-<<<<<<< HEAD
         rhnd_rebase.assign(rhnd.begin()+c_lev, rhnd.begin()+c_lev+nlevel);
-=======
-        rhnd_rebase.assign(rhnd.begin()+c_lev, rhnd.end()+c_lev+nlevel);
->>>>>>> 958a5c25
     }
 
     if (!rhcc.empty())
     {
-<<<<<<< HEAD
         rhcc_rebase.assign(rhcc.begin()+c_lev, rhcc.begin()+c_lev+nlevel);
     }
-=======
-        rhnd_rebase.assign(rhcc.begin()+c_lev, rhcc.end()+c_lev+nlevel);
-    }
-
->>>>>>> 958a5c25
 
     amrex::Print() << "SIZE OF rhcc_rebase" << rhcc_rebase.size() << std::endl;
 amrex::Print() << "SIZE OF RHCC" << rhcc.size() << std::endl;
@@ -2713,7 +2528,7 @@
         mlndlap.compSyncResidualCoarse(*sync_resid_crse, *phi[c_lev], *vel[c_lev], rhptr,
                                        fineGrids, ref_ratio);
     }
-    amrex::Print() << "DOING UPDATE OF VELOCITY USING MLNODAL OBJECT " << std::endl;
+        amrex::Print() << "DOING UPDATE OF VELOCITY USING MLNODAL OBJECT " << std::endl;
     mlndlap.updateVelocity(vel_rebase, amrex::GetVecOfConstPtrs(phi_rebase));
     }
 }

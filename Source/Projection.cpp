

#include <AMReX_Geometry.H>
#include <AMReX_ParmParse.H>
#include <NavierStokesBase.H>
#include <NS_BC.H>
#include <AMReX_BLProfiler.H>
#include <Projection.H>
#include <PROJECTION_F.H>
#include <NAVIERSTOKES_F.H>
#include <ProjOutFlowBC.H>

#include <AMReX_MLMG.H>
#include <AMReX_MLNodeLaplacian.H>

#include <AMReX_NodalProjector.H>

//fixme, for writesingle level plotfile
#include<AMReX_PlotFileUtil.H>

using namespace amrex;

#define DEF_LIMITS(fab,fabdat,fablo,fabhi)   \
const int* fablo = (fab).loVect();           \
const int* fabhi = (fab).hiVect();           \
Real* fabdat = (fab).dataPtr();

#define DEF_CLIMITS(fab,fabdat,fablo,fabhi)  \
const int* fablo = (fab).loVect();           \
const int* fabhi = (fab).hiVect();           \
const Real* fabdat = (fab).dataPtr();

#define DEF_BOX_LIMITS(box,boxlo,boxhi)   \
const int* boxlo = (box).loVect();           \
const int* boxhi = (box).hiVect();

const Real Projection::BogusValue = 1.e200;

int  Projection::P_code              = 0;
int  Projection::proj_2              = 1;
int  Projection::verbose             = 0;
Real Projection::proj_tol            = 1.0e-12;
Real Projection::sync_tol            = 1.e-8;
Real Projection::proj_abs_tol        = 1.e-16;
int  Projection::add_vort_proj       = 0;
int  Projection::do_outflow_bcs      = 1;
int  Projection::rho_wgt_vel_proj    = 0;
int  Projection::make_sync_solvable  = 0;
Real Projection::divu_minus_s_factor = 0.0;
int  Projection::anel_grow           = 1;

namespace
{
    bool initialized = false;

    bool benchmarking = false;

    bool rz_correction = false;
    bool agglomeration = true;
    bool consolidation = true;
    int max_fmg_iter = 0;
    int max_mlmg_iter = -1;
    bool use_gauss_seidel = true;
    bool use_harmonic_average = false;
}


void
Projection::Initialize ()
{
    if (initialized) return;

    ParmParse pp("proj");

    pp.query("v",                   verbose);
    pp.query("Pcode",               P_code);
    pp.query("proj_tol",            proj_tol);
    pp.query("sync_tol",            sync_tol);
    pp.query("proj_abs_tol",        proj_abs_tol);
    pp.query("benchmarking",        benchmarking);
    pp.query("add_vort_proj",       add_vort_proj);
    pp.query("do_outflow_bcs",      do_outflow_bcs);
    pp.query("rho_wgt_vel_proj",    rho_wgt_vel_proj);
    pp.query("divu_minus_s_factor", divu_minus_s_factor);
    pp.query("make_sync_solvable",  make_sync_solvable);

    pp.query("rz_correction",       rz_correction);
    pp.query("agglomeration",       agglomeration);
    pp.query("consolidation",       consolidation);
    pp.query("max_fmg_iter",        max_fmg_iter);
    pp.query("use_gauss_seidel",    use_gauss_seidel);
    pp.query("use_harmonic_average", use_harmonic_average);

    pp.query("proj_2",              proj_2);
    if (!proj_2)
	amrex::Error("Must use proj_2==1 due to new gravity and outflow stuff. proj_2!=1 no longer supported.");

    amrex::ExecOnFinalize(Projection::Finalize);

    initialized = true;
}

void
Projection::Finalize ()
{
    initialized = false;
}

Projection::Projection (Amr*   _parent,
                        BCRec* _phys_bc,
                        int    _do_sync_proj,
                        int    /*_finest_level*/,
                        int    _radius_grow )
   :
    parent(_parent),
    LevelData(_parent->finestLevel()+1),
    radius_grow(_radius_grow),
    radius(_parent->finestLevel()+1),
    anel_coeff(_parent->finestLevel()+1),
    phys_bc(_phys_bc),
    do_sync_proj(_do_sync_proj)
{

    BL_ASSERT ( parent->finestLevel()+1 <= maxlev );

    Initialize();

    if (verbose) amrex::Print() << "Creating projector\n";

    for (int lev = 0; lev <= parent->finestLevel(); lev++)
       anel_coeff[lev] = 0;

#ifdef AMREX_USE_EB
    // size the EB factory array
    ebfactory.resize(maxlev + 1);
#endif
}

Projection::~Projection ()
{
  if (verbose) amrex::Print() << "Deleting projector\n";
}

//
// Install a level of the projection.
//

void
Projection::install_level (int                   level,
                           AmrLevel*             level_data,
                           Vector< Vector<Real> >* _radius)
{
    if (verbose) amrex::Print() << "Installing projector level " << level << '\n';

    int finest_level = parent->finestLevel();

    if (level > LevelData.size() - 1)
    {
        LevelData.resize(finest_level+1);
        radius.resize(finest_level+1);
    }

    if (level > anel_coeff.size()-1) {
       anel_coeff.resize(level+1);
       anel_coeff[level] = 0;
    }

    LevelData[level] = level_data;
    radius[level] = _radius;

#ifdef AMREX_USE_EB
    const auto& _ebfactory =
      dynamic_cast<EBFArrayBoxFactory const&>(LevelData[level]->Factory());
    ebfactory[level] = &_ebfactory;
#endif
}

void
Projection::install_anelastic_coefficient (int                   level,
                                           Real                **_anel_coeff)
{
  if (verbose) {
    amrex::Print() << "Installing anel_coeff into projector level " << level << '\n';
  }
  if (level > anel_coeff.size()-1)
    anel_coeff.resize(level+1);
  anel_coeff[level] =  _anel_coeff;
}


void
Projection::build_anelastic_coefficient (int      level,
					 Real**& _anel_coeff)
{
  const BoxArray& grids = parent->getLevel(level).boxArray();
  const int N = grids.size();
  _anel_coeff = new Real*[N];
  for (int i = 0; i < grids.size(); i++)
  {
    const int jlo = grids[i].smallEnd(BL_SPACEDIM-1)-anel_grow;
    const int jhi = grids[i].bigEnd(BL_SPACEDIM-1)+anel_grow;
    const int len = jhi - jlo + 1;

    _anel_coeff[i] = new Real[len];

    // FIXME!
    // This is just a placeholder for testing. Should create (problem
    // dependent) build_coefficient function in problem directory
    // ...Perhaps also need to worry about deleting anel_coeff
    // Also not sure why Projection and MacProj have separate anel_coeff
    // arrays, since they both appear to be cell centered.
    for (int j=0; j<len; j++)
      _anel_coeff[i][j] = 0.05*(jlo+j);
  }
}

//
//  Perform a level projection in the advance function
//  Explanation of arguments to the level projector:
//
//  rho_half  contains rho^{n+1/2}
//  U_old  contains the u^n velocities
//  U_new  starts as u^*, is converted to (u^* - u^n)/dt,
//         becomes (u^{n+1} - u^n)/dt in the solver,
//         and is converted back to u^n+1 at the end
//  P_old  contains p^{n-1/2}
//  P_new  gets cleared, initialized to an intial guess for p^{n+1/2}
//         using coarse grid data if available,
//         becomes pressure update phi in the solver,
//         and then converted into final prssure p^{n+1/2}
//

void
Projection::level_project (int             level,
                           Real            time,
                           Real            dt,
                           Real            cur_pres_time,
                           Real            prev_pres_time,
                           const Geometry& geom,
                           MultiFab&       U_old,
                           MultiFab&       U_new,
                           MultiFab&       P_old,
                           MultiFab&       P_new,
                           MultiFab&       rho_half,
                           SyncRegister*   crse_sync_reg,
                           SyncRegister*   fine_sync_reg,
                           int             crse_dt_ratio,
                           int             iteration,
                           int             have_divu)
{
    BL_PROFILE("Projection::level_project()");

    BL_ASSERT(rho_half.nGrow() >= 1);
    BL_ASSERT(U_new.nGrow() >= 1);

    if (verbose) {
      amrex::Print() << "... Projection::level_project() at level " << level << '\n';
    }

    if (verbose && benchmarking) ParallelDescriptor::Barrier();

    const Real strt_time = ParallelDescriptor::second();

    //
    // old time velocity has bndry values already
    // must gen valid bndry data for new time velocity.
    // must fill bndry cells in pressure with computable values
    // even though they are not used in calculation.
    //
    U_old.setBndry(BogusValue,Xvel,BL_SPACEDIM);
    U_new.setBndry(BogusValue,Xvel,BL_SPACEDIM);
    P_old.setBndry(BogusValue);
    P_new.setBndry(BogusValue);

    MultiFab& S_old = LevelData[level]->get_old_data(State_Type);
    MultiFab& S_new = LevelData[level]->get_new_data(State_Type);

    Real prev_time = LevelData[level]->get_state_data(State_Type).prevTime();
    Real curr_time = LevelData[level]->get_state_data(State_Type).curTime();

    for (MFIter mfi(S_new); mfi.isValid(); ++mfi)
    {
        LevelData[level]->setPhysBoundaryValues(S_old[mfi],State_Type,prev_time,
                                                Xvel,Xvel,BL_SPACEDIM);
        LevelData[level]->setPhysBoundaryValues(S_new[mfi],State_Type,curr_time,
                                                Xvel,Xvel,BL_SPACEDIM);
    }

    const BoxArray& grids   = LevelData[level]->boxArray();
    const DistributionMapping& dmap = LevelData[level]->DistributionMap();
    const BoxArray& P_grids = P_old.boxArray();
    const DistributionMapping& P_dmap = P_old.DistributionMap();

    NavierStokesBase* ns = dynamic_cast<NavierStokesBase*>(&parent->getLevel(level));
    BL_ASSERT(!(ns==0));

    //
    //  NOTE: IT IS IMPORTANT TO DO THE BOUNDARY CONDITIONS BEFORE
    //    MAKING UNEW HOLD U_t OR U/dt, BECAUSE UNEW IS USED IN
    //    CONSTRUCTING THE OUTFLOW BC'S.
    //
    // Set boundary values for P_new, to increment, if applicable
    // // Note: we don't need to worry here about using FillCoarsePatch because
    //       it will automatically use the "new dpdt" to interpolate,
    //       since once we get here at level > 0, we've already defined
    //       a new pressure at level-1.
    if (level != 0)
    {
	LevelData[level]->FillCoarsePatch(P_new,0,cur_pres_time,Press_Type,0,1);
    }

    const int nGrow = (level == 0  ?  0  :  -1);
    //
    // MultiFab::setVal() won't work here bc nGrow could be <0
#ifdef _OPENMP
#pragma omp parallel
#endif
    for (MFIter mfi(P_new,true); mfi.isValid(); ++mfi)
    {
	const Box& bx = mfi.growntilebox(nGrow);
        P_new[mfi].setVal(0.0,bx,0,1);
    }

    //
    // Compute Ustar/dt + Gp                  for proj_2,
    //         (Ustar-Un)/dt for not proj_2 (ie the original).
    //
    // Compute DU/dt for proj_2,
    //         (DU-DU_old)/dt for not proj_2 (ie the original).
    //
    std::unique_ptr<MultiFab> divusource, divuold;

    if (have_divu)
    {
        divusource.reset(ns->getDivCond(1,time+dt));
    }

    const Real dt_inv = 1./dt;
    U_new.mult(dt_inv,0,BL_SPACEDIM,1);
    if (have_divu)
      divusource->mult(dt_inv,0,1,divusource->nGrow());


#ifdef AMREX_USE_EB
    //fixme?  I think one gp is fine, just update as we go, but
    // maybe revisit this later
    MultiFab& Gp = ns->getGradP();
    Gp.FillBoundary(geom.periodicity());
#else
    MultiFab Gp(grids,dmap,BL_SPACEDIM,1);
    ns->getGradP(Gp, prev_pres_time);
#endif


//amrex::Print() << "Gp \n" << Gp[0];

// EM_DEBUG
//static int count=0;
//       count++;
//            amrex::WriteSingleLevelPlotfile("Gp_in_Proj"+std::to_string(count), Gp, {"gpx","gpy"}, parent->Geom(0), 0.0, 0);
//            amrex::WriteSingleLevelPlotfile("Pressure_in_Proj"+std::to_string(count), P_old, {"press"}, parent->Geom(0), 0.0, 0);


#ifdef _OPENMP
#pragma omp parallel
#endif
    for (MFIter mfi(rho_half,true); mfi.isValid(); ++mfi)
    {
	const Box& bx = mfi.growntilebox(1);
	const FArrayBox& rhofab = rho_half[mfi];

#ifdef AMREX_USE_EB
	FArrayBox Gpfab(bx,BL_SPACEDIM);
	Gpfab.copy((Gp)[mfi],0,0,BL_SPACEDIM);
//Gpfab.FillBoundary(geom.periodicity());
#else
	FArrayBox& Gpfab = Gp[mfi];
#endif

	for (int i = 0; i < BL_SPACEDIM; i++) {
	  Gpfab.divide(rhofab,bx,0,i,1);
	}

	U_new[mfi].plus(Gpfab,bx,0,0,BL_SPACEDIM);
    }

    //
    // Outflow uses appropriately constructed "U_new" and "divusource"
    //   so make sure this call comes after those are set,
    //   but before fields are scaled by r or rho is set to 1/rho.
    //
    Real gravity = ns->getGravity();
    if (OutFlowBC::HasOutFlowBC(phys_bc) && (have_divu || std::fabs(gravity) > 0.0)
                                         && do_outflow_bcs)
    {
        Vector<MultiFab*> phi(maxlev, nullptr);
        phi[level] = &(LevelData[level]->get_new_data(Press_Type));

        Vector<MultiFab*> Vel_ML(maxlev, nullptr);
        Vel_ML[level] = &U_new;

        Vector<MultiFab*> Divu_ML(maxlev, nullptr);
        Divu_ML[level] = divusource.get();

        Vector<MultiFab*> Rho_ML(maxlev, nullptr);
        Rho_ML[level] = &rho_half;

        set_outflow_bcs(LEVEL_PROJ,phi,Vel_ML,Divu_ML,Rho_ML,level,level,have_divu);
    }

    //
    // Scale the projection variables.
    //
    rho_half.setBndry(BogusValue);
    scaleVar(LEVEL_PROJ,&rho_half, 1, &U_new, level);
    //
    // Enforce periodicity of U_new and rho_half (i.e. coefficient of G phi)
    // *after* everything has been done to them.
    //
    if (geom.isAnyPeriodic()) {
	    U_new.FillBoundary(0, BL_SPACEDIM, geom.periodicity());
	    rho_half.FillBoundary(0, 1, geom.periodicity());
    }
    //
    // Add the contribution from the un-projected V to syncregisters.
    //
    int is_rz = (geom.IsRZ() ? 1 : 0);

    Vector<MultiFab*> vel(maxlev, nullptr);
    Vector<MultiFab*> phi(maxlev, nullptr);
    Vector<MultiFab*> sig(maxlev, nullptr);

    vel[level] = &U_new;
    phi[level] = &P_new;

    BL_ASSERT( 1 == rho_half.nGrow());
    sig[level] = &rho_half;

    //
    // Project
    //
    std::unique_ptr<MultiFab> sync_resid_crse, sync_resid_fine;
#ifdef AMREX_USE_EB
    const auto& factory =
      dynamic_cast<EBFArrayBoxFactory const&>(LevelData[level]->Factory());
#else
    const auto& factory = LevelData[level]->Factory();
#endif

    if (level < parent->finestLevel()) {
      sync_resid_crse.reset(new MultiFab(P_grids,P_dmap,1,1, MFInfo(), factory));
    }

    if (level > 0 && iteration == crse_dt_ratio)
    {
      const int ngrow = parent->MaxRefRatio(level-1) - 1;
      sync_resid_fine.reset(new MultiFab(P_grids,P_dmap,1,ngrow, MFInfo(), factory));
    }

    Vector<MultiFab*> rhcc;
    if (have_divu)
    {
        rhcc.resize(maxlev);

        if (is_rz == 1) {
            radMultScal(level,*divusource);
        }
        const int nghost = 0;
	divusource->mult(-1.0,0,1,nghost);

	rhcc[level] = divusource.get();
    }

    bool proj2 = true;
    doMLMGNodalProjection(level, 1, vel, phi, sig, rhcc, {}, proj_tol,
			  proj_abs_tol, proj2,
			  sync_resid_crse.get(), sync_resid_fine.get());


    //
    // Note: this must occur *after* the projection has been done
    //       (but before the modified velocity has been copied back)
    //       because the SyncRegister routines assume the projection
    //       has been set up.
    //
    if (do_sync_proj)
    {
       if (level < parent->finestLevel())
       {
          //
          // Init sync registers between level and level+1.
          //
          const Real mult = 1.0;
          crse_sync_reg->CrseInit(*sync_resid_crse,geom,mult);
       }
       if (level > 0 && iteration == crse_dt_ratio)
       {
          //
          // Increment sync registers between level and level-1.
          //
	 // invrat is 1/crse_dt_ratio for both proj_2 and !proj_2, but for different reasons.
	 // For !proj_2, this is because the fine residue is added to the sync register
	 //    for each fine step.
	 // For proj_2, this is because the level projection works on U/dt, not dU/dt,
	 //    and dt on the fine level is crse_dt_ratio times smaller than dt one the
	 //    coarse level.
	  const Real invrat = 1.0/(double)crse_dt_ratio;
          const Geometry& crse_geom = parent->Geom(level-1);
          fine_sync_reg->FineAdd(*sync_resid_fine,crse_geom,invrat);
       }
    }

    //
    // Reset state + pressure data.
    //
    // Unscale level projection variables.
    //
    rescaleVar(LEVEL_PROJ,&rho_half, 1, &U_new, level);
    //
    // un = dt*un
    //
    U_new.mult(dt,0,BL_SPACEDIM,1);

    if (verbose)
    {
        const int IOProc   = ParallelDescriptor::IOProcessorNumber();
        Real      run_time = ParallelDescriptor::second() - strt_time;

        ParallelDescriptor::ReduceRealMax(run_time,IOProc);

	amrex::Print() << "Projection::level_project(): lev: " << level
		       << ", time: " << run_time << '\n';
    }
}

//
//  MULTI-LEVEL SYNC_PROJECT
//

void
Projection::MLsyncProject (int             c_lev,
                           MultiFab&       pres_crse,
                           MultiFab&       vel_crse,
                           MultiFab&       cc_rhs_crse,
                           MultiFab&       pres_fine,
                           MultiFab&       vel_fine,
                           MultiFab&       cc_rhs_fine,
                           MultiFab&       rho_crse,
                           MultiFab&       rho_fine,
                           MultiFab&       Vsync,
                           MultiFab&       V_corr,
                           MultiFab&       phi_fine,
                           SyncRegister*   rhs_sync_reg,
                           SyncRegister*   crsr_sync_reg,
                           Real            dt_crse,
                           IntVect&        ratio,
                           int             crse_iteration,
                           int             crse_dt_ratio,
                           const Geometry& crse_geom,
                           bool		   pressure_time_is_interval,
                           bool first_crse_step_after_initial_iters,
                           Real             cur_crse_pres_time,
                           Real            prev_crse_pres_time,
                           Real             cur_fine_pres_time,
                           Real            prev_fine_pres_time)
{
    BL_PROFILE("Projection::MLsyncProject()");

    if (verbose) {
      amrex::Print() << "Projection::MLsyncProject(): levels = " << c_lev << ", " << c_lev+1 << '\n';
    }

    if (verbose && benchmarking) ParallelDescriptor::Barrier();

    const Real strt_time = ParallelDescriptor::second();

    //
    // Set up memory.
    //
    Vector<std::unique_ptr<MultiFab> > phi(maxlev);

    const BoxArray& grids      = LevelData[c_lev]->boxArray();
    const BoxArray& fine_grids = LevelData[c_lev+1]->boxArray();
    const BoxArray& Pgrids_crse = pres_crse.boxArray();
    const BoxArray& Pgrids_fine = pres_fine.boxArray();
    const DistributionMapping& Pdmap_crse = pres_crse.DistributionMap();
    const DistributionMapping& Pdmap_fine = pres_fine.DistributionMap();

    phi[c_lev].reset(new MultiFab(Pgrids_crse,Pdmap_crse,1,1,MFInfo(),LevelData[c_lev]->Factory()));
    phi[c_lev]->setVal(0);

    phi[c_lev+1].reset(new MultiFab(Pgrids_fine,Pdmap_fine,1,1,MFInfo(),LevelData[c_lev+1]->Factory()));
    phi[c_lev+1]->setVal(0);

    //
    // Set up crse RHS
    //
    MultiFab rhnd(Pgrids_crse,Pdmap_crse,1,0,MFInfo(),LevelData[c_lev]->Factory());
    rhs_sync_reg->InitRHS(rhnd,crse_geom,*phys_bc);

    //fixme
    //  doMLMGNodalProj expects Vector(maxlength) with vaild data at c_lev ...
    
    Box P_finedomain(amrex::surroundingNodes(crse_geom.Domain()));
    P_finedomain.refine(ratio);
    if (Pgrids_fine[0] == P_finedomain) {
        rhnd.setVal(0);
    }
    //
    // Do necessary scaling
    //
    scaleVar(SYNC_PROJ,&rho_crse, 0, &Vsync,   c_lev  );
    scaleVar(SYNC_PROJ,&rho_fine, 0, &V_corr, c_lev+1);

    if (crse_geom.IsRZ()) {
       radMultScal(c_lev  ,cc_rhs_crse);
       radMultScal(c_lev+1,cc_rhs_fine);
    }

    Vector<MultiFab*> vel (maxlev, nullptr);
    Vector<MultiFab*> sig (maxlev, nullptr);
    Vector<MultiFab*> rhcc(maxlev, nullptr);
    Vector<MultiFab*> rhnd_vec(maxlev, nullptr);

    vel[c_lev  ] = &Vsync;
    vel[c_lev+1] = &V_corr;
    sig[c_lev  ] = &rho_crse;
    sig[c_lev+1] = &rho_fine;
    rhcc[c_lev  ] = &cc_rhs_crse;
    rhcc[c_lev+1] = &cc_rhs_fine;
    rhnd_vec[c_lev] = &rhnd;

    const Geometry& fine_geom = parent->Geom(c_lev+1);

    NavierStokesBase* ns = dynamic_cast<NavierStokesBase*>(LevelData[c_lev]);
    ns->average_down(*vel[c_lev+1],*vel[c_lev],0,AMREX_SPACEDIM);
    //
    // restrict_level(v_crse, v_fine, ratio);
    // amrex::average_down(*vel[c_lev+1],*vel[c_lev],fine_geom,crse_geom,
    //                      0, BL_SPACEDIM, ratio);

    ns->average_down(*sig[c_lev+1],*sig[c_lev],0,sig[c_lev]->nComp());
    // restrict_level(*sig[c_lev], *sig[c_lev+1], ratio);
    // amrex::average_down(*sig[c_lev+1],*sig[c_lev],fine_geom,crse_geom,
    //                        0, sig[c_lev]->nComp(), ratio);

    MultiFab* sync_resid_crse = 0;
    std::unique_ptr<MultiFab> sync_resid_fine;

    if (c_lev > 0 &&  crse_iteration == crse_dt_ratio)
      //    if (c_lev > 0)
    {
        int ngrow = parent->MaxRefRatio(c_lev-1) - 1;
        sync_resid_fine.reset(new MultiFab(Pgrids_crse,Pdmap_crse,1,ngrow));
    }

    bool proj2 = true;
    doMLMGNodalProjection(c_lev, 2, vel,
                          amrex::GetVecOfPtrs(phi),
                          sig, rhcc, rhnd_vec, sync_tol, proj_abs_tol, proj2,
                          sync_resid_crse, sync_resid_fine.get());

    //
    // If this sync project is not at levels 0-1 then we need to account for
    // the changes made here in the level c_lev velocity in the sync registers
    // going into the level (c_lev-1) sync project.  Note that this must be
    // done before rho_half is scaled back.
    //
    if (c_lev > 0 && crse_iteration == crse_dt_ratio)
    {
        const Real invrat         = 1.0/(double)crse_dt_ratio;
        const Geometry& crsr_geom = parent->Geom(c_lev-1);
        BoxArray sync_boxes       = pres_fine.boxArray();
        sync_boxes.coarsen(ratio);
        crsr_sync_reg->CompAdd(*sync_resid_fine,crse_geom,crsr_geom,sync_boxes,invrat);
    }
    //
    // Do necessary un-scaling.
    //
    rescaleVar(SYNC_PROJ,&rho_crse, 0, &Vsync,   c_lev  );
    rescaleVar(SYNC_PROJ,&rho_fine, 0, &V_corr, c_lev+1);

    MultiFab::Copy(phi_fine, *phi[c_lev+1], 0, 0, 1, 1);

    //
    // Add phi to pressure.
    //
    AddPhi(pres_crse, *phi[c_lev]);

    if (pressure_time_is_interval)
    {
        //
        // Only update the most recent pressure.
        //
        AddPhi(pres_fine, *phi[c_lev+1]);
    }
    else
    {
        MultiFab& pres_fine_old = LevelData[c_lev+1]->get_old_data(Press_Type);

        if (first_crse_step_after_initial_iters)
        {
            Real time_since_zero =  cur_crse_pres_time - prev_crse_pres_time;
            Real dt_to_prev_time = prev_fine_pres_time - prev_crse_pres_time;
            Real dt_to_cur_time  =  cur_fine_pres_time - prev_crse_pres_time;

            Real cur_mult_factor = dt_to_cur_time / time_since_zero;
            (*phi[c_lev+1]).mult(cur_mult_factor);
            AddPhi(pres_fine, *phi[c_lev+1]);

            Real prev_mult_factor = dt_to_prev_time / dt_to_cur_time;
            (*phi[c_lev+1]).mult(prev_mult_factor);
            AddPhi(pres_fine_old, *phi[c_lev+1]);
        }
        else
        {
            AddPhi(pres_fine    , *phi[c_lev+1]);
            AddPhi(pres_fine_old, *phi[c_lev+1]);
        }
    }
    //
    // Add projected vel to new velocity.
    //
    MultiFab::Saxpy(vel_crse,dt_crse,Vsync,0,0,AMREX_SPACEDIM,1);
    MultiFab::Saxpy(vel_fine,dt_crse,V_corr,0,0,AMREX_SPACEDIM,1);

    if (verbose)
    {
        const int IOProc   = ParallelDescriptor::IOProcessorNumber();
        Real      run_time = ParallelDescriptor::second() - strt_time;

        ParallelDescriptor::ReduceRealMax(run_time,IOProc);

	amrex::Print() << "Projection::MLsyncProject(): levels = " << c_lev << ", " << c_lev+1
		       << ", time: " << run_time << '\n';
    }
}

//
// The initial velocity projection in post_init.
// this function ensures that the velocities are nondivergent
//
//
void
Projection::initialVelocityProject (int  c_lev,
                                    Real cur_divu_time,
                                    int  have_divu,
                                    int init_vel_iter )
{
    int lev;
    int f_lev = parent->finestLevel();

    if (verbose)
    {
        amrex::Print() << "Projection::initialVelocityProject(): levels = " << c_lev
                       << "  " << f_lev << '\n';
        if (rho_wgt_vel_proj)
            amrex::Print() << "RHO WEIGHTED INITIAL VELOCITY PROJECTION\n";
        else
            amrex::Print() << "CONSTANT DENSITY INITIAL VELOCITY PROJECTION\n";
    }

    if (verbose && benchmarking) ParallelDescriptor::Barrier();

    const Real strt_time = ParallelDescriptor::second();

    Vector<MultiFab*> vel(maxlev, nullptr);
    Vector<MultiFab*> phi(maxlev, nullptr);
    Vector<std::unique_ptr<MultiFab> > sig(maxlev);

    for (int iter(0); iter < init_vel_iter; ++iter)
    {
        if (verbose)
        {
            amrex::Print() << std::endl
                           << "Projection::initialVelocityProject(): iteration "
                           << iter
                           << std::endl;
        }

        for (lev = c_lev; lev <= f_lev; lev++)
        {
            LevelData[lev]->get_old_data(Press_Type).setVal(0.0);
        }

        for (lev = c_lev; lev <= f_lev; lev++)
        {
            vel[lev] = &(LevelData[lev]->get_new_data(State_Type));
            phi[lev] = &(LevelData[lev]->get_old_data(Press_Type));

            const int       nghost = 1;
            const BoxArray& grids  = LevelData[lev]->boxArray();
            const DistributionMapping& dmap = LevelData[lev]->DistributionMap();
            sig[lev].reset(new MultiFab(grids,dmap,1,nghost,MFInfo(),LevelData[lev]->Factory()));

            if (rho_wgt_vel_proj)
            {
                LevelData[lev]->get_new_data(State_Type).setBndry(BogusValue,Density,1);

                AmrLevel& amr_level = parent->getLevel(lev);

                MultiFab& S_new = amr_level.get_new_data(State_Type);

                Real curr_time = amr_level.get_state_data(State_Type).curTime();

                for (MFIter mfi(S_new); mfi.isValid(); ++mfi) {
                    amr_level.setPhysBoundaryValues(S_new[mfi],State_Type,curr_time,
                                                    Density,Density,1);
                }

                MultiFab::Copy(*sig[lev],
                               LevelData[lev]->get_new_data(State_Type),
                               Density,
                               0,
                               1,
                               nghost);
            }
            else
            {
                sig[lev]->setVal(1.,nghost);
            }
        }

        Vector<std::unique_ptr<MultiFab> > rhcc(maxlev);
        const int nghost = 1;

        for (lev = c_lev; lev <= f_lev; lev++)
        {
            vel[lev]->setBndry(BogusValue,Xvel,BL_SPACEDIM);
            //
            // Set the physical boundary values.
            //
            AmrLevel& amr_level = parent->getLevel(lev);

            MultiFab& S_new = amr_level.get_new_data(State_Type);

            Real curr_time = amr_level.get_state_data(State_Type).curTime();

            for (MFIter mfi(S_new); mfi.isValid(); ++mfi)
            {
                amr_level.setPhysBoundaryValues(S_new[mfi],State_Type,curr_time,Xvel,Xvel,BL_SPACEDIM);
            }

            if (have_divu)
            {
                int Divu_Type, Divu;
                if (!LevelData[lev]->isStateVariable("divu", Divu_Type, Divu))
                    amrex::Error("Projection::initialVelocityProject(): Divu not found");

                // The FillBoundary seems unnecessary because
                // put_divu_in_cc_rhs will call FillPatch.  Moreover, why
                // does rhcc need to have ghost cells at all?  The solver
                // could create a temp MF with one ghost cell and it knows
                // how to properly fill ghost cell.  -- Weiqun

                //
                // Make sure ghost cells are properly filled.
                //
                MultiFab& divu_new = amr_level.get_new_data(Divu_Type);
                divu_new.FillBoundary();

                Real curr_divu_time_lev = amr_level.get_state_data(Divu_Type).curTime();

                for (MFIter mfi(divu_new); mfi.isValid(); ++mfi)
                {
                    amr_level.setPhysBoundaryValues(divu_new[mfi],Divu_Type,curr_divu_time_lev,0,0,1);
                }

                const BoxArray& grids     = amr_level.boxArray();
                const DistributionMapping& dmap = amr_level.DistributionMap();
                // for EB
                //  rhcc does not need EB data
                //  since it will be added to rhs and it is rhs that goes to
                //  the MLMG solver.  rhs carries EB data and that's enough
                rhcc[lev].reset(new MultiFab(grids,dmap,1,nghost));
                put_divu_in_cc_rhs(*rhcc[lev],lev,cur_divu_time);
            }
        }

        if (OutFlowBC::HasOutFlowBC(phys_bc) && do_outflow_bcs && have_divu)
            set_outflow_bcs(INITIAL_VEL,phi,vel,
                            amrex::GetVecOfPtrs(rhcc),
                            amrex::GetVecOfPtrs(sig),
                            c_lev,f_lev,have_divu);

        //
        // Scale the projection variables.
        //
        for (lev = c_lev; lev <= f_lev; lev++)  {
            scaleVar(INITIAL_VEL,sig[lev].get(),1,vel[lev],lev);
        }

        for (lev = f_lev-1; lev >= c_lev; --lev)
        {
            // NavierStokesBase* ns = dynamic_cast<NavierStokesBase*>(LevelData[lev]);
            // ns->average_down(*vel[lev+1], *vel[lev], 0, AMREX_SPACEDIM);
            amrex::average_down(*vel[lev+1], *vel[lev], parent->Geom(lev+1), parent->Geom(lev),
                                0, BL_SPACEDIM, parent->refRatio(lev));
        }

        //
        // Project
        //
        bool proj2 = true;
        if (!have_divu)
        {
            doMLMGNodalProjection(c_lev, f_lev+1, vel, phi,
                                  amrex::GetVecOfPtrs(sig),
                                  {},
                                  {},
                                  proj_tol, proj_abs_tol, proj2, 0, 0);
        }
        else
        {
            for (lev = c_lev; lev <= f_lev; lev++)
            {
                if (parent->Geom(0).IsRZ()) radMultScal(lev,*rhcc[lev]);
                rhcc[lev]->mult(-1.0,0,1,nghost);
            }

            doMLMGNodalProjection(c_lev, f_lev+1, vel, phi,
                                  amrex::GetVecOfPtrs(sig),
                                  amrex::GetVecOfPtrs(rhcc),
                                  {},
                                  proj_tol, proj_abs_tol, proj2, 0, 0);
        }

        //
        // Unscale initial projection variables.
        //
        for (lev = c_lev; lev <= f_lev; lev++)
            rescaleVar(INITIAL_VEL,sig[lev].get(),1,vel[lev],lev);

        for (lev = c_lev; lev <= f_lev; lev++)
        {
            LevelData[lev]->get_old_data(Press_Type).setVal(0.);
            LevelData[lev]->get_new_data(Press_Type).setVal(0.);
#ifdef AMREX_USE_EB
            // gradP updated in MLMGNodalProjection so need to reset to zero here
            NavierStokesBase* ns = dynamic_cast<NavierStokesBase*>(LevelData[lev]);
            MultiFab& Gp = ns->getGradP();
            Gp.setVal(0.);
#endif
        }

        if (verbose)
        {
            amrex::Print() << "After nodal projection:" << std::endl;
            for (int lev(c_lev); lev <= f_lev; ++lev)
            {
                amrex::Print() << "  lev " << lev << ": "
#if (AMREX_SPACEDIM==3)
                               << "max(abs(u,v,w)) = "
#else
                               << "max(abs(u,v)) = "
#endif
                               << vel[lev]->norm0(0,0,false,true) << " "
                               << vel[lev]->norm0(1,0,false,true) << " "
#if (AMREX_SPACEDIM==3)
                               << vel[lev]->norm0(2,0,false,true)
#endif
                               << std::endl;
            }
        }
    }

    if (verbose) {
        const int IOProc   = ParallelDescriptor::IOProcessorNumber();
        Real      run_time = ParallelDescriptor::second() - strt_time;

        ParallelDescriptor::ReduceRealMax(run_time,IOProc);

	amrex::Print() << "Projection::initialVelocityProject(): time: " << run_time << '\n';
    }
}

void
Projection::initialPressureProject (int  c_lev)
{
    int lev;
    int f_lev = parent->finestLevel();
    if (verbose) {
      amrex::Print() << "Projection::initialPressureProject(): levels = " << c_lev
		     << "  " << f_lev << '\n';
    }

    const Real strt_time = ParallelDescriptor::second();

    Vector<MultiFab*> vel(maxlev, nullptr);
    Vector<MultiFab*> phi(maxlev, nullptr);
    Vector<std::unique_ptr<MultiFab> > sig(maxlev);

    for (lev = c_lev; lev <= f_lev; lev++)
    {
        vel[lev] = &(LevelData[lev]->get_new_data(State_Type));
        phi[lev] = &(LevelData[lev]->get_old_data(Press_Type));

        const int       nghost = 1;
        const BoxArray& grids  = LevelData[lev]->boxArray();
        const DistributionMapping& dmap = LevelData[lev]->DistributionMap();
	sig[lev].reset(new MultiFab(grids,dmap,1,nghost,MFInfo(),LevelData[lev]->Factory()));

        AmrLevel& amr_level = parent->getLevel(lev);

        MultiFab& S_new = amr_level.get_new_data(State_Type);

        S_new.setBndry(BogusValue,Density,1);

        Real curr_time = amr_level.get_state_data(State_Type).curTime();

        const Geometry& geom = parent->Geom(lev);
	// fill ghost cells... call FillBoundary (fills interior bndry)
	// first to get reasonable data in corner cells
	S_new.FillBoundary(Density,1,geom.periodicity());
        for (MFIter mfi(S_new); mfi.isValid(); ++mfi)
        {
            amr_level.setPhysBoundaryValues(S_new[mfi],State_Type,curr_time,Density,Density,1);
        }

        MultiFab::Copy(*sig[lev],
                       LevelData[lev]->get_new_data(State_Type),
                       Density,
                       0,
                       1,
                       nghost);
    }

    //
    // Set up outflow bcs.
    //
    NavierStokesBase* ns = dynamic_cast<NavierStokesBase*>(LevelData[c_lev]);
    Real gravity = ns->getGravity();

    if (OutFlowBC::HasOutFlowBC(phys_bc) && do_outflow_bcs)
    {
        int have_divu_dummy = 0;
        set_outflow_bcs(INITIAL_PRESS,phi,vel,
                        Vector<MultiFab*>(maxlev, nullptr),
                        amrex::GetVecOfPtrs(sig),
                        c_lev,f_lev,have_divu_dummy);
    }

    Vector<std::unique_ptr<MultiFab> > raii;
    for (lev = c_lev; lev <= f_lev; lev++) {
        const BoxArray& grids = vel[lev]->boxArray();
        const DistributionMapping& dmap = vel[lev]->DistributionMap();
	raii.push_back(std::unique_ptr<MultiFab>(new MultiFab(grids, dmap, BL_SPACEDIM, 1,MFInfo(),LevelData[lev]->Factory())));
        vel[lev] = raii.back().get();
        vel[lev]->setVal(0.0    , 0            , BL_SPACEDIM-1, 1);
        vel[lev]->setVal(gravity, BL_SPACEDIM-1, 1            , 1);
    }

    //
    // Scale the projection variables.
    //
    for (lev = c_lev; lev <= f_lev; lev++) {
        scaleVar(INITIAL_PRESS,sig[lev].get(),1,vel[lev],lev);
    }

    //
    // Project
    //
    bool proj2 = true;
    Vector<MultiFab*> rhcc(0);
    doMLMGNodalProjection(c_lev, f_lev+1, vel, phi,
                          amrex::GetVecOfPtrs(sig),
                          rhcc, {},
                          proj_tol, proj_abs_tol, proj2, 0, 0);

    //
    // Unscale initial projection variables.
    //
    for (lev = c_lev; lev <= f_lev; lev++) {
        rescaleVar(INITIAL_PRESS,sig[lev].get(),1,vel[lev],lev);
    }

    //
    // Copy "old" pressure just computed into "new" pressure as well.
    //
    for (lev = c_lev; lev <= f_lev; lev++) {
        MultiFab::Copy(LevelData[lev]->get_new_data(Press_Type),
                       LevelData[lev]->get_old_data(Press_Type),
                       0, 0, 1, 0);
    }



    if (verbose) {
        const int IOProc   = ParallelDescriptor::IOProcessorNumber();
        Real      run_time = ParallelDescriptor::second() - strt_time;

        ParallelDescriptor::ReduceRealMax(run_time,IOProc);

	amrex::Print() << "Projection::initialPressureProject(): time: " << run_time << '\n';
    }

}

//
// The velocity projection in post_init, which computes the initial
// pressure used in the timestepping.
//
void
Projection::initialSyncProject (int       c_lev,
                                const Vector<MultiFab*> sig,
                                Real      dt,
                                Real      strt_time,
                                int       have_divu)
{
    int lev;
    int f_lev = parent->finestLevel();

    if (verbose)
      amrex::Print() << "Projection::initialSyncProject(): levels = " << c_lev << "  " << f_lev << '\n';

    if (verbose && benchmarking) ParallelDescriptor::Barrier();

    const Real stime = ParallelDescriptor::second();

    //
    // Gather data.
    //
    Vector<MultiFab*> vel(maxlev, nullptr);
    Vector<MultiFab*> phi(maxlev, nullptr);

    for (lev = c_lev; lev <= f_lev; lev++)
    {
        vel[lev] = &(LevelData[lev]->get_new_data(State_Type));
        // phi points to P_old and we use it as a temporary to
        // store phi resulting from the nodal projection, AKA
        // the pressure increment
        phi[lev] = &(LevelData[lev]->get_old_data(Press_Type));
        phi[lev] -> setVal(0.0);
    }

    const Real dt_inv = 1./dt;

    //
    // Source term
    //
    Vector<std::unique_ptr<MultiFab> > rhcc;
    if (have_divu)
    {
        rhcc.resize(maxlev);

        //
        // Set up rhcc for manual project.
        //
        for (lev = c_lev; lev <= f_lev; lev++)
        {
            AmrLevel& amr_level = parent->getLevel(lev);

            int Divu_Type, Divu;
            if (!LevelData[c_lev]->isStateVariable("divu", Divu_Type, Divu))
                amrex::Error("Projection::initialSyncProject(): Divu not found");
            //
            // Make sure ghost cells are properly filled.
            //
            MultiFab& divu_new = amr_level.get_new_data(Divu_Type);
            MultiFab& divu_old = amr_level.get_old_data(Divu_Type);
            divu_new.FillBoundary();
            divu_old.FillBoundary();

            Real prev_time = amr_level.get_state_data(Divu_Type).prevTime();
            Real curr_time = amr_level.get_state_data(Divu_Type).curTime();

            for (MFIter mfi(divu_new); mfi.isValid(); ++mfi)
            {
                amr_level.setPhysBoundaryValues(divu_old[mfi],Divu_Type,prev_time,0,0,1);
                amr_level.setPhysBoundaryValues(divu_new[mfi],Divu_Type,curr_time,0,0,1);
            }

            const int nghost = 1;
            rhcc[lev].reset(new MultiFab(amr_level.boxArray(),
					 amr_level.DistributionMap(),
					 1,nghost,MFInfo(),amr_level.Factory()));
            MultiFab* rhcclev = rhcc[lev].get();
            rhcclev->setVal(0);

            NavierStokesBase* ns = dynamic_cast<NavierStokesBase*>(&parent->getLevel(lev));

            BL_ASSERT(!(ns == 0));

            std::unique_ptr<MultiFab> divu (ns->getDivCond(nghost,strt_time));
            std::unique_ptr<MultiFab> dsdt (ns->getDivCond(nghost,strt_time+dt));

#ifdef _OPENMP
#pragma omp parallel
#endif
            for (MFIter mfi(*rhcclev,true); mfi.isValid(); ++mfi)
            {
       	        const Box& bx = mfi.growntilebox();
	        FArrayBox& dsdtfab = (*dsdt)[mfi];

                dsdtfab.minus((*divu)[mfi],bx,bx,0,0,1);
                dsdtfab.mult(dt_inv,bx);
                (*rhcclev)[mfi].copy(dsdtfab,bx,0,bx,0,1);
            }
        }
    }

    //
    // Set velocity bndry values to bogus values.
    //
    for (lev = c_lev; lev <= f_lev; lev++)
    {
        vel[lev]->setBndry(BogusValue,Xvel,BL_SPACEDIM);
        MultiFab &u_o = LevelData[lev]->get_old_data(State_Type);
        u_o.setBndry(BogusValue,Xvel,BL_SPACEDIM);
        sig[lev]->setBndry(BogusValue);
    }

    //
    // Convert velocities to accelerations (we always do this for the
    //  projections in these initial iterations).
    //
    for (lev = c_lev; lev <= f_lev; lev++)
    {
        MultiFab& S_old = LevelData[lev]->get_old_data(State_Type);
        MultiFab& S_new = LevelData[lev]->get_new_data(State_Type);

        Real prev_time = LevelData[lev]->get_state_data(State_Type).prevTime();
        Real curr_time = LevelData[lev]->get_state_data(State_Type).curTime();

        for (MFIter mfi(S_new); mfi.isValid(); ++mfi)
        {
            LevelData[lev]->setPhysBoundaryValues(S_old[mfi],State_Type,prev_time,Xvel,Xvel,BL_SPACEDIM);
            LevelData[lev]->setPhysBoundaryValues(S_new[mfi],State_Type,curr_time,Xvel,Xvel,BL_SPACEDIM);
        }

        MultiFab& u_o = LevelData[lev]->get_old_data(State_Type);
        ConvertUnew(*vel[lev], u_o, dt, LevelData[lev]->boxArray());
    }

    if (OutFlowBC::HasOutFlowBC(phys_bc) && have_divu && do_outflow_bcs) {
        set_outflow_bcs(INITIAL_SYNC,phi,vel,
                        amrex::GetVecOfPtrs(rhcc),
                        sig,c_lev,f_lev,have_divu);
    }

    //
    // Scale initial sync projection variables.
    //
    for (lev = c_lev; lev <= f_lev; lev++)
    {
        scaleVar(INITIAL_SYNC,sig[lev],1,vel[lev],lev);

        if (have_divu && parent->Geom(0).IsRZ())
          radMultScal(lev,*(rhcc[lev]));
    }

    for (lev = f_lev; lev >= c_lev+1; lev--) {
      const BoxArray& crse_grids = vel[lev-1]->boxArray();
      const BoxArray& fine_grids = vel[lev  ]->boxArray();
      const DistributionMapping& crse_dmap = vel[lev-1]->DistributionMap();
      const DistributionMapping& fine_dmap = vel[lev  ]->DistributionMap();

      MultiFab v_crse(crse_grids, crse_dmap, BL_SPACEDIM, 1, MFInfo(), LevelData[lev-1]->Factory());
      MultiFab v_fine(fine_grids, fine_dmap, BL_SPACEDIM, 1, MFInfo(), LevelData[lev]->Factory());

      const Geometry& fine_geom = parent->Geom(lev  );
      const Geometry& crse_geom = parent->Geom(lev-1);

      MultiFab::Copy(v_crse, *vel[lev-1], 0, 0, BL_SPACEDIM, 1);
      MultiFab::Copy(v_fine, *vel[lev  ], 0, 0, BL_SPACEDIM, 1);

      NavierStokesBase* ns = dynamic_cast<NavierStokesBase*>(LevelData[lev-1]);
      ns->average_down(v_fine, v_crse, 0, v_crse.nComp());
      // amrex::average_down(v_fine,v_crse,fine_geom,crse_geom,
      //                      0, v_crse.nComp(), parent->refRatio(lev-1));

      MultiFab::Copy(*vel[lev-1], v_crse, 0, 0, BL_SPACEDIM, 1);
    }

    //
    // Project.
    //
    if (have_divu) {
        for (lev = c_lev; lev <= f_lev; lev++)
        {
            rhcc[lev]->mult(-1.0,0,1);
        }
    }

    bool proj2 = false;
    doMLMGNodalProjection(c_lev, f_lev+1, vel, phi, sig,
                          amrex::GetVecOfPtrs(rhcc),
                          {}, proj_tol, proj_abs_tol, proj2, 0, 0);

    //
    // Unscale initial sync projection variables.
    //
    for (lev = c_lev; lev <= f_lev; lev++)
        rescaleVar(INITIAL_SYNC,sig[lev],1,vel[lev],lev);

    //
    // Add correction at coarse and fine levels.
    //
    for (lev = c_lev; lev <= f_lev; lev++)
    {
        MultiFab& P_new = LevelData[lev]->get_new_data(Press_Type);
        MultiFab::Add(P_new, *phi[lev], 0, 0, 1, 1);
    }

    if (verbose)
    {
        const int IOProc   = ParallelDescriptor::IOProcessorNumber();
        Real      run_time = ParallelDescriptor::second() - stime;

        ParallelDescriptor::ReduceRealMax(run_time,IOProc);

	amrex::Print() << "Projection::initialSyncProject(): time: " << run_time << '\n';
    }
}

//
// Put S in the rhs of the projector--cell based version.
//

void
Projection::put_divu_in_cc_rhs (MultiFab&       rhs,
                                int             level,
                                Real            time)
{
    rhs.setVal(0);

    NavierStokesBase* ns = dynamic_cast<NavierStokesBase*>(&parent->getLevel(level));

    BL_ASSERT(!(ns == 0));

    std::unique_ptr<MultiFab> divu (ns->getDivCond(1,time));

    MultiFab::Copy(rhs,*divu,0,0,1,rhs.nGrow());
}

//
// Convert U to an Accleration like quantity: Unew = (Unew - Uold)/alpha
//

void
Projection::ConvertUnew (MultiFab&       Unew,
                         MultiFab&       Uold,
                         Real            alpha,
                         const BoxArray& grids)
{
#ifdef _OPENMP
#pragma omp parallel
#endif
  for (MFIter Uoldmfi(Uold,true); Uoldmfi.isValid(); ++Uoldmfi)
    {
        const Box& bx=Uoldmfi.growntilebox(1);
        BL_ASSERT(grids[Uoldmfi.index()].contains(Uoldmfi.tilebox())==true);

        ConvertUnew(Unew[Uoldmfi],Uold[Uoldmfi],alpha,bx);
    }
}

//
// Convert U to an Accleration like quantity: Unew = (Unew - Uold)/alpha
//

void
Projection::ConvertUnew( FArrayBox &Unew, FArrayBox &Uold, Real alpha,
                              const Box &grd )
{
    BL_ASSERT(Unew.nComp() >= BL_SPACEDIM);
    BL_ASSERT(Uold.nComp() >= BL_SPACEDIM);
    BL_ASSERT(Unew.contains(grd) == true);
    BL_ASSERT(Uold.contains(grd) == true);

    const int*  lo    = grd.loVect();
    const int*  hi    = grd.hiVect();
    const int*  uo_lo = Uold.loVect();
    const int*  uo_hi = Uold.hiVect();
    const Real* uold  = Uold.dataPtr(0);
    const int*  un_lo = Unew.loVect();
    const int*  un_hi = Unew.hiVect();
    const Real* unew  = Unew.dataPtr(0);

    vel_to_accel(lo, hi,
                      unew, ARLIM(un_lo), ARLIM(un_hi),
                      uold, ARLIM(uo_lo), ARLIM(uo_hi), &alpha );
}

//
// Add phi to P.
//

void
Projection::AddPhi (MultiFab&        p,
                    MultiFab&       phi)
{

  MultiFab::Add(p,phi,0,0,1,p.nGrow());
}

//
// This function scales variables at the start of a projection.
//

void
Projection::scaleVar (int             which_call,
                      MultiFab*       sig,
                      int             sig_nghosts,
                      MultiFab*       vel,
                      int             level)
{
    BL_ASSERT((which_call == INITIAL_VEL  ) ||
              (which_call == INITIAL_PRESS) ||
              (which_call == INITIAL_SYNC ) ||
              (which_call == LEVEL_PROJ   ) ||
              (which_call == SYNC_PROJ    ) );

    if (sig != 0)
        BL_ASSERT(sig->nComp() == 1);
    if (vel != 0)
        BL_ASSERT(vel->nComp() >= BL_SPACEDIM);

    //
    // Convert sigma from rho to anel_coeff/rho if not INITIAL_PRESS.
    // nghosts info needed to avoid divide by zero.
    //
    if (sig != 0) {
      sig->invert(1.0,sig_nghosts);
      if (which_call  != INITIAL_PRESS &&
          anel_coeff[level] != 0) AnelCoeffMult(level,*sig,0);
    }

    //
    // Scale by radius for RZ.
    //
    if (parent->Geom(0).IsRZ())
    {
        if (sig != 0)
            radMultScal(level,*sig);
        if (vel != 0)
            radMultVel(level,*vel);
    }

    //
    // Scale velocity by anel_coeff if it exists
    //
    if (vel != 0 && anel_coeff[level] != 0)
      for (int n = 0; n < BL_SPACEDIM; n++)
        AnelCoeffMult(level,*vel,n);
}

//
// This function rescales variables at the end of a projection.
//

void
Projection::rescaleVar (int             which_call,
                        MultiFab*       sig,
                        int             sig_nghosts,
                        MultiFab*       vel,
                        int             level)
{
    BL_ASSERT((which_call == INITIAL_VEL  ) ||
              (which_call == INITIAL_PRESS) ||
              (which_call == INITIAL_SYNC ) ||
              (which_call == LEVEL_PROJ   ) ||
              (which_call == SYNC_PROJ    ) );

    if (sig != 0)
        BL_ASSERT(sig->nComp() == 1);
    if (vel != 0)
        BL_ASSERT(vel->nComp() >= BL_SPACEDIM);

    if (which_call  != INITIAL_PRESS && sig != 0 &&
        anel_coeff[level] != 0) AnelCoeffDiv(level,*sig,0);
    //
    // Divide by radius to rescale for RZ coordinates.
    //
    if (parent->Geom(0).IsRZ())
    {
        if (sig != 0)
            radDiv(level,*sig,0);
        if (vel != 0)
        {
            for (int n = 0; n < BL_SPACEDIM; n++)
                radDiv(level,*vel,n);
        }
    }
    if (vel != 0 && anel_coeff[level] != 0)
      for (int n = 0; n < BL_SPACEDIM; n++)
        AnelCoeffDiv(level,*vel,n);
    //
    // Convert sigma from 1/rho to rho
    // NOTE: this must come after division by r to be correct,
    // nghosts info needed to avoid divide by zero.
    //
    if (sig != 0)
        sig->invert(1.0,sig_nghosts);
}

//
// Multiply by a radius for r-z coordinates.
//

void
Projection::radMultScal (int       level,
                         MultiFab& mf)
{
#if (BL_SPACEDIM < 3)
    BL_ASSERT(radius_grow >= mf.nGrow());

    const Box& domain = parent->Geom(level).Domain();
    const int* domlo  = domain.loVect();
    const int* domhi  = domain.hiVect();

#ifdef _OPENMP
#pragma omp parallel
#endif
    for (MFIter mfmfi(mf,true); mfmfi.isValid(); ++mfmfi)
    {
      BL_ASSERT(mf.box(mfmfi.index()) == mfmfi.validbox());

        const Box& bx = mfmfi.growntilebox();
        const int* lo = bx.loVect();
        const int* hi = bx.hiVect();
        Real* dat        = mf[mfmfi].dataPtr(0);
        const int* datlo = mf[mfmfi].loVect();
        const int* dathi = mf[mfmfi].hiVect();
        Real* rad        = &(*radius[level])[mfmfi.index()][0];
	const Box& gbx = mfmfi.validbox();
        int rlo   = (gbx.loVect())[0]-radius_grow;
        int rhi   = (gbx.hiVect())[0]+radius_grow;

        radmpyscal(lo,hi,dat,ARLIM(datlo),ARLIM(dathi),
		   domlo,domhi,rad,&rlo,&rhi);
    }
#endif
}

void
Projection::radMultVel (int       level,
                        MultiFab& mf)
{
#if (BL_SPACEDIM < 3)
    BL_ASSERT(radius_grow >= mf.nGrow());

    const Box& domain = parent->Geom(level).Domain();
    const int* domlo  = domain.loVect();
    const int* domhi  = domain.hiVect();

#ifdef _OPENMP
#pragma omp parallel
#endif
    for (int n = 0; n < BL_SPACEDIM; n++)
    {
      for (MFIter mfmfi(mf,true); mfmfi.isValid(); ++mfmfi)
       {
           BL_ASSERT(mf.box(mfmfi.index()) == mfmfi.validbox());

	   const Box& bx = mfmfi.growntilebox();
	   const int* lo = bx.loVect();
	   const int* hi = bx.hiVect();
	   Real* dat        = mf[mfmfi].dataPtr(n);
	   const int* datlo = mf[mfmfi].loVect();
	   const int* dathi = mf[mfmfi].hiVect();
	   Real* rad        = &(*radius[level])[mfmfi.index()][0];
	   const Box& gbx = mfmfi.validbox();
	   int rlo   = (gbx.loVect())[0]-radius_grow;
	   int rhi   = (gbx.hiVect())[0]+radius_grow;

	   radmpyvel(lo,hi,dat,ARLIM(datlo),ARLIM(dathi),
		     domlo,domhi,rad,&rlo,&rhi,&n);
       }
    }
#endif
}

//
// Divide by a radius for r-z coordinates.
//

void
Projection::radDiv (int       level,
                    MultiFab& mf,
                    int       comp)
{
#if (BL_SPACEDIM < 3)
    BL_ASSERT(comp >= 0 && comp < mf.nComp());
    BL_ASSERT(radius_grow >= mf.nGrow());

    const Box& domain = parent->Geom(level).Domain();
    const int* domlo  = domain.loVect();
    const int* domhi  = domain.hiVect();

    Real bogus_value = BogusValue;

#ifdef _OPENMP
#pragma omp parallel
#endif
    for (MFIter mfmfi(mf,true); mfmfi.isValid(); ++mfmfi)
    {
        BL_ASSERT(mf.box(mfmfi.index()) == mfmfi.validbox());

	const Box& bx = mfmfi.growntilebox();
	const int* lo = bx.loVect();
	const int* hi = bx.hiVect();
	Real* dat        = mf[mfmfi].dataPtr(comp);
	const int* datlo = mf[mfmfi].loVect();
	const int* dathi = mf[mfmfi].hiVect();
	Real* rad        = &(*radius[level])[mfmfi.index()][0];
	const Box& gbx = mfmfi.validbox();
	int rlo   = (gbx.loVect())[0]-radius_grow;
	int rhi   = (gbx.hiVect())[0]+radius_grow;

        fort_raddiv(lo,hi,dat,ARLIM(datlo),ARLIM(dathi),
		    domlo,domhi,rad,&rlo,&rhi,&bogus_value);

    }
#endif
}

//
// Multiply by anel_coeff if it is defined
//
void
Projection::AnelCoeffMult (int       level,
                           MultiFab& mf,
                           int       comp)
{
    BL_ASSERT(anel_coeff[level] != 0);
    BL_ASSERT(comp >= 0 && comp < mf.nComp());

    const Box& domain = parent->Geom(level).Domain();
    const int* domlo  = domain.loVect();
    const int* domhi  = domain.hiVect();

    Real bogus_value = BogusValue;

    int mult = 1;

    for (MFIter mfmfi(mf,true); mfmfi.isValid(); ++mfmfi)
    {
        const Box& bx = mfmfi.growntilebox();
        const int* lo = bx.loVect();
        const int* hi = bx.hiVect();
        Real* dat     = mf[mfmfi].dataPtr(comp);
	const int* datlo = mf[mfmfi].loVect();
	const int* dathi = mf[mfmfi].hiVect();
	//const int anel_len = std::size(anel_coeff[level][mfmfi.index()]);
	const Box& gbx = mfmfi.validbox();
	int anel_lo   = (gbx.loVect())[BL_SPACEDIM-1]-anel_grow;
	int anel_hi   = (gbx.hiVect())[BL_SPACEDIM-1]+anel_grow;

	anelcoeffmpy(lo,hi,dat,ARLIM(datlo),ARLIM(dathi),domlo,domhi,
		     anel_coeff[level][mfmfi.index()],&anel_lo,&anel_hi,
		     &bogus_value,&mult);
    }
}

//
// Divide by anel_coeff if it is defined
//
void
Projection::AnelCoeffDiv (int       level,
                          MultiFab& mf,
                          int       comp)
{
    BL_ASSERT(comp >= 0 && comp < mf.nComp());
    BL_ASSERT(anel_coeff[level] != 0);

    const Box& domain = parent->Geom(level).Domain();
    const int* domlo  = domain.loVect();
    const int* domhi  = domain.hiVect();

    Real bogus_value = BogusValue;

    int mult = 0;

    for (MFIter mfmfi(mf,true); mfmfi.isValid(); ++mfmfi)
    {
        const Box& bx = mfmfi.growntilebox();
        const int* lo = bx.loVect();
        const int* hi = bx.hiVect();
        Real* dat     = mf[mfmfi].dataPtr(comp);
	const int* datlo = mf[mfmfi].loVect();
	const int* dathi = mf[mfmfi].hiVect();
	const Box& gbx = mfmfi.validbox();
	int anel_lo   = (gbx.loVect())[BL_SPACEDIM-1]-anel_grow;
	int anel_hi   = (gbx.hiVect())[BL_SPACEDIM-1]+anel_grow;

	anelcoeffmpy(lo,hi,dat,ARLIM(datlo),ARLIM(dathi),domlo,domhi,
		     anel_coeff[level][mfmfi.index()],&anel_lo,&anel_hi,
		     &bogus_value,&mult);

    }
}

//
// This projects the initial vorticity field (stored in pressure)
// to define an initial velocity field.
//
void
Projection::initialVorticityProject (int c_lev)
{
#if (BL_SPACEDIM == 2)
  int f_lev = parent->finestLevel();

  if (verbose) {
      amrex::Print() << "Projection::initialVorticityProject(): levels = " << c_lev
                     << "  " << f_lev << std::endl;
  }
  const Real strt_time = ParallelDescriptor::second();

    //
    // Set up projector bndry just for this projection.
    //
    const Geometry& geom = parent->Geom(0);

    Vector<std::unique_ptr<MultiFab> > p_real(maxlev);
    Vector<std::unique_ptr<MultiFab> > s_real(maxlev);

    for (int lev = c_lev; lev <= f_lev; lev++)
    {
        MultiFab& P_new  = LevelData[lev]->get_new_data(Press_Type);
        const int nghost = 1;
        s_real[lev].reset(new MultiFab(LevelData[lev]->boxArray(),
                                       LevelData[lev]->DistributionMap(),
                                       1,nghost));
        s_real[lev]->setVal(1,nghost);
        p_real[lev].reset(new MultiFab(P_new.boxArray(),
                                       P_new.DistributionMap(),
                                       1,nghost));
        p_real[lev]->setVal(0,nghost);
    }
    //
    // Set up outflow bcs.
    //
    Vector<std::unique_ptr<MultiFab> > u_real(maxlev);
    Vector<std::unique_ptr<MultiFab> > rhnd(maxlev);

    for (int lev = c_lev; lev <= f_lev; lev++)
    {
        u_real[lev].reset(new MultiFab(parent->getLevel(lev).boxArray(),
                                       parent->getLevel(lev).DistributionMap(),
                                       BL_SPACEDIM, 1));
        u_real[lev]->setVal(0);
        //
        // The vorticity is stored in the new pressure variable for now.
        //
        MultiFab& P_new = LevelData[lev]->get_new_data(Press_Type);

        rhnd[lev].reset(new MultiFab(P_new.boxArray(),
                                     P_new.DistributionMap(),
                                     1, 0));
#ifdef _OPENMP
#pragma omp parallel
#endif
      for (MFIter mfi(*rhnd[lev],true); mfi.isValid(); ++mfi)
        {
	  // rhnd has ng=0 as declared above
	  const Box& bx = mfi.tilebox();

	  (*rhnd[lev])[mfi].setVal(0,bx);
	  (*rhnd[lev])[mfi].copy(P_new[mfi], bx, 0, bx, 0, 1);
        }
    }

    //
    // Set BC for vorticity solve, save a copy of orig ones
    //
    BCRec phys_bc_save(phys_bc->lo(),phys_bc->hi());
    for (int i=0; i<BL_SPACEDIM; ++i) {
      phys_bc->setLo(i,Outflow);
      phys_bc->setHi(i,Outflow);
      if (geom.isPeriodic(i)) {
        phys_bc->setLo(i,Interior);
        phys_bc->setHi(i,Interior);
      }
    }
    //
    // Project.
    //
    bool proj2 = !add_vort_proj;
    doMLMGNodalProjection(c_lev, f_lev+1,
                          amrex::GetVecOfPtrs(u_real),
                          amrex::GetVecOfPtrs(p_real),
                          amrex::GetVecOfPtrs(s_real),
                          Vector<MultiFab*>(maxlev, nullptr),
                          amrex::GetVecOfPtrs(rhnd),
                          proj_tol, proj_abs_tol, proj2,
                          nullptr, nullptr, true);

    //
    // Generate velocity field from potential
    //
    const int idx[2] = {1, 0};

    Vector<MultiFab*> vel(maxlev, nullptr);
    for (int lev = c_lev; lev <= f_lev; lev++)
    {
        vel[lev] = &(LevelData[lev]->get_new_data(State_Type));
        //
        // Note: Here u_real from projection is -grad(phi), but if
        //  phi is the stream function, u=dphi/dy, v=-dphi/dx
        //
        (*u_real[lev]).mult(-1,Yvel,1);

#ifdef _OPENMP
#pragma omp parallel
#endif
        for (int n = 0; n < BL_SPACEDIM; n++)
	{
	  for (MFIter mfi(*vel[lev],true); mfi.isValid(); ++mfi)
            {
                const Box& box = mfi.tilebox();
                if (add_vort_proj)
                {
                  (*vel[lev])[mfi].plus((*u_real[lev])[mfi],box,Xvel+n,Xvel+idx[n], 1);
                }
                else
                {
                  (*vel[lev])[mfi].copy((*u_real[lev])[mfi],box,Xvel+n,box,Xvel+idx[n], 1);
                }
            }
        }
    }

    //
    // Restore bcs
    //
    for (int i=0; i<BL_SPACEDIM; ++i) {
      phys_bc->setLo(i,phys_bc_save.lo()[i]);
      phys_bc->setHi(i,phys_bc_save.hi()[i]);
    }

    if (verbose) {
        const int IOProc   = ParallelDescriptor::IOProcessorNumber();
        Real      run_time = ParallelDescriptor::second() - strt_time;

        ParallelDescriptor::ReduceRealMax(run_time,IOProc);

	amrex::Print() << "Projection::initialVorticityProject(): time: " << run_time << '\n';
    }

#else
    amrex::Error("Projection::initialVorticityProject(): not implented yet for 3D");
#endif
}

void
Projection::putDown (const Vector<MultiFab*>& phi,
                     FArrayBox*         phi_fine_strip,
                     int                c_lev,
                     int                f_lev,
                     const Orientation* outFaces,
                     int                numOutFlowFaces,
                     int                ncStripWidth)
{
    BL_PROFILE("Projection::putDown()");
    //
    // Put down to coarser levels.
    //
    const int nCompPhi = 1; // phi_fine_strip.nComp();
    const int nGrow    = 0; // phi_fine_strip.nGrow();
    IntVect ratio      = IntVect::TheUnitVector();

    for (int lev = f_lev-1; lev >= c_lev; lev--)
    {
        ratio *= parent->refRatio(lev);
        const Box& domainC = parent->Geom(lev).Domain();

        for (int iface = 0; iface < numOutFlowFaces; iface++)
        {
            Box phiC_strip =
                amrex::surroundingNodes(amrex::bdryNode(domainC, outFaces[iface], ncStripWidth));
            phiC_strip.grow(nGrow);
            BoxArray ba(phiC_strip);
	    // FIXME: this size may need adjusting
	    ba.maxSize(32);

            DistributionMapping dm{ba};
            MultiFab phi_crse_strip(ba, dm, nCompPhi, 0);
            phi_crse_strip.setVal(0);

#ifdef _OPENMP
#pragma omp parallel
#endif
            for (MFIter mfi(phi_crse_strip); mfi.isValid(); ++mfi)
            {
                Box ovlp = amrex::coarsen(phi_fine_strip[iface].box(),ratio) & mfi.validbox();

                if (ovlp.ok())
                {
                    FArrayBox& cfab = phi_crse_strip[mfi];
                    fort_putdown (BL_TO_FORTRAN(cfab),
                                  BL_TO_FORTRAN(phi_fine_strip[iface]),
                                  ovlp.loVect(), ovlp.hiVect(), ratio.getVect());
                }
            }

            phi[lev]->copy(phi_crse_strip);
        }
    }
}

void
Projection::getStreamFunction (Vector<std::unique_ptr<MultiFab> >& phi)
{
  amrex::Abort("Projection::getStreamFunction not implemented");
}

//
// Given a nodal pressure P compute the pressure gradient at the
// contained cell centers.

void
Projection::getGradP (FArrayBox& p_fab,
                      FArrayBox& gp,
                      const Box& gpbox_to_fill,
                      const Real* dx)
{
    BL_PROFILE("Projection::getGradP()");
    //
    // Test to see if p_fab contains gpbox_to_fill
    //
    BL_ASSERT(amrex::enclosedCells(p_fab.box()).contains(gpbox_to_fill));

    const int*  plo    = p_fab.loVect();
    const int*  phi    = p_fab.hiVect();
    const int*  glo    = gp.box().loVect();
    const int*  ghi    = gp.box().hiVect();
    const int*   lo    = gpbox_to_fill.loVect();
    const int*   hi    = gpbox_to_fill.hiVect();
    const Real* p_dat  = p_fab.dataPtr();
    const Real* gp_dat = gp.dataPtr();

#if (BL_SPACEDIM == 2)
    int is_full = 0;
    gradp(p_dat,ARLIM(plo),ARLIM(phi),gp_dat,ARLIM(glo),ARLIM(ghi),lo,hi,dx,
               &is_full);
#elif (BL_SPACEDIM == 3)
    gradp(p_dat,ARLIM(plo),ARLIM(phi),gp_dat,ARLIM(glo),ARLIM(ghi),lo,hi,dx);
#endif
}

void
Projection::set_outflow_bcs (int        which_call,
                             const Vector<MultiFab*>& phi,
                             const Vector<MultiFab*>& Vel_in,
                             const Vector<MultiFab*>& Divu_in,
                             const Vector<MultiFab*>& Sig_in,
                             int        c_lev,
                             int        f_lev,
                             int        have_divu)
{
    BL_ASSERT((which_call == INITIAL_VEL  ) ||
              (which_call == INITIAL_PRESS) ||
              (which_call == INITIAL_SYNC ) ||
              (which_call == LEVEL_PROJ   ) );

    if (which_call != LEVEL_PROJ)
      BL_ASSERT(c_lev == 0);

    if (verbose)
      amrex::Print() << "...setting outflow bcs for the nodal projection ... " << '\n';

    bool        hasOutFlow;
    Orientation outFaces[2*BL_SPACEDIM];
    Orientation outFacesAtThisLevel[maxlev][2*BL_SPACEDIM];

    int fine_level[2*BL_SPACEDIM];

    int numOutFlowFacesAtAllLevels;
    int numOutFlowFaces[maxlev];
    OutFlowBC::GetOutFlowFaces(hasOutFlow,outFaces,phys_bc,numOutFlowFacesAtAllLevels);

    //
    // Get 2-wide cc box, state_strip, along interior of top.
    // Get 1-wide nc box, phi_strip  , along top.
    //
    const int ccStripWidth = 2;

//    const int nCompPhi    = 1;
//    const int srcCompVel  = Xvel;
//    const int srcCompDivu = 0;
//    const int   nCompVel  = BL_SPACEDIM;
//    const int   nCompDivu = 1;

    //
    // Determine the finest level such that the entire outflow face is covered
    // by boxes at this level (skip if doesnt touch, and bomb if only partially
    // covered).
    //
    Box state_strip[maxlev][2*BL_SPACEDIM];

    int icount[maxlev];
    for (int i=0; i < maxlev; i++) icount[i] = 0;

    //
    // This loop is only to define the number of outflow faces at each level.
    //
    Box temp_state_strip;
    for (int iface = 0; iface < numOutFlowFacesAtAllLevels; iface++)
    {
      const int outDir    = outFaces[iface].coordDir();

      fine_level[iface] = -1;
      for (int lev = f_lev; lev >= c_lev; lev--)
      {
        Box domain = parent->Geom(lev).Domain();

        if (outFaces[iface].faceDir() == Orientation::high)
        {
            temp_state_strip = amrex::adjCellHi(domain,outDir,ccStripWidth);
            temp_state_strip.shift(outDir,-ccStripWidth);
        }
        else
        {
            temp_state_strip = amrex::adjCellLo(domain,outDir,ccStripWidth);
            temp_state_strip.shift(outDir,ccStripWidth);
        }
        // Grow the box by one tangentially in order to get velocity bc's.
        for (int dir = 0; dir < BL_SPACEDIM; dir++)
          if (dir != outDir) temp_state_strip.grow(dir,1);

        const BoxArray& Lgrids               = parent->getLevel(lev).boxArray();
        const Box&      valid_state_strip    = temp_state_strip & domain;
        const BoxArray  uncovered_outflow_ba = amrex::complementIn(valid_state_strip,Lgrids);

        BL_ASSERT( !(uncovered_outflow_ba.size() &&
                     amrex::intersect(Lgrids,valid_state_strip).size()) );

        if ( !(uncovered_outflow_ba.size()) && fine_level[iface] == -1) {
            int ii = icount[lev];
            outFacesAtThisLevel[lev][ii] = outFaces[iface];
            state_strip[lev][ii] = temp_state_strip;
            fine_level[iface] = lev;
            icount[lev]++;
        }
      }
    }

    for (int lev = f_lev; lev >= c_lev; lev--) {
      numOutFlowFaces[lev] = icount[lev];
    }

    NavierStokesBase* ns0 = dynamic_cast<NavierStokesBase*>(LevelData[c_lev]);
    BL_ASSERT(!(ns0 == 0));

    int Divu_Type, Divu;
    Real gravity = 0;

    if (which_call == INITIAL_SYNC || which_call == INITIAL_VEL)
    {
      if (!LevelData[c_lev]->isStateVariable("divu", Divu_Type, Divu))
        amrex::Error("Projection::set_outflow_bcs: No divu.");
    }

    if (which_call == INITIAL_PRESS || which_call == LEVEL_PROJ)
    {
      gravity = ns0->getGravity();
      if (!LevelData[c_lev]->isStateVariable("divu", Divu_Type, Divu) &&
          (gravity == 0) )
        amrex::Error("Projection::set_outflow_bcs: No divu or gravity.");
    }

    for (int lev = c_lev; lev <= f_lev; lev++)
    {
      if (numOutFlowFaces[lev] > 0)
        set_outflow_bcs_at_level (which_call,lev,c_lev,
                                  state_strip[lev],
                                  outFacesAtThisLevel[lev],
                                  numOutFlowFaces[lev],
                                  phi,
                                  Vel_in[lev],
                                  Divu_in[lev],
                                  Sig_in[lev],
                                  have_divu,
                                  gravity);

    }

}

void
Projection::set_outflow_bcs_at_level (int          which_call,
                                      int          lev,
                                      int          c_lev,
                                      Box*         state_strip,
                                      Orientation* outFacesAtThisLevel,
                                      int          numOutFlowFaces,
                                      const Vector<MultiFab*>&  phi,
                                      MultiFab*    Vel_in,
                                      MultiFab*    Divu_in,
                                      MultiFab*    Sig_in,
                                      int          have_divu,
                                      Real         gravity)
{
    BL_ASSERT(dynamic_cast<NavierStokesBase*>(LevelData[lev]) != nullptr);

    Box domain = parent->Geom(lev).Domain();

    const int ncStripWidth = 1;

    //FIXME??
    // For big enough problems, perhaps these should be boxArrays?
    FArrayBox  rho[2*BL_SPACEDIM];
    FArrayBox dsdt[2*BL_SPACEDIM];
    FArrayBox dudt[1][2*BL_SPACEDIM];
    FArrayBox phi_fine_strip[2*BL_SPACEDIM];

    const int ngrow = 1;

    for (int iface = 0; iface < numOutFlowFaces; iface++)
    {
        dsdt[iface].resize(state_strip[iface],1);
        dudt[0][iface].resize(state_strip[iface],BL_SPACEDIM);

        rho[iface].resize(state_strip[iface],1);

        (*Sig_in).copyTo(rho[iface],0,0,1,ngrow);

	Box phi_strip =
            amrex::surroundingNodes(amrex::bdryNode(domain,
                                                      outFacesAtThisLevel[iface],
                                                      ncStripWidth));
        phi_fine_strip[iface].resize(phi_strip,1);
        phi_fine_strip[iface].setVal(0.);
    }

    ProjOutFlowBC projBC;
    // These bcs just get passed into rhogbc() for all vals of which_call
    int        lo_bc[BL_SPACEDIM];
    int        hi_bc[BL_SPACEDIM];
    // change from phys_bcs of Inflow, SlipWall, etc.
    // to mathematical bcs of EXT_DIR, FOEXTRAP, etc.
    for (int i = 0; i < BL_SPACEDIM; i++)
    {
      const int* lbc = phys_bc->lo();
      const int* hbc = phys_bc->hi();

      lo_bc[i]=scalar_bc[lbc[i]];
      hi_bc[i]=scalar_bc[hbc[i]];
    }
    if (which_call == INITIAL_PRESS)
    {
        projBC.computeRhoG(rho,phi_fine_strip,
                           parent->Geom(lev),
                           outFacesAtThisLevel,numOutFlowFaces,gravity,
                           lo_bc,hi_bc);
    }
    else
    {
        Vel_in->FillBoundary();

	for (int iface = 0; iface < numOutFlowFaces; iface++)
	    (*Vel_in).copyTo(dudt[0][iface],0,0,BL_SPACEDIM,1);

	if (have_divu) {
            for (int iface = 0; iface < numOutFlowFaces; iface++)
                (*Divu_in).copyTo(dsdt[iface],0,0,1,1);
	} else {
            for (int iface = 0; iface < numOutFlowFaces; iface++)
                dsdt[iface].setVal(0.);
	}

        projBC.computeBC(dudt, dsdt, rho, phi_fine_strip,
                         parent->Geom(lev),
                         outFacesAtThisLevel,
                         numOutFlowFaces, lo_bc, hi_bc, gravity);
    }

    for (int i = 0; i < 2*BL_SPACEDIM; i++)
    {
        rho[i].clear();
        dsdt[i].clear();
        dudt[0][i].clear();
    }

    for ( int iface = 0; iface < numOutFlowFaces; iface++)
    {
        BoxArray phi_fine_strip_ba(phi_fine_strip[iface].box());
	// FIXME: this size may need adjusting
	phi_fine_strip_ba.maxSize(32);
        DistributionMapping dm {phi_fine_strip_ba};
        MultiFab phi_fine_strip_mf(phi_fine_strip_ba,dm,1,0);

#ifdef _OPENMP
#pragma omp parallel
#endif
        for (MFIter mfi(phi_fine_strip_mf); mfi.isValid(); ++mfi) {
	    const Box& bx = mfi.validbox();
	    BL_ASSERT((phi_fine_strip[iface].box()).contains(bx));
	      phi_fine_strip_mf[mfi].copy(phi_fine_strip[iface],bx,0,bx,0,1);
        }

        phi[lev]->copy(phi_fine_strip_mf);
    }

    if (lev > c_lev)
    {
      putDown(phi, phi_fine_strip, c_lev, lev, outFacesAtThisLevel,
                numOutFlowFaces, ncStripWidth);
    }
}


//
// Given vel, rhcc, rhnd, & sig, this solves Div (sig * Grad phi) = Div vel + (rhcc + rhnd).
// On return, vel becomes vel  - sig * Grad phi.
//
void Projection::doMLMGNodalProjection (int c_lev, int nlevel,
                                        const Vector<MultiFab*>& vel,
                                        const Vector<MultiFab*>& phi,
                                        const Vector<MultiFab*>& sig,
                                        const Vector<MultiFab*>& rhcc,
                                        const Vector<MultiFab*>& rhnd,
                                        Real rel_tol, Real abs_tol,
					bool proj2,
                                        MultiFab* sync_resid_crse,
                                        MultiFab* sync_resid_fine,
                                        bool doing_initial_vortproj)
{
    BL_PROFILE("Projection:::doMLMGNodalProjection()");

    // For now use AMReX Nodal Projector only if no sync is required
    bool no_sync_needed = false; //parent->finestLevel()==0;

    if (no_sync_needed)
      amrex::Print() << "doMLMGNodalProjection: performing nodal projection using NodalProjector object"
		     << std::endl;
    else
      amrex::Print()<<"doMMLMGNodalProjection: using MLNodeLaplacian."<<std::endl;

    int f_lev = c_lev + nlevel - 1;

    Vector<MultiFab> vel_test(nlevel);
    Vector<MultiFab> phi_test(nlevel);

    BL_ASSERT(vel[c_lev]->nGrow() >= 1);
    BL_ASSERT(vel[f_lev]->nGrow() >= 1);
    BL_ASSERT(phi[c_lev]->nGrow() == 1);
    BL_ASSERT(phi[f_lev]->nGrow() == 1);
    BL_ASSERT(sig[c_lev]->nGrow() == 1);
    BL_ASSERT(sig[f_lev]->nGrow() == 1);

    BL_ASSERT(sig[c_lev]->nComp() == 1);
    BL_ASSERT(sig[f_lev]->nComp() == 1);

    if (sync_resid_crse != 0) {
        BL_ASSERT(nlevel == 1);
        BL_ASSERT(c_lev < parent->finestLevel());
    }

    if (sync_resid_fine != 0) {
        BL_ASSERT((nlevel == 1 || nlevel == 2));
        BL_ASSERT(c_lev > 0);
    }

    if (!rhcc.empty() )
    {
        AMREX_ALWAYS_ASSERT(rhcc[c_lev]->boxArray().ixType().cellCentered());
	// MLNodeLaplacian only uses vaild cells from rhcc and rhnd; fills ghost cells internally
        // BL_ASSERT(rhcc[c_lev]->nGrow() == 1);
        // BL_ASSERT(rhcc[f_lev]->nGrow() == 1);
    }

    if (!rhnd.empty() )
    {
        AMREX_ALWAYS_ASSERT(rhnd[c_lev]->boxArray().ixType().nodeCentered());
        // Do we need these two checks ??? -- no, see above
	//BL_ASSERT(rhnd[c_lev]->nGrow() == 1);
	//BL_ASSERT(rhnd[f_lev]->nGrow() == 1);
    }

    set_boundary_velocity(c_lev, nlevel, vel, true);

    std::array<LinOpBCType,AMREX_SPACEDIM> mlmg_lobc;
    std::array<LinOpBCType,AMREX_SPACEDIM> mlmg_hibc;
    for (int idim = 0; idim < AMREX_SPACEDIM; ++idim)
    {
        if (parent->Geom(0).isPeriodic(idim))
        {
            mlmg_lobc[idim] = mlmg_hibc[idim] = LinOpBCType::Periodic;
        }
        else if (doing_initial_vortproj)
        {
            mlmg_lobc[idim] = mlmg_hibc[idim] = LinOpBCType::Dirichlet;
        }
        else
        {
            if (phys_bc->lo(idim) == Outflow) {
                mlmg_lobc[idim] = LinOpBCType::Dirichlet;
            } else if (phys_bc->lo(idim) == Inflow) {
                mlmg_lobc[idim] = LinOpBCType::inflow;
            } else {
                mlmg_lobc[idim] = LinOpBCType::Neumann;
            }

            if (phys_bc->hi(idim) == Outflow) {
                mlmg_hibc[idim] = LinOpBCType::Dirichlet;
            } else if (phys_bc->hi(idim) == Inflow) {
                mlmg_hibc[idim] = LinOpBCType::inflow;
            } else {
                mlmg_hibc[idim] = LinOpBCType::Neumann;
            }
        }
    }

    //
    // Setup objects for projection
    //
    Vector<Geometry> mg_geom(nlevel);
    Vector<BoxArray>            mg_grids(nlevel);
    Vector<DistributionMapping> mg_dmap(nlevel);

    for (int lev(0); lev < nlevel; lev++)
    {
        mg_geom[lev] = parent->Geom(lev+c_lev);
        mg_grids[lev] = parent->boxArray(lev+c_lev);
        mg_dmap[lev] = LevelData[lev+c_lev]->get_new_data(State_Type).DistributionMap();
    }

    // Setup infos to pass to linear operator
    LPInfo info;
    //Fixme
    // does this max_coarsening level need to match the one in main.cpp????
    int max_coarsening_level(30);
    info.setMaxCoarseningLevel(max_coarsening_level);
    info.setAgglomeration(agglomeration);
    info.setConsolidation(consolidation);
    info.setMetricTerm(false);

    MLNodeLaplacian mlndlap;
    NodalProjector  nodal_projector;

#ifdef AMREX_USE_EB
    Vector<const EBFArrayBoxFactory*> factory{ebfactory.begin()+c_lev, ebfactory.begin()+c_lev+nlevel};
#else
    Vector<const FabFactory<FArrayBox>*> factory(0);
#endif

    // For now use NodalProjector only when no sync is required
    if (no_sync_needed)
    {
        nodal_projector.define(mg_geom, mg_grids, mg_dmap, mlmg_lobc, mlmg_hibc,
#ifdef AMREX_USE_EB
                               factory,
#endif
                               info );
    }
    else
    {
        mlndlap.define(mg_geom, mg_grids, mg_dmap, info, factory);
    }

    //
    // Setup variables to use in projection
    //
    Vector<MultiFab*> phi_rebase(phi.begin()+c_lev, phi.begin()+c_lev+nlevel);
    Vector<MultiFab*> vel_rebase{vel.begin()+c_lev, vel.begin()+c_lev+nlevel};

    Vector<const MultiFab*> rhnd_rebase;
    Vector<MultiFab*> rhcc_rebase;

    if (!rhnd.empty())
    {
        rhnd_rebase.assign(rhnd.begin()+c_lev, rhnd.begin()+c_lev+nlevel);
    }

    if (!rhcc.empty())
    {
        rhcc_rebase.assign(rhcc.begin()+c_lev, rhcc.begin()+c_lev+nlevel);
    }

<<<<<<< HEAD
=======
    // amrex::Print() << "SIZE OF rhcc_rebase " << rhcc_rebase.size() << std::endl;
    // amrex::Print() << "SIZE OF RHCC " << rhcc.size() << std::endl;
    // amrex::Print() << "SIZE OF rhnd_rebase " << rhnd_rebase.size() << std::endl;
    // amrex::Print() << "SIZE OF RHND " << rhnd.size() << std::endl;

>>>>>>> 6b5e6806
// WARNING: we set the strategy to Sigma to get exactly the same results as the no EB code
// when we don't have interior geometry
//mlndlap.setCoarseningStrategy(MLNodeLaplacian::CoarseningStrategy::Sigma);
    if (no_sync_needed)
    {
        // Setup mnatrix coefficients
        Vector<MultiFab*> sigma_rebase(sig.begin()+c_lev, sig.begin()+c_lev+nlevel);

        // NO RHS for now
        nodal_projector.project(vel_rebase, GetVecOfConstPtrs(sigma_rebase), rhcc_rebase, rhnd_rebase);

#ifdef AMREX_USE_EB
        // Get phi and gradphi
        Vector< const MultiFab* > phi_tmp(nlevel);
        Vector< const MultiFab* > gradphi_tmp(nlevel);

        phi_tmp     = nodal_projector.getPhi();
        gradphi_tmp = nodal_projector.getGradPhi();

        //
        Vector< NavierStokesBase* > ns(nlevel);
        Vector< MultiFab* > Gp(nlevel);

        for (int lev = 0; lev < nlevel; lev++)
        {
            ns[lev] = dynamic_cast<NavierStokesBase*>(LevelData[lev+c_lev]);
            //fixme is this assert needed?
            BL_ASSERT(!(ns[lev]==0));
            Gp[lev] = &(ns[lev]->getGradP());

            // Copy phi fron nodal projector internals
            MultiFab::Copy(*phi_rebase[lev],*phi_tmp[lev], 0, 0, 1, phi_tmp[lev]->nGrow());

            if ( proj2 )
            {
                MultiFab::Copy(*Gp[lev],*gradphi_tmp[lev], 0, 0, AMREX_SPACEDIM,
                               gradphi_tmp[lev]->nGrow());
                // Gp[lev]->negate(Gp[lev]->nGrow());
            }
            else
            {
                MultiFab::Add(*Gp[lev],*gradphi_tmp[lev], 0, 0, AMREX_SPACEDIM,
                              gradphi_tmp[lev]->nGrow());
            }
        }
#endif
    }
    else
    {
#if (AMREX_SPACEDIM == 2)
    if (rz_correction) {
        mlndlap.setRZCorrection(parent->Geom(0).IsRZ());
    }
#endif
    mlndlap.setGaussSeidel(use_gauss_seidel);
    mlndlap.setHarmonicAverage(use_harmonic_average);

    mlndlap.setDomainBC(mlmg_lobc, mlmg_hibc);

    for (int ilev = 0; ilev < nlevel; ++ilev) {
        mlndlap.setSigma(ilev, *sig[c_lev+ilev]);
    }

    Vector<MultiFab> rhs(nlevel);
    for (int ilev = 0; ilev < nlevel; ++ilev)
    {
        const auto& ba = amrex::convert(mg_grids[ilev], IntVect::TheNodeVector());
#ifdef AMREX_USE_EB
	rhs[ilev].define(ba, mg_dmap[ilev], 1, 0, MFInfo(), *ebfactory[c_lev+ilev]);
#else
        rhs[ilev].define(ba, mg_dmap[ilev], 1, 0);
#endif
    }

    // calls FillBoundary on vel
    mlndlap.compRHS(amrex::GetVecOfPtrs(rhs), vel_rebase, rhnd_rebase, rhcc_rebase);

// EM_DEBUG
    // static int count2=0;
    // count2++;
    // amrex::WriteSingleLevelPlotfile("rhs_"+std::to_string(count2), rhs[0], {"rhs"}, mg_geom[0], 0.0, 0);

    MLMG mlmg(mlndlap);
    mlmg.setMaxFmgIter(max_fmg_iter);
    mlmg.setVerbose(P_code);
    if (max_mlmg_iter > 0)
      mlmg.setMaxIter(max_mlmg_iter);
std::cout << "DEBUG TOLERANCE ERROR " << rel_tol << " " << abs_tol << std::endl;
    Real mlmg_err = mlmg.solve(phi_rebase, amrex::GetVecOfConstPtrs(rhs),
			       rel_tol, abs_tol);

// EM_DEBUG
//    amrex::WriteSingleLevelPlotfile("phi_out"+std::to_string(count2), *phi_rebase[0], {"phi"}, mg_geom[0], 0.0, 0);


#ifdef AMREX_USE_EB
    // Update gradP here rather than passing fluxes (like mfix)
    // proj2 determines how gradP is updated:
    //   gradP  = -fluxes  for  proj2
    //   gradP -=  fluxes  for !proj2
    Vector<std::unique_ptr<MultiFab> > fluxes;
    fluxes.resize(nlevel);
    for (int lev = 0; lev < nlevel; lev++)
    {
        // mfix says:We don't need more than 1 ghost cell in fluxes so no need to make it bigger
        fluxes[lev].reset(new MultiFab(mg_grids[lev],mg_dmap[lev],
                                       BL_SPACEDIM, 1, MFInfo(),
                                       *ebfactory[lev+c_lev]));
    //    fluxes[lev]->setVal(1.e200);
fluxes[lev]->setVal(0.);
    }
    // computes fluxes = sig * grad phi
    mlmg.getFluxes( amrex::GetVecOfPtrs(fluxes));
    // divide out sig to get fluxes = -(grad phi)
    for (int lev = 0; lev < nlevel; lev++){
      for (int dir = 0; dir < BL_SPACEDIM; dir++){
	MultiFab::Divide(*fluxes[lev], *sig[c_lev+lev], 0, dir, 1,
			 fluxes[lev]->nGrow());
      }
    }
    //  ( proj_2)  gradP  = grad phi   for regular timestep, some init stuff
    //  (!proj_2)  gradP += grad phi   for initial iters, maybe initVortProj
    Vector < NavierStokesBase* > ns;
    ns.resize(nlevel);
    Vector < MultiFab* > Gp;
    Gp.resize(nlevel);

    for (int lev = 0; lev < nlevel; lev++){
      ns[lev] = dynamic_cast<NavierStokesBase*>(LevelData[lev+c_lev]);
      //fixme is this assert needed?
      BL_ASSERT(!(ns[lev]==0));
      Gp[lev] = &(ns[lev]->getGradP());

      if ( proj2 ) {
	MultiFab::Copy(*Gp[lev],*fluxes[lev], 0, 0, BL_SPACEDIM,
		       fluxes[lev]->nGrow());
	Gp[lev]->negate(Gp[lev]->nGrow());
      }
      else{
	MultiFab::Subtract(*Gp[lev],*fluxes[lev], 0, 0, BL_SPACEDIM,
			   fluxes[lev]->nGrow());
      }


    }

#endif

    if (sync_resid_fine != 0 or sync_resid_crse != 0)
    {
        set_boundary_velocity(c_lev, 1, vel, false);
    }

    if (sync_resid_fine != 0)
    {
        Real rmin, rmax;
	MultiFab* rhptr=nullptr;
	if (!rhcc.empty())
	  rhptr = rhcc[c_lev];

        mlndlap.compSyncResidualFine(*sync_resid_fine, *phi[c_lev], *vel[c_lev], rhptr);
    }

    if (sync_resid_crse != 0) {  // only level solve will come to here
        Real rmin, rmax;
        const BoxArray& fineGrids = parent->boxArray(c_lev+1);
        const IntVect& ref_ratio = parent->refRatio(c_lev);
	MultiFab* rhptr=nullptr;
	if (!rhcc.empty())
	  rhptr = rhcc[c_lev];

	// this requires sigma to have 2 ghost cells (valid at -2)
        mlndlap.compSyncResidualCoarse(*sync_resid_crse, *phi[c_lev], *vel[c_lev], rhptr,
                                       fineGrids, ref_ratio);
    }
        amrex::Print() << "DOING UPDATE OF VELOCITY USING MLNODAL OBJECT " << std::endl;
    mlndlap.updateVelocity(vel_rebase, amrex::GetVecOfConstPtrs(phi_rebase));
    
    }
}

// Set velocity in ghost cells to zero except for inflow
void Projection::set_boundary_velocity(int c_lev, int nlevel, const Vector<MultiFab*>& vel,
                                       bool inflowCorner)
{
  const int* lo_bc = phys_bc->lo();
  const int* hi_bc = phys_bc->hi();

  // 1) At non-inflow faces, the normal component of velocity will be completely zero'd
  // 2) If a face is an inflow face, then
  //     i) if inflowCorner = false then the normal velocity at corners -- even periodic corners --
  //                                just outside inflow faces will be zero'd
  //    ii) if inflowCorner =  true then the normal velocity at corners just outside inflow faces
  //                                will be zero'd outside of Neumann boundaries
  //                                (slipWall, noSlipWall, Symmetry)
  //                                will retain non-zero values at periodic corners

  for (int lev=c_lev; lev < c_lev+nlevel; lev++) {
    const BoxArray& grids = parent->boxArray(lev);
    const Box& domainBox = parent->Geom(lev).Domain();

    const Geometry& geom = parent->Geom(lev);

    for (int idir=0; idir<BL_SPACEDIM; idir++) {

      if (lo_bc[idir] != Inflow && hi_bc[idir] != Inflow) {
	vel[lev]->setBndry(0.0, Xvel+idir, 1);
      }
      else {
	//fixme: is it worth the overhead to have threads here?
#ifdef _OPENMP
#pragma omp parallel
#endif
	for (MFIter mfi(*vel[lev]); mfi.isValid(); ++mfi) {
	  int i = mfi.index();

	  FArrayBox& v_fab = (*vel[lev])[mfi];

	  const Box& reg = grids[i];
	  const Box& bxg1 = amrex::grow(reg,1);
	  BoxList bxlist(reg);

	  //If tiling only need to redefine these (all the rest can stay the same):
	  // const Box& bxg1 = mfi.growntilebox(1);
	  // const Box& tile = mfi.tilebox();
	  // BoxList bxlist(tile);

	  if (lo_bc[idir] == Inflow && reg.smallEnd(idir) == domainBox.smallEnd(idir)) {
	    Box bx;                // bx is the region we *protect* from zero'ing
	    bx = amrex::adjCellLo(reg, idir);

	    if (inflowCorner) {

              for (int odir = 0; odir < BL_SPACEDIM; odir++) {
                 if (odir != idir)
                 {
                    if (geom.isPeriodic(odir)) bx.grow(odir,1);
                    if (reg.bigEnd  (odir) != domainBox.bigEnd  (odir) ) bx.growHi(odir,1);
                    if (reg.smallEnd(odir) != domainBox.smallEnd(odir) ) bx.growLo(odir,1);
                 }
              }
	    }
	    bxlist.push_back(bx);
	  }

	  if (hi_bc[idir] == Inflow && reg.bigEnd(idir) == domainBox.bigEnd(idir)) {
	    Box bx;                // bx is the region we *protect* from zero'ing
	    bx = amrex::adjCellHi(reg, idir);

	    if (inflowCorner) {

              for (int odir = 0; odir < BL_SPACEDIM; odir++) {
                 if (odir != idir)
                 {
                    if (geom.isPeriodic(odir)) bx.grow(odir,1);
                    if (reg.bigEnd  (odir) != domainBox.bigEnd  (odir) ) bx.growHi(odir,1);
                    if (reg.smallEnd(odir) != domainBox.smallEnd(odir) ) bx.growLo(odir,1);
                 }
              }
	    }

	    bxlist.push_back(bx);
	  }

	  BoxList bxlist2 = amrex::complementIn(bxg1, bxlist);

	  for (BoxList::iterator it=bxlist2.begin(); it != bxlist2.end(); ++it) {
            Box ovlp = *it & v_fab.box();
            if (ovlp.ok()) {
              v_fab.setVal(0.0, ovlp, Xvel+idir, 1);
            }
	  }
	}
      }
    }

  }
}<|MERGE_RESOLUTION|>--- conflicted
+++ resolved
@@ -598,9 +598,6 @@
     MultiFab rhnd(Pgrids_crse,Pdmap_crse,1,0,MFInfo(),LevelData[c_lev]->Factory());
     rhs_sync_reg->InitRHS(rhnd,crse_geom,*phys_bc);
 
-    //fixme
-    //  doMLMGNodalProj expects Vector(maxlength) with vaild data at c_lev ...
-    
     Box P_finedomain(amrex::surroundingNodes(crse_geom.Domain()));
     P_finedomain.refine(ratio);
     if (Pgrids_fine[0] == P_finedomain) {
@@ -2220,7 +2217,7 @@
     BL_PROFILE("Projection:::doMLMGNodalProjection()");
 
     // For now use AMReX Nodal Projector only if no sync is required
-    bool no_sync_needed = false; //parent->finestLevel()==0;
+    bool no_sync_needed = parent->finestLevel()==0;
 
     if (no_sync_needed)
       amrex::Print() << "doMLMGNodalProjection: performing nodal projection using NodalProjector object"
@@ -2265,8 +2262,8 @@
     {
         AMREX_ALWAYS_ASSERT(rhnd[c_lev]->boxArray().ixType().nodeCentered());
         // Do we need these two checks ??? -- no, see above
-	//BL_ASSERT(rhnd[c_lev]->nGrow() == 1);
-	//BL_ASSERT(rhnd[f_lev]->nGrow() == 1);
+        // BL_ASSERT(rhnd[c_lev]->nGrow() == 1);
+        // BL_ASSERT(rhnd[f_lev]->nGrow() == 1);
     }
 
     set_boundary_velocity(c_lev, nlevel, vel, true);
@@ -2369,14 +2366,6 @@
         rhcc_rebase.assign(rhcc.begin()+c_lev, rhcc.begin()+c_lev+nlevel);
     }
 
-<<<<<<< HEAD
-=======
-    // amrex::Print() << "SIZE OF rhcc_rebase " << rhcc_rebase.size() << std::endl;
-    // amrex::Print() << "SIZE OF RHCC " << rhcc.size() << std::endl;
-    // amrex::Print() << "SIZE OF rhnd_rebase " << rhnd_rebase.size() << std::endl;
-    // amrex::Print() << "SIZE OF RHND " << rhnd.size() << std::endl;
-
->>>>>>> 6b5e6806
 // WARNING: we set the strategy to Sigma to get exactly the same results as the no EB code
 // when we don't have interior geometry
 //mlndlap.setCoarseningStrategy(MLNodeLaplacian::CoarseningStrategy::Sigma);
@@ -2454,11 +2443,6 @@
     // calls FillBoundary on vel
     mlndlap.compRHS(amrex::GetVecOfPtrs(rhs), vel_rebase, rhnd_rebase, rhcc_rebase);
 
-// EM_DEBUG
-    // static int count2=0;
-    // count2++;
-    // amrex::WriteSingleLevelPlotfile("rhs_"+std::to_string(count2), rhs[0], {"rhs"}, mg_geom[0], 0.0, 0);
-
     MLMG mlmg(mlndlap);
     mlmg.setMaxFmgIter(max_fmg_iter);
     mlmg.setVerbose(P_code);
@@ -2469,7 +2453,9 @@
 			       rel_tol, abs_tol);
 
 // EM_DEBUG
-//    amrex::WriteSingleLevelPlotfile("phi_out"+std::to_string(count2), *phi_rebase[0], {"phi"}, mg_geom[0], 0.0, 0);
+    //static int count2=0;
+    //   count2++;
+    //        amrex::WriteSingleLevelPlotfile("phi_out"+std::to_string(count2), *phi_rebase[0], {"phi"}, mg_geom[0], 0.0, 0);
 
 
 #ifdef AMREX_USE_EB
@@ -2554,7 +2540,6 @@
     }
         amrex::Print() << "DOING UPDATE OF VELOCITY USING MLNODAL OBJECT " << std::endl;
     mlndlap.updateVelocity(vel_rebase, amrex::GetVecOfConstPtrs(phi_rebase));
-    
     }
 }
 

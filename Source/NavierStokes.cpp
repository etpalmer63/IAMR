--- conflicted
+++ resolved
@@ -212,9 +212,9 @@
 
         state[State_Type].setTimeLevel(curTime,dt,dt);
 
-	      if (variable_scal_diff)
+	    if (variable_scal_diff)
 	  //Make sure something reasonable is in diffn_cc
-	        calcDiffusivity(cur_time);
+	      calcDiffusivity(cur_time);
 
         calc_divu(cur_time,dtin,Divu_new);
 
@@ -432,9 +432,13 @@
     //FIXME? does this really need EB? YES
     MultiFab visc_terms(grids,dmap,nComp,1,MFInfo(), Factory());
     if (be_cn_theta != 1.0)
-        getViscTerms(visc_terms,Xvel,nComp,prev_time);
+    {
+	  getViscTerms(visc_terms,Xvel,nComp,prev_time);
+    }
     else
-	visc_terms.setVal(0.);
+    {
+	  visc_terms.setVal(0);
+    }
 
     FillPatchIterator U_fpi(*this,visc_terms,Godunov::hypgrow(),prev_time,State_Type,Xvel,BL_SPACEDIM);
     MultiFab& Umf=U_fpi.get_mf();
@@ -1993,16 +1997,6 @@
         SyncInterp(Ssync,level,sync_incr,lev,ratio,0,0,
                    numscal,1,mult,sync_bc.dataPtr());
 
-<<<<<<< HEAD
-            MultiFab& Sf_new = fine_lev.get_new_data(State_Type);
-#ifdef _OPENMP
-#pragma omp parallel
-#endif
-            for (MFIter mfi(Sf_new,true); mfi.isValid(); ++mfi){
-	      const Box& bx = mfi.tilebox();	      
-	      Sf_new[mfi].plus(sync_incr[mfi],bx,0,Density,numscal);
-	    }
-=======
         MultiFab& Sf_new = fine_lev.get_new_data(State_Type);
 #ifdef _OPENMP
 #pragma omp parallel
@@ -2011,7 +2005,6 @@
 	        const Box& bx = mfi.tilebox();	      
 	        Sf_new[mfi].plus(sync_incr[mfi],bx,0,Density,numscal);
 	      }
->>>>>>> c6927244
 
         fine_lev.make_rho_curr_time();
         fine_lev.incrRhoAvg(sync_incr,Density-BL_SPACEDIM,1.0);

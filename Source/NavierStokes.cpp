//fixme, for writesingle level plotfile
#include<AMReX_PlotFileUtil.H>
//

//
// "Divu_Type" means S, where divergence U = S
// "Dsdt_Type" means pd S/pd t, where S is as above
//
#include <unistd.h>

#include <algorithm>
#include <vector>
#include <cmath>

#include <AMReX_Geometry.H>
#include <AMReX_Extrapolater.H>
#include <AMReX_ParmParse.H>
#include <NavierStokes.H>
#include <NAVIERSTOKES_F.H>
#include <AMReX_BLProfiler.H>
#include <PROB_NS_F.H>
#include <NS_util.H>

#ifdef BL_USE_VELOCITY
#include <AMReX_DataServices.H>
#include <AMReX_AmrData.H>
#endif

#ifdef AMREX_USE_EB
#include <AMReX_EBMultiFabUtil.H>
#include <iamr_ebgodunov.H>
#endif

#include <AMReX_buildInfo.H>
#include <iamr_mol.H>
#include <iamr_godunov.H>

using namespace amrex;

namespace
{
    bool initialized = false;
}

Vector<AMRErrorTag> NavierStokes::errtags;
//FIXME - see NS.H
GpuArray<GpuArray<Real, NavierStokes::NUM_STATE_MAX>, AMREX_SPACEDIM*2> NavierStokes::m_bc_values;

void
NavierStokes::Initialize ()
{
    if (initialized) return;

    NavierStokesBase::Initialize();

    NavierStokes::Initialize_specific();

    amrex::ExecOnFinalize(NavierStokes::Finalize);

    initialized = true;
}

void
NavierStokes::Initialize_specific ()
{
    // Will need to add more lines when more variables are added
    int stateIdx = Density;
    Tracer = ++stateIdx;
    if (do_trac2)
      Tracer2 = ++stateIdx;
    if (do_temp)
      Temp = ++stateIdx;

    //
    // Default BC values
    //
    int ntrac = do_trac2 ? 2 : 1;
    for (OrientationIter face; face; ++face)
    {
      int ori = int(face());
      AMREX_D_TERM(m_bc_values[ori][0] = 0.0;,
		   m_bc_values[ori][1] = 0.0;,
		   m_bc_values[ori][2] = 0.0;);
      m_bc_values[ori][Density] = 1.0;
      for ( int nc = 0; nc < ntrac; nc++ )
	m_bc_values[ori][Tracer+nc] = 0.0;
      if (do_temp)
	m_bc_values[ori][Temp] = 1.0;
    }

    ParmParse pp("ns");

    //
    // Check for integer BC type specification in inputs file (older style)
    //
    if ( pp.contains("lo_bc") )
    {
      Vector<int> lo_bc(BL_SPACEDIM), hi_bc(BL_SPACEDIM);
      pp.getarr("lo_bc",lo_bc,0,BL_SPACEDIM);
      pp.getarr("hi_bc",hi_bc,0,BL_SPACEDIM);
      for (int i = 0; i < BL_SPACEDIM; i++)
      {
	  phys_bc.setLo(i,lo_bc[i]);
	  phys_bc.setHi(i,hi_bc[i]);
      }
    }

    //
    // Read string BC specifications and BC values
    //
    {
      int bc_tmp[2*AMREX_SPACEDIM];
      
      auto f = [&bc_tmp] (std::string const& bcid, Orientation ori)
      {	  
	  ParmParse pbc(bcid);
	  std::string bc_type_in = "null";
	  pbc.query("type", bc_type_in);
	  std::string bc_type = amrex::toLower(bc_type_in);

	  if (bc_type == "no_slip_wall" or bc_type == "nsw"
	      or phys_bc.data()[ori] == PhysBCType::noslipwall)
	  {
	      amrex::Print() << bcid <<" set to no-slip wall.\n";

	      bc_tmp[ori] = PhysBCType::noslipwall;

	      // Note that m_bc_velocity defaults to 0 above so we are ok if
	      //      queryarr finds nothing
	      std::vector<Real> v;
	      if (pbc.queryarr("velocity", v, 0, AMREX_SPACEDIM)) {
		// Here we make sure that we only use the tangential components
		//      of a specified velocity field -- the wall is not allowed
		//      to move in the normal direction
                v[ori.coordDir()] = 0.0;
                for (int i=0; i<AMREX_SPACEDIM; i++){
		  m_bc_values[ori][Xvel+i] = v[i];
                }
	      }
	  }
	  else if (bc_type == "slip_wall" or bc_type == "sw")
	  {
	      amrex::Print() << bcid <<" set to slip wall.\n";

	      bc_tmp[ori] = PhysBCType::slipwall;

	      // These values are set by default above -
	      //      note that we only actually use the zero value for the normal direction;
	      //      the tangential components are set to be first order extrap
	      // m_bc_velocity[ori] = {0.0, 0.0, 0.0};
	  }
	  else if (bc_type == "mass_inflow" or bc_type == "mi"
		   or phys_bc.data()[ori] == PhysBCType::inflow)
	  {
	      amrex::Print() << bcid << " set to mass inflow.\n";

	      bc_tmp[ori] = PhysBCType::inflow;

	      std::vector<Real> v;
	      if (pbc.queryarr("velocity", v, 0, AMREX_SPACEDIM)) {
		for (int i=0; i<AMREX_SPACEDIM; i++){
		  m_bc_values[ori][Xvel+i] = v[i];
		}
	      }

	      pbc.query("density", m_bc_values[ori][Density]);
	      pbc.query("tracer", m_bc_values[ori][Tracer]);
	      if (do_trac2) {
		if ( pbc.countval("tracer") > 1 )
		  amrex::Abort("NavierStokes::Initialize_specific: Please set tracer 2 inflow bc value with it's own entry in inputs file, e.g. xlo.tracer2 = bc_value");
		pbc.query("tracer2", m_bc_values[ori][Tracer2]);
	      }
	      if (do_temp)
		pbc.query("temp", m_bc_values[ori][Temp]);
	  }
	  else if (bc_type == "pressure_inflow" or bc_type == "pi")
	  {
	      amrex::Abort("NavierStokes::Initialize_specific: Pressure inflow boundary condition not yet implemented. If needed for your simulation, please contact us.");
	      
	      // amrex::Print() << bcid << " set to pressure inflow.\n";

	      // bc_tmp[ori] = PhysBCType::pressure_inflow;

	      // pbc.get("pressure", m_bc_pressure[ori]);
	  }
	  else if (bc_type == "pressure_outflow" or bc_type == "po"
		   or phys_bc.data()[ori] == PhysBCType::outflow)
          {
	      amrex::Print() << bcid << " set to pressure outflow.\n";

	      bc_tmp[ori] = PhysBCType::outflow;

	      //pbc.query("pressure", m_bc_pressure[ori]);
	      Real tmp = 0.;
	      pbc.query("pressure", tmp);

	      if ( tmp != 0. )
		amrex::Abort("NavierStokes::Initialize_specific: Pressure outflow boundary condition != 0 not yet implemented. If needed for your simulation, please contact us.");
	  }
	  else if (bc_type == "symmetry" or bc_type == "sym")
	  {
	      amrex::Print() << bcid <<" set to symmetry.\n";

	      bc_tmp[ori] = PhysBCType::symmetry;
	  }
	  else
	  {
	      bc_tmp[ori] = BCType::bogus;
	  }

	  if ( DefaultGeometry().isPeriodic(ori.coordDir()) ) {
            if (bc_tmp[ori] == BCType::bogus || phys_bc.data()[ori] == PhysBCType::interior) {
	      bc_tmp[ori] = PhysBCType::interior;
            } else {
	      std::cerr <<  " Wrong BC type for periodic boundary at "
	                << bcid << ". Please correct inputs file."<<std::endl;
	      amrex::Abort();
            }
	  }

	  if ( bc_tmp[ori] == BCType::bogus && phys_bc.data()[ori] == BCType::bogus ) {
	    std::cerr <<  " No valid BC type specificed for "
	              << bcid  << ". Please correct inputs file."<<std::endl;
	    amrex::Abort();
	  }

	  if ( bc_tmp[ori] != BCType::bogus && phys_bc.data()[ori] != BCType::bogus
	       && bc_tmp[ori] != phys_bc.data()[ori] ) {
	    std::cerr<<" Multiple conflicting BCs specified for "
	             << bcid << ": "<<bc_tmp[ori]<<", "<<phys_bc.data()[ori]
	             <<". Please correct inputs file."<<std::endl;
	    amrex::Abort();
	  }
      };

      f("xlo", Orientation(Direction::x,Orientation::low));
      f("xhi", Orientation(Direction::x,Orientation::high));
      f("ylo", Orientation(Direction::y,Orientation::low));
      f("yhi", Orientation(Direction::y,Orientation::high));
#if (AMREX_SPACEDIM == 3)
      f("zlo", Orientation(Direction::z,Orientation::low));
      f("zhi", Orientation(Direction::z,Orientation::high));
#endif

      if ( phys_bc.lo(0) == BCType::bogus )
      {
	//
	// Then valid BC types must be in bc_tmp.
	// Load them into phys_bc.
	//
	for (int dir = 0; dir < BL_SPACEDIM; dir++)
	{
	  phys_bc.setLo(dir,bc_tmp[dir]);
	  phys_bc.setHi(dir,bc_tmp[dir+AMREX_SPACEDIM]);
	}
      } // else, phys_bc already has valid BC types
    }

    //fixme
    // for (OrientationIter face; face; ++face)
    // {
    //   int ori = int(face());
    //   Print()<<face()<<" : \n"
    // 	     <<"   typ = "<<phys_bc.data()[ori]<<"\n"
    // 	     <<"   vel = "<<m_bc_values[ori][0]<<" "<<m_bc_values[ori][1]<<"\n"
    // 	     <<"   den = "<<m_bc_values[ori][Density]<<"\n";
    //   for ( int nc = 0; nc < ntrac; nc++ )
    // 	Print()<<"   trc = "<<m_bc_values[ori][Tracer+nc]<<"\n";
    //   if (do_temp)
    // 	Print()<<"   tmp = "<<m_bc_values[ori][Temp];
    //   Print()<<std::endl;
    //   Print()<<std::endl;
    // }

    //
    // This checks for RZ and makes sure phys_bc is consistent with that.
    //
    read_geometry();

    //
    // Read viscous/diffusive parameters and array of viscous/diffusive coeffs.
    // NOTE: at this point, we dont know number of state variables
    //       so just read all values listed.
    //

    const int n_vel_visc_coef   = pp.countval("vel_visc_coef");
    const int n_temp_cond_coef  = pp.countval("temp_cond_coef");
    const int n_scal_diff_coefs = pp.countval("scal_diff_coefs");

    if (n_vel_visc_coef != 1)
        amrex::Abort("NavierStokesBase::Initialize(): Only one vel_visc_coef allowed");

    if (do_temp && n_temp_cond_coef != 1)
        amrex::Abort("NavierStokesBase::Initialize(): Only one temp_cond_coef allowed");

    int n_visc = BL_SPACEDIM + 1 + n_scal_diff_coefs;
    if (do_temp)
        n_visc++;
    visc_coef.resize(n_visc);
    is_diffusive.resize(n_visc);

    pp.get("vel_visc_coef",visc_coef[0]);
    for (int i = 1; i < BL_SPACEDIM; i++)
      visc_coef[i] = visc_coef[0];
    //
    // Here we set the coefficient for density, which does not diffuse.
    //
    visc_coef[Density] = -1;
    //
    // Set the coefficients for the scalars, but temperature.
    //
    Vector<Real> scal_diff_coefs(n_scal_diff_coefs);
    pp.getarr("scal_diff_coefs",scal_diff_coefs,0,n_scal_diff_coefs);

    int scalId = Density;

    for (int i = 0; i < n_scal_diff_coefs; i++)
    {
        visc_coef[++scalId] = scal_diff_coefs[i];
    }
    //
    // Set the coefficient for temperature.
    //
    if (do_temp)
    {
        Temp = ++scalId;
        pp.get("temp_cond_coef",visc_coef[Temp]);
    }
}

void
NavierStokes::Finalize ()
{
    initialized = false;
}

NavierStokes::NavierStokes () {}

NavierStokes::NavierStokes (Amr&            papa,
                            int             lev,
                            const Geometry& level_geom,
                            const BoxArray& bl,
                            const DistributionMapping& dm,
                            Real            time)
    :
    NavierStokesBase(papa,lev,level_geom,bl,dm,time)
{ }

NavierStokes::~NavierStokes () { }

//
// This function initializes the State and Pressure with data.
//
void
NavierStokes::initData ()
{
    //
    // Initialize the state and the pressure.
    //
    prob_initData();
  
    //
    // Initialize GradP
    //
    computeGradP(state[Press_Type].curTime());

    //
    // Initialize averaging, if using
    //
    if (avg_interval > 0){
      MultiFab&   Save_new    = get_new_data(Average_Type);
      Save_new.setVal(0.);
    }

<<<<<<< HEAD
        RealBox    gridloc = RealBox(vbx,geom.CellSize(),geom.ProbLo());
        const int* lo      = vbx.loVect();
        const int* hi      = vbx.hiVect();
        const int* s_lo    = Sfab.loVect();
        const int* s_hi    = Sfab.hiVect();
        const int* p_lo    = Pfab.loVect();
        const int* p_hi    = Pfab.hiVect();

        FORT_INITDATA (&level,&cur_time,lo,hi,&ns,
                       Sfab.dataPtr(Xvel),
                       Sfab.dataPtr(BL_SPACEDIM),
                       ARLIM(s_lo), ARLIM(s_hi),
                       Pfab.dataPtr(),
                       ARLIM(p_lo), ARLIM(p_hi),
                       dx,gridloc.lo(),gridloc.hi() );
    }
    //
    // Initialize GradP
    //
    computeGradP(state[Press_Type].curTime());

=======
>>>>>>> b3ff0168
#ifdef AMREX_USE_EB
    //
    // Set EB covered cells to some typical value for that field 
    // FIXME -- Not sure IAMR really needs this...   
    {
      MultiFab&   S_new    = get_new_data(State_Type);
      set_body_state(S_new);
    }
#endif

#ifdef BL_USE_VELOCITY
    {
      //
      // We want to add the velocity from the supplied plotfile
      // to what we already put into the velocity field via FORT_INITDATA.
      //
      // This code has a few drawbacks.  It assumes that the physical
      // domain size of the current problem is the same as that of the
      // one that generated the pltfile.  It also assumes that the pltfile
      // has at least as many levels (with the same refinement ratios) as does
      // the current problem.  If either of these are false this code is
      // likely to core dump.
      //

      ParmParse pp("ns");

      std::string velocity_plotfile;
      pp.query("velocity_plotfile", velocity_plotfile);

      std::string velocity_plotfile_xvel_name = "x_velocity";
      pp.query("velocity_plotfile_xvel_name", velocity_plotfile_xvel_name);

      Real velocity_plotfile_scale(1.0);
      pp.query("velocity_plotfile_scale",velocity_plotfile_scale);

      if (!velocity_plotfile.empty())
      {
        Print() << "initData: reading data from: " << velocity_plotfile << " ("
                << velocity_plotfile_xvel_name << ")" << '\n';

        DataServices::SetBatchMode();
        Amrvis::FileType fileType(Amrvis::NEWPLT);
        DataServices dataServices(velocity_plotfile, fileType);

        if (!dataServices.AmrDataOk())
            //
            // This calls ParallelDescriptor::EndParallel() and exit()
            //
            DataServices::Dispatch(DataServices::ExitRequest, NULL);

        AmrData&           amrData   = dataServices.AmrDataRef();
        Vector<std::string> plotnames = amrData.PlotVarNames();

        int idX = -1;
        for (int i = 0; i < plotnames.size(); ++i)
            if (plotnames[i] == velocity_plotfile_xvel_name) idX = i;

        if (idX == -1)
	       Abort("Could not find velocity fields in supplied velocity_plotfile");
	      else
	       Print() << "Found " << velocity_plotfile_xvel_name << ", idX = " << idX << '\n';

	MultiFab& S_new = get_new_data(State_Type);
        MultiFab  tmp(S_new.boxArray(), S_new.DistributionMap(), 1, 0);
        for (int i = 0; i < BL_SPACEDIM; i++)
        {
	    amrData.FillVar(tmp, level, plotnames[idX+i], 0);

	    MultiFab::Saxpy(S_new, velocity_plotfile_scale, tmp, 0, Xvel+i, 1, 0)

	    amrData.FlushGrids(idX+i);
        }

	Print() << "initData: finished init from velocity_plotfile" << '\n';
      }
    }
#endif /*BL_USE_VELOCITY*/

    //
    // Make rho MFs with filled ghost cells
    // Not really sure why these are needed as opposed to just filling the
    // the ghost cells in state and using that.
    //
    make_rho_prev_time();
    make_rho_curr_time();

    //
    // Initialize divU and dSdt.
    //
    if (have_divu)
    {
        const Real dt       = 1.0;
        const Real dtin     = -1.0; // Dummy value denotes initialization.
        const Real curTime = state[Divu_Type].curTime();
        MultiFab&  Divu_new = get_new_data(Divu_Type);

        state[State_Type].setTimeLevel(curTime,dt,dt);

        //Make sure something reasonable is in diffn_ec
        calcDiffusivity(curTime);

        calc_divu(curTime,dtin,Divu_new);

        if (have_dsdt)
            get_new_data(Dsdt_Type).setVal(0);
    }

    old_intersect_new          = grids;

#ifdef AMREX_PARTICLES
    initParticleData ();
#endif
}

//
// ADVANCE FUNCTIONS
//

//
// This function ensures that the multifab registers and boundary
// flux registers needed for syncing the composite grid
//
//     u_mac, Vsync, Ssync, rhoavg, fr_adv, fr_visc
//
// are initialized to zero.  In general these quantities
// along with the pressure sync registers (sync_reg) and
// advective velocity registers (mac_reg) are compiled by first
// setting them to the coarse value acquired during a coarse timestep
// and then incrementing in the fine values acquired during the
// subcycled fine timesteps.  This compilation procedure occurs in
// different parts for different quantities
//
// * u_mac is set in predict_velocity and mac_project.
// * fr_adv, fr_visc are set in velocity_advect and scalar_advect
// * Vsync, Ssync are set in subcycled calls to post_timestep
// * mac_reg is set in mac_project
// * sync_reg is set in level_project
// * rhoavg, pavg are set in advance_setup and advance
//
// After these quantities have been compiled during a coarse
// timestep and subcycled fine timesteps.  The post_timestep function
// uses them to sync the fine and coarse levels.  If the coarse level
// is not the base level, post_timestep modifies the next coarsest levels
// registers appropriately.
//
// Note :: There is a little ambiguity as to which level owns the
// boundary flux registers.  The Multifab registers are quantities
// sized by the coarse level BoxArray and belong to the coarse level.
// The fine levels own the boundary registers, since they are sized by
// the boundaries of the fine level BoxArray.
//

//
// Compute a timestep at a level. Return largest safe timestep.
//

Real
NavierStokes::advance (Real time,
                       Real dt,
                       int  iteration,
                       int  ncycle)
{
    BL_PROFILE("NavierStokes::advance()");

    if (verbose)
    {
        Print() << "Advancing grids at level " << level
                << " : starting time = "       << time
                << " with dt = "               << dt
                << std::endl;
    }

    advance_setup(time,dt,iteration,ncycle);

    //
    // Calculate the time N viscosity and diffusivity
    //   Note: The viscosity and diffusivity at time N+1 are
    //         initialized here to the time N values just to
    //         have something reasonable.
    //
    const Real prev_time = state[State_Type].prevTime();
    const int num_diff = NUM_STATE-BL_SPACEDIM-1;

    calcViscosity(prev_time,dt,iteration,ncycle);
    calcDiffusivity(prev_time);
    MultiFab::Copy(*viscnp1_cc, *viscn_cc, 0, 0, 1, viscn_cc->nGrow());
    MultiFab::Copy(*diffnp1_cc, *diffn_cc, 0, 0, num_diff, diffn_cc->nGrow());

    // Add this AFTER advance_setup()
    if (verbose)
    {
        Print() << "NavierStokes::advance(): before velocity update:"
                << std::endl;
        printMaxValues(false);
    }

    //
    // Compute traced states for normal comp of velocity at half time level.
    // Returns best estimate for new timestep.
    //
    Real dt_test = predict_velocity(dt);
    //
    // Do MAC projection and update edge velocities.
    //
    if (do_mac_proj)
    {
	// FIXME? rhs composed of divu and dSdt terms, which are FillPatch'ed
	// from the stored state
	// orig IAMR ng=0. mfix uses ng=4. Create NSBase variable???
	//
#ifdef AMREX_USE_EB
	int ng_rhs = 4;
#else
	int ng_rhs = 0;
#endif
	MultiFab mac_rhs(grids,dmap,1,ng_rhs,MFInfo(),Factory());
	create_mac_rhs(mac_rhs,ng_rhs,time,dt);
        MultiFab& S_old = get_old_data(State_Type);
	// NOTE have_divu is now a static var in NSBase
        mac_project(time,dt,S_old,&mac_rhs,umac_n_grow,true);
    } else {
	create_umac_grown(umac_n_grow);
    }
    //
    // Advect velocities.
    //
    if (do_mom_diff == 0)
        velocity_advection(dt);
    //
    // Advect scalars.
    //
    const int first_scalar = Density;
    const int last_scalar  = first_scalar + NUM_SCALARS - 1;
    scalar_advection(dt,first_scalar,last_scalar);
    //
    // Update Rho.
    //
    scalar_update(dt,first_scalar,first_scalar);
    make_rho_curr_time();
    //
    // Advect momenta after rho^(n+1) has been created.
    //
    if (do_mom_diff == 1)
        velocity_advection(dt);
    //
    // Add the advective and other terms to get scalars at t^{n+1}.
    //
    if (do_scalar_update_in_order)
    {
	for (int iComp=0; iComp<NUM_SCALARS-1; iComp++)
        {
	    int iScal = first_scalar+scalarUpdateOrder[iComp];
	    Print() << "... ... updating " << desc_lst[0].name(iScal) << '\n';
	    scalar_update(dt,iScal,iScal);
	}
    }
    else
    {
	scalar_update(dt,first_scalar+1,last_scalar);
    }
    //
    // S appears in rhs of the velocity update, so we better do it now.
    //
    if (have_divu)
    {
        calc_divu(time+dt,dt,get_new_data(Divu_Type));
        if (have_dsdt)
        {
            calc_dsdt(time,dt,get_new_data(Dsdt_Type));
            if (initial_step)
                MultiFab::Copy(get_old_data(Dsdt_Type),
                               get_new_data(Dsdt_Type),0,0,1,0);
        }
    }
    //
    // Add the advective and other terms to get velocity at t^{n+1}.
    //
    velocity_update(dt);

    //
    // Increment rho average.
    //
    if (!initial_step)
    {
        if (level > 0)
            incrRhoAvg((iteration==ncycle ? 0.5 : 1.0) / Real(ncycle));

        if (verbose)
        {
            Print() << "NavierStokes::advance(): before nodal projection " << std::endl;
            printMaxVel();
	    // New P, Gp get updated in the projector (below). Check old here.
	    printMaxGp(false);
        }

        //
        // Do a level project to update the pressure and velocity fields.
        //
        if (projector)
            level_projector(dt,time,iteration);
        if (level > 0 && iteration == 1)
           p_avg.setVal(0);
    }

#ifdef AMREX_PARTICLES
    if (theNSPC() != 0 and NavierStokes::initial_step != true)
    {
        theNSPC()->AdvectWithUmac(u_mac, level, dt);
    }
#endif
    //
    // Clean up after the predicted value at t^n+1.
    // Estimate new timestep from umac cfl.
    //
    advance_cleanup(iteration,ncycle);

    if (verbose)
    {
        Print() << "NavierStokes::advance(): exiting." << std::endl;
        printMaxValues();
    }

    return dt_test;  // Return estimate of best new timestep.
}

//
// This routine advects the scalars
//

void
NavierStokes::scalar_advection (Real dt,
                                int  fscalar,
                                int  lscalar)
{
    BL_PROFILE("NavierStokes::scalar_advection()");

    if (verbose) Print() << "... advect scalars\n";
    //
    // Get simulation parameters.
    //
    const int   num_scalars    = lscalar - fscalar + 1;
    const Real  prev_time      = state[State_Type].prevTime();

    MultiFab fluxes[AMREX_SPACEDIM];
    MultiFab cfluxes[AMREX_SPACEDIM];
    MultiFab edgestate[AMREX_SPACEDIM];

    int nghost = nghost_state()-1;  // Do we need 2 also for non EB???
    for (int i = 0; i < AMREX_SPACEDIM; ++i)
    {
        const BoxArray& ba = getEdgeBoxArray(i);
        cfluxes[i].define(ba, dmap, num_scalars, nghost, MFInfo(), Factory());
        edgestate[i].define(ba, dmap, num_scalars, nghost, MFInfo(), Factory());

        if (do_reflux)
            fluxes[i].define(ba, dmap, num_scalars, 0, MFInfo(), Factory());
    }


    //
    // Start FillPatchIterator block
    //
    MultiFab visc_terms(grids,dmap,num_scalars,nghost_force(),MFInfo(),Factory());
    {
        FillPatchIterator S_fpi(*this,visc_terms,nghost_state(),prev_time,State_Type,fscalar,num_scalars);
        MultiFab& Smf=S_fpi.get_mf();

        // Floor small values of states to be extrapolated
	floor(Smf);

        if (!use_godunov)
        {
            //////////////////////////////////////////////////////////////////////////////
            //  MOL ALGORITHM
            //////////////////////////////////////////////////////////////////////////////

            const Box& domain = geom.Domain();

            MOL::ComputeAofs(*aofs, fscalar, num_scalars, Smf, 0,
                             D_DECL(u_mac[0],u_mac[1],u_mac[2]),
                             D_DECL(edgestate[0],edgestate[1],edgestate[2]), 0, false,
                             D_DECL(cfluxes[0],cfluxes[1],cfluxes[2]), 0,
                             m_bcrec_scalars, m_bcrec_scalars_d.dataPtr(), geom, dt
#ifdef AMREX_USE_EB
                             , redistribution_type
#endif
                            );

        }
        else
        {
            //////////////////////////////////////////////////////////////////////////////
            //  GODUNOV ALGORITHM
            //////////////////////////////////////////////////////////////////////////////
            FillPatchIterator U_fpi(*this,visc_terms,nghost_state(),prev_time,State_Type,Xvel,BL_SPACEDIM);
            const MultiFab& Umf=U_fpi.get_mf();

            MultiFab* divu_fp = getDivCond(nghost_force(),prev_time);
            MultiFab* dsdt    = getDsdt(nghost_force(),prev_time);
            MultiFab::Saxpy(*divu_fp, 0.5*dt, *dsdt, 0, 0, 1, nghost_force());
            delete dsdt;

            // Compute viscous term
            if (be_cn_theta != 1.0)
            {
                getViscTerms(visc_terms,fscalar,num_scalars,prev_time);
            }
            else
            {
                visc_terms.setVal(0.0,1);
            }

            MultiFab forcing_term( grids, dmap, num_scalars, nghost_force());

#ifdef _OPENMP
#pragma omp parallel if (Gpu::notInLaunchRegion())
#endif
            {
                for (MFIter S_mfi(Smf,TilingIfNotGPU()); S_mfi.isValid(); ++S_mfi)
                {

                    // Box for forcing terms
                    auto const force_bx = S_mfi.growntilebox(nghost_force());

                    if (getForceVerbose)
                    {
                        Print() << "---" << '\n' << "C - scalar advection:" << '\n'
                                << " Calling getForce..." << '\n';
                    }

                    getForce(forcing_term[S_mfi],force_bx,fscalar,num_scalars,
                             prev_time,Umf[S_mfi],Smf[S_mfi],0);

                    for (int n=0; n<num_scalars; ++n)
                    {
                        // FIXME: Loop rqd b/c function does not take array conserv_diff
                        auto const& tf    = forcing_term.array(S_mfi,n);
                        auto const& visc  = visc_terms.const_array(S_mfi,n);


                        if (advectionType[fscalar+n] == Conservative)
                        {
                            auto const& divu  = divu_fp -> const_array(S_mfi);
                            auto const& S     = Smf.array(S_mfi);

                            amrex::ParallelFor(force_bx, [tf, visc, S, divu]
                            AMREX_GPU_DEVICE (int i, int j, int k ) noexcept
                            {
                                tf(i,j,k) += visc(i,j,k) - S(i,j,k) * divu(i,j,k);
                            });
                        }
                        else
#ifdef AMREX_USE_EB
                        {
                            amrex::Abort("EB Godunov only supports conservative scalar update: run with ns.do_cons_trac=1");
                        }
#else
                        {
                            auto const& rho   = rho_ptime.const_array(S_mfi);

                            amrex::ParallelFor(force_bx, [tf, visc, rho]
                            AMREX_GPU_DEVICE (int i, int j, int k) noexcept
                            {
                                tf(i,j,k) = ( tf(i,j,k) + visc(i,j,k) ) / rho(i,j,k);
                            });
                        }
#endif

                    }
                }
            }

            amrex::Gpu::DeviceVector<int> iconserv;
            iconserv.resize(num_scalars, 0);
            // does this actually put data in GPU memory?
            for (int comp = 0; comp < num_scalars; ++comp)
            {
                iconserv[comp] = (advectionType[fscalar+comp] == Conservative) ? 1 : 0;
            }

#ifdef AMREX_USE_EB
            EBGodunov::ComputeAofs(*aofs, fscalar, num_scalars,
                                   Smf, 0,
                                   AMREX_D_DECL(u_mac[0],u_mac[1],u_mac[2]),
                                   AMREX_D_DECL(edgestate[0],edgestate[1],edgestate[2]), 0, false,
                                   AMREX_D_DECL(cfluxes[0],cfluxes[1],cfluxes[2]), 0,
                                   forcing_term, 0, *divu_fp,
                                   m_bcrec_scalars, m_bcrec_scalars_d.dataPtr(),
                                   geom, iconserv, dt, true, redistribution_type );


#else
            Godunov::ComputeAofs(*aofs, fscalar, num_scalars,
                                 Smf, 0,
                                 AMREX_D_DECL( u_mac[0], u_mac[1], u_mac[2] ),
                                 AMREX_D_DECL( edgestate[0], edgestate[1], edgestate[2] ), 0, false,
                                 AMREX_D_DECL( cfluxes[0], cfluxes[1], cfluxes[2] ), 0,
                                 forcing_term, 0, *divu_fp, m_bcrec_scalars_d.dataPtr(),
                                 geom, iconserv, dt, godunov_use_ppm, godunov_use_forces_in_trans, false );
#endif

            delete divu_fp;
        }


        if (do_reflux)
        {
            for (int d = 0; d < AMREX_SPACEDIM; ++d)
                MultiFab::Copy(fluxes[d], cfluxes[d], 0, 0, num_scalars, 0 );
	}

    } // FillPathIterator



    if (do_reflux)
    {
        if (level > 0 )
        {
            for (int d = 0; d < BL_SPACEDIM; d++)
                advflux_reg->FineAdd(fluxes[d],d,0,fscalar,num_scalars,dt);
        }
        if (level < parent->finestLevel())
        {
            for (int i = 0; i < BL_SPACEDIM; i++)
                getAdvFluxReg(level+1).CrseInit(fluxes[i],i,0,fscalar,num_scalars,-dt);
        }
    }
}

//
// This subroutine updates the scalars, before the velocity update
// and the level projection
//
// AT this point in time, all we know is psi^n, rho^n+1/2, and the
// general forcing terms at t^n, and after solving in this routine
// viscous forcing at t^n+1/2.  Note, unless more complicated logic
// is invoked earlier, we do not have any estimate of general forcing
// terms at t^n+1/2.
//

void
NavierStokes::scalar_update (Real dt,
                             int  first_scalar,
                             int  last_scalar)
{
    BL_PROFILE("NavierStokes::scalar_update()");

    if (verbose) Print() << "... update scalars\n";

    scalar_advection_update(dt, first_scalar, last_scalar);

    bool do_any_diffuse = false;
    for (int sigma = first_scalar; sigma <= last_scalar; sigma++)
        if (is_diffusive[sigma]) do_any_diffuse = true;

    if (do_any_diffuse)
      scalar_diffusion_update(dt, first_scalar, last_scalar);

    MultiFab&  S_new     = get_new_data(State_Type);
//#ifdef AMREX_USE_EB
//  set_body_state(S_new);
//#endif
    for (int sigma = first_scalar; sigma <= last_scalar; sigma++)
    {
       if (S_new.contains_nan(sigma,1,0))
       {
	 Print() << "New scalar " << sigma << " contains Nans" << '\n';
	 exit(0);
       }
    }
}

void
NavierStokes::scalar_diffusion_update (Real dt,
                                       int  first_scalar,
                                       int  last_scalar)
{
    BL_PROFILE("NavierStokes::scalar_diffusion_update()");

    const MultiFab& Rh = get_rho_half_time();

    int ng=1;
    const Real prev_time = state[State_Type].prevTime();
    const Real curr_time = state[State_Type].curTime();

    //fixme? why fillpatch all of state when only doing scalars?
    FillPatch(*this,get_old_data(State_Type),ng,prev_time,State_Type,0,NUM_STATE);
    FillPatch(*this,get_new_data(State_Type),ng,curr_time,State_Type,0,NUM_STATE);

    auto Snc = std::unique_ptr<MultiFab>(new MultiFab());
    auto Snp1c = std::unique_ptr<MultiFab>(new MultiFab());

    if (level > 0) {
      auto& crselev = getLevel(level-1);
      Snc->define(crselev.boxArray(), crselev.DistributionMap(), NUM_STATE, ng, MFInfo(), crselev.Factory());
      FillPatch(crselev,*Snc  ,ng,prev_time,State_Type,0,NUM_STATE);

      Snp1c->define(crselev.boxArray(), crselev.DistributionMap(), NUM_STATE, ng, MFInfo(), crselev.Factory());
      FillPatch(crselev,*Snp1c,ng,curr_time,State_Type,0,NUM_STATE);
    }

    const int nlev = (level ==0 ? 1 : 2);
    Vector<MultiFab*> Sn(nlev,0), Snp1(nlev,0);
    Sn[0]   = &(get_old_data(State_Type));
    Snp1[0] = &(get_new_data(State_Type));

    if (nlev>1) {
      Sn[1]   =  Snc.get() ;
      Snp1[1] =  Snp1c.get() ;
    }

    const Vector<BCRec>& theBCs = AmrLevel::desc_lst[State_Type].getBCs();

    FluxBoxes fb_diffn, fb_diffnp1;
    MultiFab **cmp_diffn = 0, **cmp_diffnp1 = 0;

    MultiFab *delta_rhs = 0;
    MultiFab *alpha = 0;
    const int rhsComp = 0, alphaComp = 0, fluxComp  = 0;

    FluxBoxes fb_fluxn  (this);
    FluxBoxes fb_fluxnp1(this);
    MultiFab** fluxn   = fb_fluxn.get();
    MultiFab** fluxnp1 = fb_fluxnp1.get();

    Vector<int> diffuse_comp(1);

    for (int sigma = first_scalar; sigma <= last_scalar; sigma++)
    {
      if (verbose)
	Print()<<"scalar_diffusion_update "<<sigma<<" of "<<last_scalar<<"\n";

      if (is_diffusive[sigma])
      {
        if (be_cn_theta != 1)
        {
          cmp_diffn = fb_diffn.define(this);
          getDiffusivity(cmp_diffn, prev_time, sigma, 0, 1);
        }

        cmp_diffnp1 = fb_diffnp1.define(this);
        getDiffusivity(cmp_diffnp1, curr_time, sigma, 0, 1);

        diffuse_comp[0] = is_diffusive[sigma];
        const int rho_flag = Diffusion::set_rho_flag(diffusionType[sigma]);

        const Diffusion::SolveMode& solve_mode = Diffusion::ONEPASS;
        const bool add_old_time_divFlux = true;

        const int betaComp = 0;
        const int Rho_comp = Density;
	const int bc_comp  = sigma;

        diffusion->diffuse_scalar (Sn, Sn, Snp1, Snp1, sigma, 1, Rho_comp,
                                   prev_time,curr_time,be_cn_theta,Rh,rho_flag,
                                   fluxn,fluxnp1,fluxComp,delta_rhs,rhsComp,
                                   alpha,alphaComp,
                                   cmp_diffn,cmp_diffnp1,betaComp,
                                   crse_ratio,theBCs[bc_comp],geom,
                                   solve_mode,add_old_time_divFlux,
                                   diffuse_comp);

        if(alpha!=0) delete alpha;

        //
        // Increment the viscous flux registers
        //
        if (do_reflux)
        {

	  FArrayBox fluxtot;
	  for (int d = 0; d < BL_SPACEDIM; d++)
          {
	    MultiFab fluxes;

	    if (level < parent->finestLevel())
	    {
	      fluxes.define(fluxn[d]->boxArray(), fluxn[d]->DistributionMap(), 1, 0, MFInfo(), Factory());
	    }

	    for (MFIter fmfi(*fluxn[d]); fmfi.isValid(); ++fmfi)
	    {
	      const Box& ebox = (*fluxn[d])[fmfi].box();

	      fluxtot.resize(ebox,1);
	      Elixir fdata_i = fluxtot.elixir();

	      auto const& ftot = fluxtot.array();
	      auto const& fn   = fluxn[d]->array(fmfi);
	      auto const& fnp1 = fluxnp1[d]->array(fmfi);

	      amrex::ParallelFor(ebox, [ftot, fn, fnp1 ]
	      AMREX_GPU_DEVICE (int i, int j, int k) noexcept
	      {
		ftot(i,j,k) = fn(i,j,k) + fnp1(i,j,k);
	      });

	      if (level < parent->finestLevel())
		fluxes[fmfi].copy<RunOn::Gpu>(fluxtot);

	      //fixme - not sure what FineAdd does exactly, presumable okay wo sync here
	      if (level > 0)
		getViscFluxReg().FineAdd(fluxtot,d,fmfi.index(),0,sigma,1,dt,RunOn::Gpu);
	    }

	    if (level < parent->finestLevel())
	      getLevel(level+1).getViscFluxReg().CrseInit(fluxes,d,0,sigma,1,-dt);

	  }
	}

	if (be_cn_theta != 1)
	  fb_diffn.clear();
	fb_diffnp1.clear();

      }//end if(is_diffusive)
    }
}

void
NavierStokes::velocity_diffusion_update (Real dt)
{
    BL_PROFILE("NavierStokes::velocity_diffusion_update()");

    const Real strt_time = ParallelDescriptor::second();
    //
    // Compute the viscous forcing.
    // Do following except at initial iteration.
    //
    if (is_diffusive[Xvel])
    {
        int rho_flag = (do_mom_diff == 0) ? 1 : 3;

 	FluxBoxes fb_viscn, fb_viscnp1;
        MultiFab** loc_viscn   = 0;
        MultiFab** loc_viscnp1 = 0;

        Real viscTime = state[State_Type].prevTime();
        loc_viscn = fb_viscn.define(this);
        getViscosity(loc_viscn, viscTime);

        viscTime = state[State_Type].curTime();
        loc_viscnp1 = fb_viscnp1.define(this);
        getViscosity(loc_viscnp1, viscTime);

        diffusion->diffuse_velocity(dt,be_cn_theta,get_rho_half_time(),rho_flag,
                                    nullptr,loc_viscn,viscn_cc,loc_viscnp1,viscnp1_cc);
    }

    if (verbose)
    {
        Real run_time    = ParallelDescriptor::second() - strt_time;
        const int IOProc = ParallelDescriptor::IOProcessorNumber();

        ParallelDescriptor::ReduceRealMax(run_time,IOProc);

	Print() << "NavierStokes:velocity_diffusion_update(): lev: " << level
		       << ", time: " << run_time << '\n';
    }
}

//fixme? is there now an amrex fn for this?
Real
NavierStokes::MaxVal (const std::string& name,
                      Real           time)
{
    Real        mxval = 0.0;
    auto        mf = derive(name,time,0);
    BoxArray    baf;

    if (level < parent->finestLevel())
    {
        baf = parent->boxArray(level+1);
        baf.coarsen(fine_ratio);
    }

    //Add and test this OMP
    //#ifdef _OPENMP
    //#pragma omp parallel if (!system::regtest_reduction) reduction(max:mxval,s)
    //#endif
    //{

    std::vector< std::pair<int,Box> > isects;

    for (MFIter mfi(*mf); mfi.isValid(); ++mfi)
    {
        const int  i   = mfi.index();
        FArrayBox& fab = (*mf)[mfi];

        if (level < parent->finestLevel())
        {
            baf.intersections(grids[i],isects);

            for (int ii = 0, N = isects.size(); ii < N; ii++)
              fab.setVal<RunOn::Host>(0,isects[ii].second,0,fab.nComp());
        }
        Real        s;
        const Real* dat = fab.dataPtr();
        const int*  dlo = fab.loVect();
        const int*  dhi = fab.hiVect();
	const Box&  bx  = grids[i];
        const int*  lo  = bx.loVect();
        const int*  hi  = bx.hiVect();

        fort_maxval(dat,ARLIM(dlo),ARLIM(dhi),ARLIM(lo),ARLIM(hi),&s);

        mxval = std::max(mxval, s);
    }
    //} end OMP parallel

    ParallelDescriptor::ReduceRealMax(mxval);

    return mxval;
}

void
NavierStokes::sum_integrated_quantities ()
{
    const int finest_level = parent->finestLevel();

    Real time = state[State_Type].curTime();
    Real mass = 0.0;
    Real trac = 0.0;
    Real energy = 0.0;
    Real mgvort = 0.0;

    for (int lev = 0; lev <= finest_level; lev++)
    {
        NavierStokes& ns_level = getLevel(lev);
	mass += ns_level.volWgtSum("density",time);
	trac += ns_level.volWgtSum("tracer",time);
        energy += ns_level.volWgtSum("energy",time);
        mgvort = std::max(mgvort,ns_level.MaxVal("mag_vort",time));
    }

    Print() << '\n';
    Print().SetPrecision(12) << "TIME= " << time << " MASS= " << mass << '\n';
    Print().SetPrecision(12) << "TIME= " << time << " TRAC= " << trac << '\n';
    Print().SetPrecision(12) << "TIME= " << time << " KINETIC ENERGY= " << energy << '\n';
    Print().SetPrecision(12) << "TIME= " << time << " MAGVORT= " << mgvort << '\n';
}

void
NavierStokes::setPlotVariables()
{
    AmrLevel::setPlotVariables();
}

void
NavierStokes::writePlotFile (const std::string& dir,
                             std::ostream&  os,
                             VisMF::How     how)
{
    if ( ! Amr::Plot_Files_Output() ) return;

    BL_PROFILE("NavierStokes::writePlotFile()");

    int i, n;
    //
    // The list of indices of State to write to plotfile.
    // first component of pair is state_type,
    // second component of pair is component # within the state_type
    //
    std::vector<std::pair<int,int> > plot_var_map;
    for (int typ = 0; typ < desc_lst.size(); typ++)
        for (int comp = 0; comp < desc_lst[typ].nComp();comp++)
            if (parent->isStatePlotVar(desc_lst[typ].name(comp)) &&
                desc_lst[typ].getType() == IndexType::TheCellType())
                plot_var_map.push_back(std::pair<int,int>(typ,comp));

    int num_derive = 0;
    std::list<std::string> derive_names;
    const std::list<DeriveRec>& dlist = derive_lst.dlist();

    for (std::list<DeriveRec>::const_iterator it = dlist.begin(), end = dlist.end();
         it != end;
         ++it)
    {
        if (parent->isDerivePlotVar(it->name()))
	{
            derive_names.push_back(it->name());
            num_derive += it->numDerive();
	}
    }

    int n_data_items = plot_var_map.size() + num_derive;
#ifdef AMREX_USE_EB
    // add in vol frac
    n_data_items++;
#endif
    Real cur_time = state[State_Type].curTime();

    if (level == 0 && ParallelDescriptor::IOProcessor())
    {
        //
        // The first thing we write out is the plotfile type.
        //
        os << thePlotFileType() << '\n';

        if (n_data_items == 0)
            Error("Must specify at least one valid data item to plot");

        os << n_data_items << '\n';

	//
	// Names of variables -- first state, then derived
	//
	for (i =0; i < plot_var_map.size(); i++)
        {
	    int typ  = plot_var_map[i].first;
	    int comp = plot_var_map[i].second;
	    os << desc_lst[typ].name(comp) << '\n';
        }

	for (std::list<std::string>::const_iterator it = derive_names.begin(), end = derive_names.end();
             it != end;
             ++it)
        {
	    const DeriveRec* rec = derive_lst.get(*it);
	    for (i = 0; i < rec->numDerive(); i++)
                os << rec->variableName(i) << '\n';
        }
#ifdef AMREX_USE_EB
	//add in vol frac
	os << "volFrac\n";
#endif

        os << BL_SPACEDIM << '\n';
        os << parent->cumTime() << '\n';
        int f_lev = parent->finestLevel();
        os << f_lev << '\n';
        for (i = 0; i < BL_SPACEDIM; i++)
            os << Geom().ProbLo(i) << ' ';
        os << '\n';
        for (i = 0; i < BL_SPACEDIM; i++)
            os << Geom().ProbHi(i) << ' ';
        os << '\n';
        for (i = 0; i < f_lev; i++)
            os << parent->refRatio(i)[0] << ' ';
        os << '\n';
        for (i = 0; i <= f_lev; i++)
            os << parent->Geom(i).Domain() << ' ';
        os << '\n';
        for (i = 0; i <= f_lev; i++)
            os << parent->levelSteps(i) << ' ';
        os << '\n';
        for (i = 0; i <= f_lev; i++)
        {
            for (int k = 0; k < BL_SPACEDIM; k++)
                os << parent->Geom(i).CellSize()[k] << ' ';
            os << '\n';
        }
        os << (int) Geom().Coord() << '\n';
        os << "0\n"; // Write bndry data.


        // job_info file with details about the run
	std::ofstream jobInfoFile;
	std::string FullPathJobInfoFile = dir;
	FullPathJobInfoFile += "/job_info";
	jobInfoFile.open(FullPathJobInfoFile.c_str(), std::ios::out);

	std::string PrettyLine = "===============================================================================\n";
	std::string OtherLine = "--------------------------------------------------------------------------------\n";
	std::string SkipSpace = "        ";


	// job information
	jobInfoFile << PrettyLine;
	jobInfoFile << " Job Information\n";
	jobInfoFile << PrettyLine;

	jobInfoFile << "number of MPI processes: " << ParallelDescriptor::NProcs() << '\n';
#ifdef _OPENMP
	jobInfoFile << "number of threads:       " << omp_get_max_threads() << '\n';
#endif
	jobInfoFile << "\n\n";

        // plotfile information
	jobInfoFile << PrettyLine;
	jobInfoFile << " Plotfile Information\n";
	jobInfoFile << PrettyLine;

	time_t now = time(0);

	// Convert now to tm struct for local timezone
	tm* localtm = localtime(&now);
	jobInfoFile   << "output data / time: " << asctime(localtm);

	char currentDir[FILENAME_MAX];
	if (getcwd(currentDir, FILENAME_MAX)) {
	  jobInfoFile << "output dir:         " << currentDir << '\n';
	}

	jobInfoFile << "\n\n";


        // build information
	jobInfoFile << PrettyLine;
	jobInfoFile << " Build Information\n";
	jobInfoFile << PrettyLine;

	jobInfoFile << "build date:    " << buildInfoGetBuildDate() << '\n';
	jobInfoFile << "build machine: " << buildInfoGetBuildMachine() << '\n';
	jobInfoFile << "build dir:     " << buildInfoGetBuildDir() << '\n';
	jobInfoFile << "BoxLib dir:    " << buildInfoGetAMReXDir() << '\n';

        jobInfoFile << '\n';

        jobInfoFile << "COMP:          " << buildInfoGetComp() << '\n';
	jobInfoFile << "COMP version:  " << buildInfoGetCompVersion() << "\n";
        jobInfoFile << "FCOMP:         " << buildInfoGetFcomp() << '\n';
	jobInfoFile << "FCOMP version: " << buildInfoGetFcompVersion() << "\n";

	jobInfoFile << "\n";

	const char* githash1 = buildInfoGetGitHash(1);
	const char* githash2 = buildInfoGetGitHash(2);
	if (strlen(githash1) > 0) {
	  jobInfoFile << "IAMR   git hash: " << githash1 << "\n";
	}
	if (strlen(githash2) > 0) {
	  jobInfoFile << "BoxLib git hash: " << githash2 << "\n";
	}

	jobInfoFile << "\n\n";


	// runtime parameters
	jobInfoFile << PrettyLine;
	jobInfoFile << " Inputs File Parameters\n";
	jobInfoFile << PrettyLine;

	ParmParse::dumpTable(jobInfoFile, true);

	jobInfoFile.close();

    }
    // Build the directory to hold the MultiFab at this level.
    // The name is relative to the directory containing the Header file.
    //
    static const std::string BaseName = "/Cell";

    std::string LevelStr = Concatenate("Level_", level, 1);
    //
    // Now for the full pathname of that directory.
    //
    std::string FullPath = dir;
    if (!FullPath.empty() && FullPath[FullPath.length()-1] != '/')
        FullPath += '/';
    FullPath += LevelStr;
    //
    // Only the I/O processor makes the directory if it doesn't already exist.
    //
    if (ParallelDescriptor::IOProcessor())
        if (!UtilCreateDirectory(FullPath, 0755))
            CreateDirectoryFailed(FullPath);
    //
    // Force other processors to wait till directory is built.
    //
    ParallelDescriptor::Barrier();

    if (ParallelDescriptor::IOProcessor())
    {
        os << level << ' ' << grids.size() << ' ' << cur_time << '\n';
        os << parent->levelSteps(level) << '\n';

        for (i = 0; i < grids.size(); ++i)
        {
            RealBox gridloc = RealBox(grids[i],geom.CellSize(),geom.ProbLo());
            for (n = 0; n < BL_SPACEDIM; n++)
                os << gridloc.lo(n) << ' ' << gridloc.hi(n) << '\n';
        }
        //
        // The full relative pathname of the MultiFabs at this level.
        // The name is relative to the Header file containing this name.
        // It's the name that gets written into the Header.
        //
        if (n_data_items > 0)
        {
            std::string PathNameInHeader = LevelStr;
            PathNameInHeader += BaseName;
            os << PathNameInHeader << '\n';
        }

#ifdef AMREX_USE_EB
	// volfrac threshhold for amrvis
	// fixme? pulled directly from CNS, might need adjustment
        if (level == parent->finestLevel()) {
            for (int lev = 0; lev <= parent->finestLevel(); ++lev) {
                os << "1.0e-6\n";
            }
        }
#endif
    }
    //
    // We combine all of the multifabs -- state, derived, etc -- into one
    // multifab -- plotMF.
    // NOTE: we are assuming that each state variable has one component,
    // but a derived variable is allowed to have multiple components.
    int       cnt   = 0;
    int       ncomp = 1;
    const int nGrow = 0;
    MultiFab  plotMF(grids,dmap,n_data_items,nGrow,MFInfo(),Factory());
    MultiFab* this_dat = 0;
    //
    // Cull data from state variables -- use no ghost cells.
    //
    for (i = 0; i < plot_var_map.size(); i++)
    {
	int typ  = plot_var_map[i].first;
	int comp = plot_var_map[i].second;
	this_dat = &state[typ].newData();
	MultiFab::Copy(plotMF,*this_dat,comp,cnt,ncomp,nGrow);
	cnt+= ncomp;
    }
    //
    // Cull data from derived variables.
    //
    if (derive_names.size() > 0)
    {
	for (std::list<std::string>::const_iterator it = derive_names.begin(), end = derive_names.end();
             it != end;
             ++it)
	{
	    const DeriveRec* rec = derive_lst.get(*it);
	    ncomp = rec->numDerive();
	    auto derive_dat = derive(*it,cur_time,nGrow);
	    MultiFab::Copy(plotMF,*derive_dat,0,cnt,ncomp,nGrow);
	    cnt += ncomp;
	}
    }

#ifdef AMREX_USE_EB
    // add volume fraction to plotfile
    plotMF.setVal(0.0, cnt, 1, nGrow);
    MultiFab::Copy(plotMF,*volfrac,0,cnt,1,nGrow);

    // set covered values for ease of viewing
    EB_set_covered(plotMF, 0.0);
#endif

    //
    // Use the Full pathname when naming the MultiFab.
    //
    std::string TheFullPath = FullPath;
    TheFullPath += BaseName;
    VisMF::Write(plotMF,TheFullPath,how,true);

    //
    // Put particles in plotfile?
    // Used in regression testing, but also useful if you want to use
    // AMReX's tool particle_compare without writing a full checkpoint
    //
#ifdef AMREX_PARTICLES
    if (level == 0 && theNSPC() != 0 && particles_in_plotfile)
    {
      theNSPC()->Checkpoint(dir,"Particles");
    }
#endif

}

std::unique_ptr<MultiFab>
NavierStokes::derive (const std::string& name,
                      Real               time,
                      int                ngrow)
{
#ifdef AMREX_PARTICLES
    return ParticleDerive(name, time, ngrow);
#else
    return AmrLevel::derive(name, time, ngrow);
#endif
}

void
NavierStokes::derive (const std::string& name,
                      Real               time,
                      MultiFab&          mf,
                      int                dcomp)
{
#ifdef AMREX_PARTICLES
        ParticleDerive(name,time,mf,dcomp);
#else
        AmrLevel::derive(name,time,mf,dcomp);
#endif
}

//
// Ensure state, and pressure are consistent.
//
void
NavierStokes::post_init (Real stop_time)
{

    if (level > 0)
        //
        // Nothing to sync up at level > 0.
        //
        return;

    const int   finest_level = parent->finestLevel();
    Real        dt_init      = 0.0;
    Vector<Real> dt_save(finest_level+1);
    Vector<int>  nc_save(finest_level+1);
    //
    // Ensure state is consistent, i.e. velocity field is non-divergent,
    // pressure & Gradp have been initialized, Coarse levels are fine
    // level averages.
    //
    post_init_state();
    //
    // Estimate the initial timestepping.
    //
    post_init_estDT(dt_init, nc_save, dt_save, stop_time);
    //
    // Initialize the pressure by iterating the initial timestep.
    //
    post_init_press(dt_init, nc_save, dt_save);
    //
    // Compute the initial estimate of conservation.
    //
    if (sum_interval > 0)
        sum_integrated_quantities();

    if (NavierStokesBase::avg_interval > 0)
    {
      NavierStokesBase::time_avg.resize(finest_level+1);
      NavierStokesBase::time_avg_fluct.resize(finest_level+1);
      NavierStokesBase::dt_avg.resize(finest_level+1);
      NavierStokesBase::time_avg[level] = 0.;
      NavierStokesBase::time_avg_fluct[level] = 0.;
      NavierStokesBase::dt_avg[level] = 0.;
      const amrex::Real dt_level = parent->dtLevel(level);
      time_average(NavierStokesBase::time_avg[level], NavierStokesBase::time_avg_fluct[level], NavierStokesBase::dt_avg[level], dt_level);
    }

}

//
// Initialize the pressure by iterating the initial timestep
//

void
NavierStokes::post_init_press (Real&        dt_init,
                               Vector<int>&  nc_save,
                               Vector<Real>& dt_save)
{
    if ( init_iter <= 0 )
    {
      parent->setDtLevel(dt_save);
      parent->setNCycle(nc_save);

      NavierStokes::initial_step = false;

      Print()<< "WARNING! post_init_press(): exiting without doing inital iterations because init_iter == "<<init_iter<<std::endl;

      return;
    }

    const Real strt_time       = state[State_Type].curTime();
    const int  finest_level    = parent->finestLevel();
    NavierStokes::initial_iter = true;

    if (verbose)
    {
        Print() << std::endl
                << "post_init_press(): "
                << "doing initial pressure iterations with dt = "
                << dt_init
                << std::endl;
    }

    //
    // Iterate over the advance function.
    //
    for (int iter = 0; iter < init_iter; iter++)
    {

        if (verbose)
        {
            Print() << std::endl
                    << "post_init_press(): iter = " << iter
                    << std::endl;
        }

        for (int k = 0; k <= finest_level; k++ )
        {
            getLevel(k).advance(strt_time,dt_init,1,1);
        }

        //
        // Constructs a guess at P.
        //
        Vector<MultiFab*> sig(finest_level+1, nullptr);

        for (int k = 0; k <= finest_level; k++)
        {
            sig[k] = &(getLevel(k).get_rho_half_time());
        }

        if (projector)
        {
            projector->initialSyncProject(0,sig,dt_init,
                                          strt_time,have_divu);
        }

	// FIXME? -- TODO check if this is really needed here.
	// All of State_type and Divu_Type gets reset.
	// NodalProj averages down phi (sync is an increment) and Pnew coming in
        // has been averaged down, so with linearity of average, P & Gp shouldn't need it
	// Think we really only need to average down dsdt
        for (int k = finest_level-1; k >= 0; k--)
        {
            getLevel(k).avgDown();
        }

        if (verbose)
        {
            // initSyncProject project d(u)/dt, so new velocity
            // is actually the projected acceleration
            // We don't actually care because initial velocity state will be
            // recovered at the end of each iteration.
            // However, we need to recover u_new from d(u)/dt if we want to print
            // correct diagnostics
            MultiFab& S_new = get_new_data(State_Type);
            MultiFab& S_old = get_old_data(State_Type);
            MultiFab::Xpay(S_new, dt_init, S_old, Xvel, Xvel, AMREX_SPACEDIM, 0);

            Print() << "After sync projection and avgDown:" << std::endl;
            printMaxValues();
        }

        for (int k = 0; k <= finest_level; k++)
        {
            //
            // Reset state variables to initial time, but
            // do not reset pressure variable, only pressure time.
	    // do not reset dsdt variable, only dsdt time.
            //
	    // The reset of data is ultimately achieved via a swap and swap back to
	    // preserve old_data. resetState ends up calling swap(old_data, new_data)
	    // but then advance_setup also ends up calling swap(old_data, new_data).
            // Since pressure is not reset, after advance_setup, the next step will
            // progress with p_old==p_new.
            getLevel(k).resetState(strt_time, dt_init, dt_init);
        }

	// Make sure rho_ctime matches reset State
	// FIXME? Why isn't this called on all levels when rho has been altered
	// on all levels via advance, avgDown and resetState called on all levels.
	// Just testing things out with the regression tests shows that this is
	// needed (for both EB and nonEB), just doing level 0 is fine, and moving it
	// outside the init_iters loop is fine (no changes to any regression tests).
        make_rho_curr_time();

        NavierStokes::initial_iter = false;
    }

    NavierStokes::initial_step = false;
    //
    // Re-instate timestep.
    //
    for (int k = 0; k <= finest_level; k++)
    {
        getLevel(k).setTimeLevel(strt_time,dt_save[k],dt_save[k]);
    }

    parent->setDtLevel(dt_save);
    parent->setNCycle(nc_save);

    // Add space to output if verbose
    if (verbose)
    {
        Print() << std::endl
                << "post_init_press(): exiting after " << init_iter << " iterations"
                << std::endl
                << "After initial iterations: "
                << std::endl;
        printMaxValues();
        Print() << std::endl << std::endl;
    }

}

//
// The Mac Sync correction function
//
void
NavierStokes::mac_sync ()
{
    BL_PROFILE_REGION_START("R::NavierStokes::mac_sync()");
    BL_PROFILE("NavierStokes::mac_sync()");

    if (!do_reflux) return;

    if (verbose)
    {
        Print() << std::endl
                << "mac_sync() on level "<<level
                << std::endl;
    }

    const int  numscal        = NUM_STATE - BL_SPACEDIM;
    const Real prev_time      = state[State_Type].prevTime();
    const Real prev_pres_time = state[Press_Type].prevTime();
    const Real dt             = parent->dtLevel(level);
    MultiFab*  DeltaSsync     = 0;// hold (Delta rho)*q for conserved quantities
    // does this have ghosts filled?
    MultiFab&  Rh             = get_rho_half_time();

#ifdef AMREX_USE_EB
    // fixme? unsure how many ghost cells...
    // for umac, inflo uses: use_godunov ? 4 : 3;
    // for now, match umac which uses 4
    const int nghost = umac_n_grow; // ==4; For redistribution ... We may not need 4 but for now we play safe
#else
    const int nghost = 0;
#endif


    Array<MultiFab*,AMREX_SPACEDIM> Ucorr;
    for (int idim = 0; idim < AMREX_SPACEDIM; ++idim)
    {
      const BoxArray& edgeba = getEdgeBoxArray(idim);

      Ucorr[idim]= new MultiFab(edgeba,dmap,1,nghost,MFInfo(),Factory());
    }

    sync_setup(DeltaSsync);
    //
    // Compute the u_mac for the correction.
    //
    Vector<BCRec> rho_math_bc = fetchBCArray(State_Type,Density,1);
    mac_projector->mac_sync_solve(level,dt,Rh,rho_math_bc[0],fine_ratio,Ucorr);
    //
    // Update coarse grid state by adding correction from mac_sync solve
    // the correction is the advective tendency of the new velocities.
    //
    MultiFab& S_new = get_new_data(State_Type);
    mac_projector->mac_sync_compute(level,Ucorr,u_mac,Vsync,Ssync,Rh,
				    level > 0 ? &getAdvFluxReg(level) : 0,
				    advectionType, prev_time,
				    prev_pres_time,dt,
				    NUM_STATE,be_cn_theta,
				    modify_reflux_normal_vel,
				    do_mom_diff);
    //
    // Delete Ucorr; we're done with it.
    //
    for (int idim = 0; idim < AMREX_SPACEDIM; ++idim)
      delete Ucorr[idim];


    //
    // For all conservative variables Q (other than density)
    // express Q as rho*q and increment sync by -(sync_for_rho)*q
    // (See Pember, et. al., LBNL-41339, Jan. 1989)
    //
    int iconserved = -1;
    for (int istate = BL_SPACEDIM; istate < NUM_STATE; istate++)
    {
      if (istate != Density && advectionType[istate] == Conservative)
      {
	iconserved++;
#ifdef _OPENMP
#pragma omp parallel if (Gpu::notInLaunchRegion())
#endif
	for (MFIter mfi(S_new,TilingIfNotGPU()); mfi.isValid(); ++mfi)
	{
	    const Box&  bx       = mfi.tilebox();
	    auto const& rho      = S_new.array(mfi,Density);
	    auto const& Snew     = S_new.array(mfi,istate);
	    auto const& dSsync   = DeltaSsync->array(mfi);
	    auto const& drhosync = Ssync.array(mfi,Density-AMREX_SPACEDIM);
	    auto const& ssync    = Ssync.array(mfi,istate-AMREX_SPACEDIM);

	    amrex::ParallelFor(bx, [rho, Snew, dSsync, drhosync, ssync, iconserved ]
	    AMREX_GPU_DEVICE (int i, int j, int k) noexcept
	    {
	      dSsync(i,j,k,iconserved) = Snew(i,j,k) * drhosync(i,j,k) / rho(i,j,k);
	      ssync(i,j,k) -= dSsync(i,j,k);
	    });
	}
      }
    }

    if (do_mom_diff == 1)
    {
#ifdef _OPENMP
#pragma omp parallel if (Gpu::notInLaunchRegion())
#endif
      for (MFIter mfi(rho_ctime, TilingIfNotGPU()); mfi.isValid(); ++mfi)
      {
	const Box& bx = mfi.tilebox();
	auto const& rho_c    = rho_ctime.array(mfi);
	auto const& vsync    = Vsync.array(mfi,Xvel);
	amrex::ParallelFor(bx, [rho_c, vsync]
	AMREX_GPU_DEVICE (int i, int j, int k) noexcept
        {
	  for (int n = 0; n < AMREX_SPACEDIM; n++) {
	    vsync(i,j,k,n) /= rho_c(i,j,k);
	  }
	});
      }
    }
    //
    // Compute viscous sync.
    //
    if (is_diffusive[Xvel])
    {
      int rho_flag = (do_mom_diff == 0) ? 1 : 3;

      MultiFab** loc_viscn = 0;
      FluxBoxes fb_viscn;

      Real viscTime = state[State_Type].prevTime();
      loc_viscn = fb_viscn.define(this);
      getViscosity(loc_viscn, viscTime);

      diffusion->diffuse_Vsync(Vsync,dt,be_cn_theta,Rh,rho_flag,loc_viscn,0);
    }

    FluxBoxes fb_SC;
    MultiFab** fluxSC        = 0;
    bool       any_diffusive = false;
    for (int sigma  = 0; sigma < numscal; sigma++)
      if (is_diffusive[BL_SPACEDIM+sigma])
	any_diffusive = true;

    if (any_diffusive) {
      fluxSC = fb_SC.define(this);
    }

    Vector<int> diffuse_comp(1);
    int ng=1;
    const Real curr_time = state[State_Type].curTime();

    // Diffusion solver switches
    // together implies that Diff solve does NOT need Sold
    const Diffusion::SolveMode& solve_mode = Diffusion::ONEPASS;
    const bool add_old_time_divFlux = false;

    const int nlev = 1;
    Vector<MultiFab*> Snp1(nlev,0);

    MultiFab dSsync(grids,dmap,NUM_STATE,1,MFInfo(),Factory());
    Snp1[0] = &dSsync;

    Vector<MultiFab*> Rhonp1(nlev,0);
    Rhonp1[0] = &(get_new_data(State_Type));
    int Rho_comp = Density;

    FluxBoxes fb_fluxn  (this);
    MultiFab** fluxn   = fb_fluxn.get();

    const Vector<BCRec>& theBCs = AmrLevel::desc_lst[State_Type].getBCs();

    for (int sigma = 0; sigma<numscal; sigma++)
    {
      const int state_ind = BL_SPACEDIM + sigma;
      const int rho_flag  = Diffusion::set_rho_flag(diffusionType[state_ind]);

      if (is_diffusive[state_ind])
      {
        Snp1[0]->setVal(0.,state_ind,1,ng);

        FluxBoxes fb_diffnp1;
        MultiFab** cmp_diffnp1=0, **cmp_diffn=0;

        Real diffTime = state[State_Type].curTime();
        cmp_diffnp1 = fb_diffnp1.define(this);
        getDiffusivity(cmp_diffnp1, diffTime, BL_SPACEDIM+sigma,0,1);

        int S_comp = state_ind;
 	const int num_comp = 1;
	const int fluxComp  = 0;
        MultiFab *delta_rhs = &Ssync;
        int rhsComp = sigma;
        MultiFab *alpha_in = 0;
        const int alphaComp = 0;
        int betaComp = 0;

        diffuse_comp[0] = is_diffusive[BL_SPACEDIM+sigma];

        diffusion->diffuse_scalar ({},{},Snp1,Rhonp1,
 	                           S_comp,num_comp,Rho_comp,
                                   prev_time,curr_time,be_cn_theta,
                                   Rh,rho_flag,
                                   fluxn,fluxSC,fluxComp,
                                   delta_rhs,rhsComp,
                                   alpha_in,alphaComp,
                                   cmp_diffn,cmp_diffnp1,betaComp,
                                   crse_ratio,theBCs[state_ind],geom,
                                   solve_mode,
                                   add_old_time_divFlux,diffuse_comp);

        if (alpha_in!=0) delete alpha_in;

        MultiFab::Copy(Ssync,*Snp1[0],state_ind,sigma,1,0);

        //
        // Increment the viscous flux registers
        //
        if (level > 0)
        {
          for (int d = 0; d < BL_SPACEDIM; d++)
          {
             getViscFluxReg().FineAdd(*fluxSC[d],d,0,state_ind,1,dt);
          }
        }
      }
      else // state component not diffusive
      {
      //
      // The following used to be done in mac_sync_compute.  Ssync is
      // the source for a rate of change to S over the time step, so
      // Ssync*dt is the source to the actual sync amount.
      //
        Ssync.mult(dt,sigma,1,Ssync.nGrow());
      }
    }

    //
    // For all conservative variables Q (other than density)
    // increment sync by (sync_for_rho)*q_presync.
    // (See Pember, et. al., LBNL-41339, Jan. 1989)
    //
    iconserved = -1;
    for (int istate = BL_SPACEDIM; istate < NUM_STATE; istate++)
    {
      if (istate != Density && advectionType[istate] == Conservative)
      {
	iconserved++;

	MultiFab::Add(Ssync,*DeltaSsync,iconserved,istate-AMREX_SPACEDIM,1,0);
      }
    }
    //
    // Add the sync correction to the state.
    //
    MultiFab::Add(S_new,Ssync,0,AMREX_SPACEDIM,numscal,0);
    //
    // Update rho_ctime after rho is updated with Ssync.
    //
    make_rho_curr_time();

    if (level > 0) incrRhoAvg(Ssync,Density-BL_SPACEDIM,1.0);
    //
    // Get boundary conditions.
    //
    const int N = grids.size();

    Vector<int*>         sync_bc(N);
    Vector< Vector<int> > sync_bc_array(N);

    for (int i = 0; i < N; i++)
    {
      sync_bc_array[i] = getBCArray(State_Type,i,Density,numscal);
      sync_bc[i]       = sync_bc_array[i].dataPtr();
    }
    //
    // Interpolate the sync correction to the finer levels,
    //  and update rho_ctime, rhoAvg at those levels.
    //
    IntVect    ratio = IntVect::TheUnitVector();
    const Real mult  = 1.0;
    for (int lev = level+1; lev <= parent->finestLevel(); lev++)
    {
      ratio                     *= parent->refRatio(lev-1);
      NavierStokes&     fine_lev = getLevel(lev);
      const BoxArray& fine_grids = fine_lev.boxArray();
      MultiFab sync_incr(fine_grids,fine_lev.DistributionMap(),numscal,0,MFInfo(),fine_lev.Factory());
      sync_incr.setVal(0.0);

      SyncInterp(Ssync,level,sync_incr,lev,ratio,0,0,
		 numscal,1,mult,sync_bc.dataPtr());

      MultiFab& Sf_new = fine_lev.get_new_data(State_Type);
      MultiFab::Add(Sf_new,sync_incr,0,Density,numscal,0);

      fine_lev.make_rho_curr_time();
      fine_lev.incrRhoAvg(sync_incr,Density-BL_SPACEDIM,1.0);
    }

    sync_cleanup(DeltaSsync);

    BL_PROFILE_REGION_STOP("R::NavierStokes::mac_sync()");
}

//
// The reflux function
//
void
NavierStokes::reflux ()
{
    if (level == parent->finestLevel())
        return;

    BL_PROFILE("NavierStokes::reflux()");

    BL_ASSERT(do_reflux);
    //
    // First do refluxing step.
    //
    FluxRegister& fr_adv  = getAdvFluxReg(level+1);
    FluxRegister& fr_visc = getViscFluxReg(level+1);
    const Real    dt_crse = parent->dtLevel(level);
    const Real    scale   = 1.0/dt_crse;
    //
    // It is important, for do_mom_diff == 0, to do the viscous
    //   refluxing first, since this will be divided by rho_half
    //   before the advective refluxing is added.  In the case of
    //   do_mom_diff == 1, both components of the refluxing will
    //   be divided by rho^(n+1) in level_sync.
    //

    fr_visc.Reflux(Vsync,volume,scale,0,0,BL_SPACEDIM,geom);
    fr_visc.Reflux(Ssync,volume,scale,BL_SPACEDIM,0,NUM_STATE-BL_SPACEDIM,geom);

    const MultiFab& Rh = get_rho_half_time();

    if (do_mom_diff == 0)
    {
#ifdef _OPENMP
#pragma omp parallel if (Gpu::notInLaunchRegion())
#endif
      for (MFIter mfi(Vsync,TilingIfNotGPU()); mfi.isValid(); ++mfi)
      {
         const Box&  bx      = mfi.tilebox();
         auto const& vsync   = Vsync.array(mfi);
         auto const& rhohalf = Rh.array(mfi);

         amrex::ParallelFor(bx, AMREX_SPACEDIM, [vsync, rhohalf]
         AMREX_GPU_DEVICE (int i, int j, int k, int n) noexcept
         {
            vsync(i,j,k,n) /= rhohalf(i,j,k);
         });
      }
    }

    for (int istate = AMREX_SPACEDIM; istate < NUM_STATE; istate++)
    {
      if (advectionType[istate] == NonConservative)
      {
	MultiFab::Divide(Ssync,Rh,0,istate-AMREX_SPACEDIM,1,0);
      }
    }

    fr_adv.Reflux(Vsync,volume,scale,0,0,BL_SPACEDIM,geom);
    fr_adv.Reflux(Ssync,volume,scale,BL_SPACEDIM,0,NUM_STATE-BL_SPACEDIM,geom);

    const BoxArray& fine_boxes = getLevel(level+1).boxArray();
    //
    // Zero out coarse grid cells which underlie fine grid cells.
    //
    BoxArray baf = fine_boxes;

    baf.coarsen(fine_ratio);

#ifdef _OPENMP
#pragma omp parallel if (Gpu::notInLaunchRegion())
#endif
   {
      std::vector< std::pair<int,Box> > isects;
      for (MFIter mfi(Vsync,TilingIfNotGPU()); mfi.isValid(); ++mfi)
      {
         const Box& bx = mfi.growntilebox();
         auto const& vsync   = Vsync.array(mfi);
         auto const& ssync   = Ssync.array(mfi);
         int nstate          = NUM_STATE;

         baf.intersections(bx,isects);

         for (int it = 0, N = isects.size(); it < N; it++) {
            amrex::ParallelFor(isects[it].second, [vsync, ssync, nstate]
            AMREX_GPU_DEVICE (int i, int j, int k) noexcept
            {
               for (int n = 0; n < AMREX_SPACEDIM; n++) {
                  vsync(i,j,k,n) = 0.0;
               }
               for (int n = 0; n < nstate-AMREX_SPACEDIM; n++) {
                  ssync(i,j,k,n) = 0.0;
               }
            });
        }
      }
   }
}

//
// Average fine information from the complete set of state types to coarse.
//

void
NavierStokes::avgDown ()
{
    if (level == parent->finestLevel())
        return;

    auto&   fine_lev = getLevel(level+1);
    //
    // Average down the State and Pressure at the new time.
    //
    avgDown_StatePress();

    //
    // Next average down divu and dSdT at new time.
    //
    if (have_divu)
    {
        MultiFab& Divu_crse = get_new_data(Divu_Type);
        MultiFab& Divu_fine = fine_lev.get_new_data(Divu_Type);

	average_down(Divu_fine, Divu_crse, 0, 1);
    }
    if (have_dsdt)
    {
        MultiFab& Dsdt_crse = get_new_data(Dsdt_Type);
        MultiFab& Dsdt_fine = fine_lev.get_new_data(Dsdt_Type);

	average_down(Dsdt_fine, Dsdt_crse, 0, 1);
    }
}

//
// Default divU is set to zero.
//

void
NavierStokes::calc_divu (Real      time,
                         Real      /*dt*/,
                         MultiFab& divu)
{
    BL_PROFILE("NavierStokes::calc_divu()");

    if (have_divu)
    {
      // Don't think we need this here, but then ghost cells are uninitialized
      // divu.setVal(0);

        if (do_temp && visc_coef[Temp] > 0.0)
        {
            //
            // Compute Div(U) = Div(visc_cond_coef * Grad(T))/(c_p*rho*T)
            //
            getViscTerms(divu,Temp,1,time);

            const MultiFab&   rhotime = get_rho(time);

            FillPatchIterator temp_fpi(*this,divu,0,time,State_Type,Temp,1);
	    MultiFab& tmf = temp_fpi.get_mf();

	    Real THERMO_cp = 1004.6;

#ifdef _OPENMP
#pragma omp parallel if (Gpu::notInLaunchRegion())
#endif
            for ( MFIter rho_mfi(rhotime,TilingIfNotGPU()); rho_mfi.isValid(); ++rho_mfi)
            {
	        const Box&  bx  = rho_mfi.tilebox();
		auto const& div = divu.array(rho_mfi);
		auto const& rho = rhotime.array(rho_mfi);
		auto const& temp = tmf.array(rho_mfi);
#ifdef AMREX_USE_EB
		auto const& ebfactory = dynamic_cast<EBFArrayBoxFactory const&>(Factory());
		auto const& flagfab = ebfactory.getMultiEBCellFlagFab()[rho_mfi];
		auto const& flag    = flagfab.const_array();

		if (flagfab.getType(bx) == FabType::covered)
		{
		  amrex::ParallelFor(bx, [div]
		  AMREX_GPU_DEVICE (int i, int j, int k) noexcept
		  {
		    div( i, j, k ) = COVERED_VAL;
		  });
		}
		else if (flagfab.getType(bx) != FabType::regular)
		{
		  auto vfrac = ebfactory.getVolFrac().const_array(rho_mfi);

		  amrex::ParallelFor(bx, [div, rho, temp, vfrac, THERMO_cp]
		  AMREX_GPU_DEVICE (int i, int j, int k) noexcept
		  {
		    if ( vfrac(i,j,k) > 0.0 )
		    {
		      div(i,j,k) /= ( rho(i,j,k)*temp(i,j,k)*THERMO_cp );
		    }
		    else
		    {
		      div(i,j,k) = COVERED_VAL;
		    }
		  });
		}
		else
#endif
		{
		  amrex::ParallelFor(bx, [div, rho, temp, THERMO_cp]
		  AMREX_GPU_DEVICE (int i, int j, int k) noexcept
		  {
		    div(i,j,k) /= ( rho(i,j,k)*temp(i,j,k)*THERMO_cp );
		  });
		}
	    }
        }
	else
	{
	  divu.setVal(0);
	}
    }
}

void
NavierStokes::getViscTerms (MultiFab& visc_terms,
                            int       src_comp,
                            int       ncomp,
                            Real      time)
{
    BL_PROFILE("NavierStokes::getViscTerms()");
    //
    // The logic below for selecting between scalar or tensor solves does
    // not allow for calling NavierStokes::getViscTerms with src_comp=Yvel
    // or Zvel
    //
#ifdef AMREX_DEBUG
    if (src_comp<BL_SPACEDIM && (src_comp!=Xvel || ncomp<BL_SPACEDIM))
    {
      Print() << "src_comp=" << src_comp << "   ncomp=" << ncomp << '\n';
      Error("must call NavierStokes::getViscTerms with all three velocity components");
    }
#endif
    //
    // Initialize all viscous terms to zero
    //
    const int nGrow = visc_terms.nGrow();

    bool diffusive = false;
    //
    // Get Velocity Viscous Terms
    //
    if (src_comp == Xvel && !is_diffusive[Xvel])
    {
	visc_terms.setVal(0.0,0,ncomp,nGrow);
    }
    else if (src_comp == Xvel && is_diffusive[Xvel])
    {
	diffusive = true;

	FluxBoxes fb;
        MultiFab** viscosity = 0;

        viscosity = fb.define(this);
        getViscosity(viscosity, time);

	auto whichTime = which_time(State_Type,time);
	BL_ASSERT(whichTime == AmrOldTime || whichTime == AmrNewTime);

	auto viscosityCC = (whichTime == AmrOldTime ? viscn_cc : viscnp1_cc);

        diffusion->getTensorViscTerms(visc_terms,time,viscosity,viscosityCC,0);
    }
    //
    // Get Scalar Diffusive Terms
    //
    const int first_scal = (src_comp==Xvel) ? BL_SPACEDIM : src_comp;
    const int num_scal   = (src_comp==Xvel) ? ncomp-BL_SPACEDIM : ncomp;

    if (num_scal > 0)
    {
        for (int icomp = first_scal; icomp < first_scal+num_scal; icomp++)
        {
            if (is_diffusive[icomp])
            {
		diffusive = true;

                int rho_flag = Diffusion::set_rho_flag(diffusionType[icomp]);

		FluxBoxes fb;
                MultiFab** cmp_diffn = 0;

                cmp_diffn = fb.define(this);
                getDiffusivity(cmp_diffn, time, icomp, 0, 1);

                diffusion->getViscTerms(visc_terms,src_comp,icomp,
                                        time,rho_flag,cmp_diffn,0);
            }
	    else {
	        visc_terms.setVal(0.0,icomp-src_comp,1,nGrow);
	    }

        }
    }
    //
    // Ensure consistent grow cells
    //
    if (diffusive && nGrow > 0)
    {
	    visc_terms.FillBoundary(0, ncomp, geom.periodicity());
	    Extrapolater::FirstOrderExtrap(visc_terms, geom, 0, ncomp);
    }
}

//
// Functions calcViscosity/Diffusivity and getViscosity/Diffusivity are
// for calculating variable viscosity and diffusivity. Here we default to
// constant visc/diff and set the variable viscosity and diffusivity arrays
// to the values in visc_coef and diff_coef.
// For variable viscosity/diffusivity, (per MSD) calcViscosity/Diffusivity
// should compute the transport coefficients at cell centers (or cell centroids
// for EB) and getViscosity/Diffusivity should interpolate those to faces (or
// face-centroids for EB).
//
void
NavierStokes::calcViscosity (const Real time,
                             const Real /*dt*/,
                             const int  /*iteration*/,
                             const int  /*ncycle*/)
{
    if (is_diffusive[Xvel])
    {
        if (visc_coef[Xvel] >= 0.0)
        {
            auto whichTime = which_time(State_Type,time);
            BL_ASSERT(whichTime == AmrOldTime || whichTime == AmrNewTime);

            auto visc = (whichTime == AmrOldTime ? viscn_cc : viscnp1_cc);
	    visc->setVal(visc_coef[Xvel], 0, visc->nComp(), visc->nGrow());
        }
        else
	{
            Abort("NavierStokes::calcViscosity() : must have velocity visc_coef >= 0.0");
        }
    }
}

void
NavierStokes::calcDiffusivity (const Real time)
{
    //
    // NOTE:  In the diffusivity
    //        arrays, there is an offset since no diffusivity array
    //        is kept for the velocities or the density.  So, the scalar
    //        component Density+1 in the state corresponds to component
    //        0 in the arrays diffn and diffnp1.
    //
    int src_comp = Density+1;
    int ncomp = NUM_STATE - BL_SPACEDIM -1;

    const TimeLevel whichTime = which_time(State_Type,time);
    BL_ASSERT(whichTime == AmrOldTime || whichTime == AmrNewTime);

    MultiFab* diff = (whichTime == AmrOldTime ? diffn_cc : diffnp1_cc);
    for (int comp=src_comp; comp<src_comp+ncomp; comp++)
    {
        int diff_comp = comp - Density - 1;

        if (is_diffusive[comp])
        {
            if (visc_coef[comp] >= 0.0)
            {
	      diff->setVal(visc_coef[comp], diff_comp, 1, diff->nGrow());
            }
            else
            {
                Abort("NavierStokes::calcDiffusivity() : must have scalar diff_coefs >= 0.0");
            }
        }
    }
}

void
NavierStokes::getViscosity (MultiFab* viscosity[BL_SPACEDIM],
                            const Real time)
{
    // //
    // // Select time level to work with (N or N+1)
    // //
    // const TimeLevel whichTime = which_time(State_Type,time);
    // BL_ASSERT(whichTime == AmrOldTime || whichTime == AmrNewTime);

    // MultiFab *visc = (whichTime == AmrOldTime ? viscn_cc : viscnp1_cc);

    // For non-const viscosity, uncomment above and add interp from
    // cell-center/centroid to faces.
    // But here we simply do constant viscosity.

    for (int dir=0; dir<AMREX_SPACEDIM; dir++) {
      viscosity[dir]->setVal(visc_coef[Xvel], 0, viscosity[dir]->nComp(), viscosity[dir]->nGrow());
    }

    if (do_LES)
    {
      FluxBoxes mu_LES(this,1,0);
      MultiFab** mu_LES_mf = mu_LES.get();
      for (int dir=0; dir<AMREX_SPACEDIM; dir++) {
	mu_LES_mf[dir]->setVal(0., 0, mu_LES_mf[dir]->nComp(), mu_LES_mf[dir]->nGrow());
      }

      NavierStokesBase::calc_mut_LES(mu_LES_mf,time);

      for (int dir=0; dir<AMREX_SPACEDIM; dir++) {
	MultiFab::Add(*viscosity[dir], *mu_LES_mf[dir], 0, 0, 1, 0);
      }
    }
}

void
NavierStokes::getDiffusivity (MultiFab* diffusivity[BL_SPACEDIM],
                              const Real /*time*/,
                              const int state_comp,
                              const int dst_comp,
                              const int ncomp)
{
    BL_ASSERT(state_comp > Density);
    // //
    // // Pick correct component in the diffn/diffnp1 array
    // //
    // int diff_comp = state_comp - Density - 1;
    // //
    // // Select time level to work with (N or N+1)
    // //
    // const TimeLevel whichTime = which_time(State_Type,time);
    // BL_ASSERT(whichTime == AmrOldTime || whichTime == AmrNewTime);

    // MultiFab *diff = (whichTime == AmrOldTime ? diffn_cc : diffnp1_cc);

    // For non-const diffusivity, uncomment above and add interp from
    // cell-center/centroid to faces.
    // But here we simply do constant diffusivity.

    for (int dir = 0; dir < BL_SPACEDIM; dir++)
    {
      diffusivity[dir]->setVal(visc_coef[state_comp], dst_comp, ncomp, diffusivity[dir]->nGrow());
    }
}
<|MERGE_RESOLUTION|>--- conflicted
+++ resolved
@@ -110,9 +110,9 @@
     //
     {
       int bc_tmp[2*AMREX_SPACEDIM];
-      
+
       auto f = [&bc_tmp] (std::string const& bcid, Orientation ori)
-      {	  
+      {
 	  ParmParse pbc(bcid);
 	  std::string bc_type_in = "null";
 	  pbc.query("type", bc_type_in);
@@ -176,7 +176,7 @@
 	  else if (bc_type == "pressure_inflow" or bc_type == "pi")
 	  {
 	      amrex::Abort("NavierStokes::Initialize_specific: Pressure inflow boundary condition not yet implemented. If needed for your simulation, please contact us.");
-	      
+
 	      // amrex::Print() << bcid << " set to pressure inflow.\n";
 
 	      // bc_tmp[ori] = PhysBCType::pressure_inflow;
@@ -358,7 +358,7 @@
     // Initialize the state and the pressure.
     //
     prob_initData();
-  
+
     //
     // Initialize GradP
     //
@@ -372,34 +372,10 @@
       Save_new.setVal(0.);
     }
 
-<<<<<<< HEAD
-        RealBox    gridloc = RealBox(vbx,geom.CellSize(),geom.ProbLo());
-        const int* lo      = vbx.loVect();
-        const int* hi      = vbx.hiVect();
-        const int* s_lo    = Sfab.loVect();
-        const int* s_hi    = Sfab.hiVect();
-        const int* p_lo    = Pfab.loVect();
-        const int* p_hi    = Pfab.hiVect();
-
-        FORT_INITDATA (&level,&cur_time,lo,hi,&ns,
-                       Sfab.dataPtr(Xvel),
-                       Sfab.dataPtr(BL_SPACEDIM),
-                       ARLIM(s_lo), ARLIM(s_hi),
-                       Pfab.dataPtr(),
-                       ARLIM(p_lo), ARLIM(p_hi),
-                       dx,gridloc.lo(),gridloc.hi() );
-    }
-    //
-    // Initialize GradP
-    //
-    computeGradP(state[Press_Type].curTime());
-
-=======
->>>>>>> b3ff0168
 #ifdef AMREX_USE_EB
     //
-    // Set EB covered cells to some typical value for that field 
-    // FIXME -- Not sure IAMR really needs this...   
+    // Set EB covered cells to some typical value for that field
+    // FIXME -- Not sure IAMR really needs this...
     {
       MultiFab&   S_new    = get_new_data(State_Type);
       set_body_state(S_new);
@@ -2531,4 +2507,4 @@
     {
       diffusivity[dir]->setVal(visc_coef[state_comp], dst_comp, ncomp, diffusivity[dir]->nGrow());
     }
-}
+}
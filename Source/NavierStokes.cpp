//
// "Divu_Type" means S, where divergence U = S
// "Dsdt_Type" means pd S/pd t, where S is as above
//
#include <unistd.h>

#include <algorithm>
#include <vector>
#include <cmath>

#include <AMReX_Geometry.H>
#include <AMReX_Extrapolater.H>
#include <AMReX_ParmParse.H>
#include <NavierStokes.H>
#include <AMReX_MultiGrid.H>
#include <NAVIERSTOKES_F.H>
#include <AMReX_BLProfiler.H>
#include <PROB_NS_F.H>

#ifdef BL_USE_VELOCITY
#include <AMReX_DataServices.H>
#include <AMReX_AmrData.H>
#endif

#include <AMReX_buildInfo.H>

using namespace amrex;

namespace
{
    bool initialized = false;
}

void
NavierStokes::variableCleanUp ()
{
    NavierStokesBase::variableCleanUp ();
}

void
NavierStokes::Initialize ()
{
    if (initialized) return;

    NavierStokesBase::Initialize();

    amrex::ExecOnFinalize(NavierStokes::Finalize);

    initialized = true;
}

void
NavierStokes::Finalize ()
{
    initialized = false;
}

NavierStokes::NavierStokes () {}

NavierStokes::NavierStokes (Amr&            papa,
                            int             lev,
                            const Geometry& level_geom,
                            const BoxArray& bl,
                            const DistributionMapping& dm,
                            Real            time)
    :
    NavierStokesBase(papa,lev,level_geom,bl,dm,time)
{ }

NavierStokes::~NavierStokes () { }

//
// This function initializes the State and Pressure with data.
//
void
NavierStokes::initData ()
{
    //
    // Initialize the state and the pressure.
    //
    int         ns       = NUM_STATE - BL_SPACEDIM;
    const Real* dx       = geom.CellSize();
    MultiFab&   S_new    = get_new_data(State_Type);
    MultiFab&   P_new    = get_new_data(Press_Type);
    const Real  cur_time = state[State_Type].curTime();

    for (MFIter snewmfi(S_new); snewmfi.isValid(); ++snewmfi)
    {
        const Box& vbx = snewmfi.validbox();

        BL_ASSERT(grids[snewmfi.index()] == vbx);

        FArrayBox& Sfab = S_new[snewmfi];
        FArrayBox& Pfab = P_new[snewmfi];

	Sfab.setVal(0.0);
        Pfab.setVal(0.0);

        const int  i       = snewmfi.index();
        RealBox    gridloc = RealBox(grids[i],geom.CellSize(),geom.ProbLo());
        const int* lo      = vbx.loVect();
        const int* hi      = vbx.hiVect();
        const int* s_lo    = Sfab.loVect();
        const int* s_hi    = Sfab.hiVect();
        const int* p_lo    = Pfab.loVect();
        const int* p_hi    = Pfab.hiVect();

        FORT_INITDATA (&level,&cur_time,lo,hi,&ns,
                       Sfab.dataPtr(Xvel),
                       Sfab.dataPtr(BL_SPACEDIM),
                       ARLIM(s_lo), ARLIM(s_hi),
                       Pfab.dataPtr(),
                       ARLIM(p_lo), ARLIM(p_hi),
                       dx,gridloc.lo(),gridloc.hi() );
    }

#ifdef BL_USE_VELOCITY
    //
    // We want to add the velocity from the supplied plotfile
    // to what we already put into the velocity field via FORT_INITDATA.
    //
    // This code has a few drawbacks.  It assumes that the physical
    // domain size of the current problem is the same as that of the
    // one that generated the pltfile.  It also assumes that the pltfile
    // has at least as many levels (with the same refinement ratios) as does
    // the current problem.  If either of these are false this code is
    // likely to core dump.
    //
    ParmParse pp("ns");



    std::string velocity_plotfile;
    pp.query("velocity_plotfile", velocity_plotfile);

    std::string velocity_plotfile_xvel_name = "x_velocity";
    pp.query("velocity_plotfile_xvel_name", velocity_plotfile_xvel_name);

    Real velocity_plotfile_scale(1.0);
    pp.query("velocity_plotfile_scale",velocity_plotfile_scale);

    if (!velocity_plotfile.empty())
    {
        amrex::Print() << "initData: reading data from: " << velocity_plotfile << " (" 
		       << velocity_plotfile_xvel_name << ")" << '\n';

        DataServices::SetBatchMode();
        Amrvis::FileType fileType(Amrvis::NEWPLT);
        DataServices dataServices(velocity_plotfile, fileType);

        if (!dataServices.AmrDataOk())
            //
            // This calls ParallelDescriptor::EndParallel() and exit()
            //
            DataServices::Dispatch(DataServices::ExitRequest, NULL);
    
        AmrData&           amrData   = dataServices.AmrDataRef();
        Vector<std::string> plotnames = amrData.PlotVarNames();

        int idX = -1;
        for (int i = 0; i < plotnames.size(); ++i)
            if (plotnames[i] == velocity_plotfile_xvel_name) idX = i;

        if (idX == -1)
	  amrex::Abort("Could not find velocity fields in supplied velocity_plotfile");
	else
	  amrex::Print() << "Found " << velocity_plotfile_xvel_name << ", idX = " << idX << '\n';

        MultiFab tmp(S_new.boxArray(), S_new.DistributionMap(), 1, 0);
        for (int i = 0; i < BL_SPACEDIM; i++)
        {
            amrData.FillVar(tmp, level, plotnames[idX+i], 0);
            for (MFIter mfi(tmp); mfi.isValid(); ++mfi)
            {
                FArrayBox& tfab = tmp[mfi];
  	        tfab.mult(velocity_plotfile_scale, 0, 1);
                S_new[mfi].plus(tfab, tfab.box(), 0, Xvel+i, 1);
	    }
            amrData.FlushGrids(idX+i);
        }

	amrex::Print() << "initData: finished init from velocity_plotfile" << '\n';
    }
#endif /*BL_USE_VELOCITY*/

    make_rho_prev_time();
    make_rho_curr_time();
    //
    // Initialize divU and dSdt.
    //
    if (have_divu)
    {
        const Real dt       = 1.0;
        const Real dtin     = -1.0; // Dummy value denotes initialization.
        const Real curTime = state[Divu_Type].curTime();
        MultiFab&  Divu_new = get_new_data(Divu_Type);

        state[State_Type].setTimeLevel(curTime,dt,dt);

	if (variable_scal_diff)
	  //Make sure something reasonable is in diffn_cc
	  calcDiffusivity(cur_time);

        calc_divu(cur_time,dtin,Divu_new);

        if (have_dsdt)
            get_new_data(Dsdt_Type).setVal(0);
    }

    if (state[Press_Type].descriptor()->timeType() == StateDescriptor::Point) 
    {
        get_new_data(Dpdt_Type).setVal(0);
    }

    is_first_step_after_regrid = false;
    old_intersect_new          = grids;

#ifdef AMREX_PARTICLES
    initParticleData ();
#endif
}

//
// ADVANCE FUNCTIONS
//

//
// This function ensures that the multifab registers and boundary
// flux registers needed for syncing the composite grid
//
//     u_mac, Vsync, Ssync, rhoavg, fr_adv, fr_visc
//
// are initialized to zero.  In general these quantities
// along with the pressure sync registers (sync_reg) and
// advective velocity registers (mac_reg) are compiled by first
// setting them to the coarse value acquired during a coarse timestep
// and then incrementing in the fine values acquired during the
// subcycled fine timesteps.  This compilation procedure occurs in
// different parts for different quantities
//
// * u_mac is set in predict_velocity and mac_project.
// * fr_adv, fr_visc are set in velocity_advect and scalar_advect
// * Vsync, Ssync are set in subcycled calls to post_timestep
// * mac_reg is set in mac_project
// * sync_reg is set in level_project
// * rhoavg, pavg are set in advance_setup and advance
//
// After these quantities have been compiled during a coarse
// timestep and subcycled fine timesteps.  The post_timestep function
// uses them to sync the fine and coarse levels.  If the coarse level
// is not the base level, post_timestep modifies the next coarsest levels
// registers appropriately.
//
// Note :: There is a little ambiguity as to which level owns the
// boundary flux registers.  The Multifab registers are quantities
// sized by the coarse level BoxArray and belong to the coarse level.
// The fine levels own the boundary registers, since they are sized by
// the boundaries of the fine level BoxArray.
//

//
// Compute a timestep at a level. Return largest safe timestep.
//

Real
NavierStokes::advance (Real time,
                       Real dt,
                       int  iteration,
                       int  ncycle)
{
    BL_PROFILE("NavierStokes::advance()");

    if (verbose) {
      amrex::Print() << "Advancing grids at level " << level
		     << " : starting time = "       << time
		     << " with dt = "               << dt << '\n';
    }
    advance_setup(time,dt,iteration,ncycle);
    //
    // Compute traced states for normal comp of velocity at half time level.
    //
    Real dummy   = 0.0;
    Real dt_test = predict_velocity(dt,dummy);
    //
    // Do MAC projection and update edge velocities.
    //
    if (do_mac_proj) 
    {
        MultiFab mac_rhs(grids,dmap,1,0);
        create_mac_rhs(mac_rhs,0,time,dt);
        MultiFab& S_old = get_old_data(State_Type);
        mac_project(time,dt,S_old,&mac_rhs,have_divu,umac_n_grow,true);
    }
    //
    // Advect velocities.
    //
    if (do_mom_diff == 0) 
        velocity_advection(dt);

    //
    // Advect scalars.
    //
    const int first_scalar = Density;
    const int last_scalar  = first_scalar + NUM_SCALARS - 1;
    scalar_advection(dt,first_scalar,last_scalar);
    //
    // Update Rho.
    //
    scalar_update(dt,first_scalar,first_scalar);

    make_rho_curr_time();
    //
    // Advect momenta after rho^(n+1) has been created.
    //
    if (do_mom_diff == 1) 
        velocity_advection(dt);
    //
    // Add the advective and other terms to get scalars at t^{n+1}.
    //
#ifdef MOREGENGETFORCE
    if (do_scalar_update_in_order)
    {
	for (int iComp=0; iComp<NUM_SCALARS-1; iComp++)
        {
	    int iScal = first_scalar+scalarUpdateOrder[iComp];
	    amrex::Print() << "... ... updating " << desc_lst[0].name(iScal) << '\n';
	    scalar_update(dt,iScal,iScal);
	}
    }
    else
    {
	scalar_update(dt,first_scalar+1,last_scalar);
    }
#else
    scalar_update(dt,first_scalar+1,last_scalar);
#endif
    //
    // S appears in rhs of the velocity update, so we better do it now.
    //
    if (have_divu)
    {
        calc_divu(time+dt,dt,get_new_data(Divu_Type));
        if (have_dsdt)
        {
            calc_dsdt(time,dt,get_new_data(Dsdt_Type));
            if (initial_step)
                MultiFab::Copy(get_old_data(Dsdt_Type),
                               get_new_data(Dsdt_Type),0,0,1,0);
        }
    }
    //
    // Add the advective and other terms to get velocity at t^{n+1}.
    //
    velocity_update(dt);
    //
    // Increment rho average.
    //
    if (!initial_step)
    {
        if (level > 0)
            incrRhoAvg((iteration==ncycle ? 0.5 : 1.0) / Real(ncycle));

        //
        // Do a level project to update the pressure and velocity fields.
        //
        if (projector)
            level_projector(dt,time,iteration);
        if (level > 0 && iteration == 1)
           p_avg.setVal(0);
    }

#ifdef AMREX_PARTICLES
    if (theNSPC() != 0 and NavierStokes::initial_iter != true)
    {
        theNSPC()->AdvectWithUmac(u_mac, level, dt);
    }
#endif
    //
    // Clean up after the predicted value at t^n+1.
    // Estimate new timestep from umac cfl.
    //
    advance_cleanup(iteration,ncycle);

    return dt_test;  // Return estimate of best new timestep.
}

//
// Predict the edge velocities which go into forming u_mac.  This
// function also returns an estimate of dt for use in variable timesteping.
//

Real
NavierStokes::predict_velocity (Real  dt,
                                Real& comp_cfl)
{
    BL_PROFILE("NavierStokes::predict_velocity()");

    if (verbose) amrex::Print() << "... predict edge velocities\n";
    //
    // Get simulation parameters.
    //
    const int   nComp          = BL_SPACEDIM;
    const Real* dx             = geom.CellSize();
    const Real  prev_time      = state[State_Type].prevTime();
    const Real  prev_pres_time = state[Press_Type].prevTime();
    //
    // Compute viscous terms at level n.
    // Ensure reasonable values in 1 grow cell.  Here, do extrap for
    // c-f/phys boundary, since we have no interpolator fn, also,
    // preserve extrap for corners at periodic/non-periodic intersections.
    //
    MultiFab visc_terms(grids,dmap,nComp,1);

    if (be_cn_theta != 1.0)
    {
	getViscTerms(visc_terms,Xvel,nComp,prev_time);
    }
    else
    {
	visc_terms.setVal(0);
    }
    //
    // Set up the timestep estimation.
    //
    Real cflgrid,u_max[3];
    Real cflmax = 1.0e-10;
    comp_cfl    = (level == 0) ? cflmax : comp_cfl;

    FArrayBox tforces;

    Vector<int> bndry[BL_SPACEDIM];

    MultiFab Gp(grids,dmap,BL_SPACEDIM,1);

    getGradP(Gp, prev_pres_time);
    
    FArrayBox null_fab;

    FillPatchIterator
      U_fpi(*this,visc_terms,Godunov::hypgrow(),prev_time,State_Type,Xvel,BL_SPACEDIM);
    MultiFab& Umf=U_fpi.get_mf();

#ifdef BOUSSINESQ
    FillPatchIterator
      S_fpi(*this,visc_terms,1,prev_time,State_Type,Tracer,1);
    MultiFab& Smf=S_fpi.get_mf();
#else
#ifdef MOREGENGETFORCE
     FillPatchIterator
       S_fpi(*this,visc_terms,1,prev_time,State_Type,Density,NUM_SCALARS);
      MultiFab& Smf=S_fpi.get_mf();
#endif
#endif
     
     for (MFIter U_mfi(Umf,true); U_mfi.isValid(); ++U_mfi)
     {
       Box bx=U_mfi.tilebox();
       FArrayBox& Ufab = Umf[U_mfi];

#ifdef BOUSSINESQ
        getForce(tforces,bx,1,Xvel,BL_SPACEDIM,prev_time,Smf[U_mfi]);
#else
#ifdef GENGETFORCE
        getForce(tforces,bx,1,Xvel,BL_SPACEDIM,prev_time,rho_ptime[U_mfi]);
#elif MOREGENGETFORCE
	if (getForceVerbose) {
	  amrex::Print() << "---" << '\n' 
			 << "A - Predict velocity:" << '\n'
			 << " Calling getForce..." << '\n';
	}
        getForce(tforces,bx,1,Xvel,BL_SPACEDIM,prev_time,Ufab,Smf[U_mfi],0);
#else
	getForce(tforces,bx,1,Xvel,BL_SPACEDIM,rho_ptime[U_mfi]);
#endif		 
#endif
        //
        // Test velocities, rho and cfl.
        //
        cflgrid  = godunov->test_u_rho(Ufab,rho_ptime[U_mfi],bx,dx,dt,u_max);
        cflmax   = std::max(cflgrid,cflmax);
        comp_cfl = std::max(cflgrid,comp_cfl);
        //
        // Compute the total forcing.
        //
        godunov->Sum_tf_gp_visc(tforces,0,visc_terms[U_mfi],0,Gp[U_mfi],0,rho_ptime[U_mfi],0);

        D_TERM(bndry[0] = fetchBCArray(State_Type,bx,0,1);,
               bndry[1] = fetchBCArray(State_Type,bx,1,1);,
               bndry[2] = fetchBCArray(State_Type,bx,2,1););

        godunov->ExtrapVelToFaces(bx, dx, dt,
                                  D_DECL(u_mac[0][U_mfi], u_mac[1][U_mfi], u_mac[2][U_mfi]),
                                  D_DECL(bndry[0],        bndry[1],        bndry[2]),
                                  Ufab, tforces);
    }

    Real tempdt = std::min(change_max,cfl/cflmax);

    ParallelDescriptor::ReduceRealMin(tempdt);

    return dt*tempdt;
}

//
// This routine advects the scalars
//

void
NavierStokes::scalar_advection (Real dt,
                                int  fscalar,
                                int  lscalar)
{
    BL_PROFILE("NavierStokes::scalar_advection()");

    if (verbose) amrex::Print() << "... advect scalars\n";
    //
    // Get simulation parameters.
    //
    const int   num_scalars    = lscalar - fscalar + 1;
    const Real* dx             = geom.CellSize();
    const Real  prev_time      = state[State_Type].prevTime();
    //
    // Get the viscous terms.
    //
    MultiFab visc_terms(grids,dmap,num_scalars,1);

    if (be_cn_theta != 1.0) {
        getViscTerms(visc_terms,fscalar,num_scalars,prev_time);
    } else {
        visc_terms.setVal(0,1);
    }
<<<<<<< HEAD

#if 1
    int nGrowF = 1;
    MultiFab* divu_fp = getDivCond(nGrowF,prev_time);
    MultiFab* dsdt    = getDsdt(nGrowF,prev_time);
    MultiFab::Saxpy(*divu_fp, 0.5*dt, *dsdt, 0, 0, 1, nGrowF);
    delete dsdt;

    MultiFab fluxes[BL_SPACEDIM];
    for (int i = 0; i < BL_SPACEDIM; i++) {
      const BoxArray& ba = getEdgeBoxArray(i);
      fluxes[i].define(ba, dmap, num_scalars, 0);
    }

    //
    // Compute the advective forcing.
    //
    {
      FillPatchIterator U_fpi(*this,visc_terms,Godunov::hypgrow(),prev_time,State_Type,Xvel,BL_SPACEDIM);
      FillPatchIterator S_fpi(*this,visc_terms,Godunov::hypgrow(),prev_time,State_Type,fscalar,num_scalars);
      const MultiFab& Umf=U_fpi.get_mf();
      const MultiFab& Smf=S_fpi.get_mf();
      
#ifdef BOUSSINESQ
      FillPatchIterator Scal_fpi(*this,visc_terms,Godunov::hypgrow(),prev_time,State_Type,Tracer,1);
      const MultiFab& Scalmf=Scal_fpi.get_mf();
#endif
      
      Vector<int> state_bc;
      FArrayBox tforces;
      for (MFIter U_mfi(Umf,true); U_mfi.isValid(); ++U_mfi)
      {
	const Box bx = U_mfi.tilebox();

#ifdef BOUSSINESQ
        getForce(tforces,bx,nGrowF,fscalar,num_scalars,prev_time,Scalmf[U_mfi]);
#else
#ifdef GENGETFORCE
        getForce(tforces,bx,nGrowF,fscalar,num_scalars,prev_time,rho_ptime[U_mfi]);
#elif MOREGENGETFORCE
	if (getForceVerbose) {
	  amrex::Print() << "---" << '\n' << "C - scalar advection:" << '\n' 
			 << " Calling getForce..." << '\n';
	}
        getForce(tforces,bx,nGrowF,fscalar,num_scalars,prev_time,Umf[U_mfi],Smf[U_mfi],0);
#else
        getForce(tforces,bx,nGrowF,fscalar,num_scalars,rho_ptime[U_mfi]);
#endif		 
#endif		 

        for (int i=0; i<num_scalars; ++i) { // FIXME: Loop rqd b/c function does not take array conserv_diff
          int use_conserv_diff = (advectionType[fscalar+i] == Conservative) ? 1 : 0;
          godunov->Sum_tf_divu_visc(Smf[U_mfi],i,tforces,i,1,visc_terms[U_mfi],i,
                                    (*divu_fp)[U_mfi],0,rho_ptime[U_mfi],0,use_conserv_diff);
        }

        state_bc = fetchBCArray(State_Type,bx,fscalar,num_scalars);

        godunov->AdvectScalars(bx, dx, dt, 
                               D_DECL(  area[0][U_mfi],  area[1][U_mfi],  area[2][U_mfi]),
                               D_DECL( u_mac[0][U_mfi], u_mac[1][U_mfi], u_mac[2][U_mfi]),
                               D_DECL(fluxes[0][U_mfi],fluxes[1][U_mfi],fluxes[2][U_mfi]),
                               Umf[U_mfi], Smf[U_mfi], 0, num_scalars, tforces, 0, (*divu_fp)[U_mfi], 0,
                               (*aofs)[U_mfi], fscalar, advectionType, state_bc, FPU, volume[U_mfi]);

      }
    }

#else
    //
    // Set up the grid loop.
    //
    const Real  prev_pres_time = state[Press_Type].prevTime();
    const int use_forces_in_trans = godunov->useForcesInTrans();

    FArrayBox flux[BL_SPACEDIM], tforces, tvelforces;

    MultiFab Gp, vel_visc_terms, fluxes[BL_SPACEDIM];

    int ng =1;
    MultiFab* divu_fp = getDivCond(ng,prev_time);
    MultiFab* dsdt    = getDsdt(ng,prev_time);
=======
>>>>>>> 38247d3f

    int nGrowF = 1;
    MultiFab* divu_fp = getDivCond(nGrowF,prev_time);
    MultiFab* dsdt    = getDsdt(nGrowF,prev_time);
    MultiFab::Saxpy(*divu_fp, 0.5*dt, *dsdt, 0, 0, 1, nGrowF);
    delete dsdt;

    MultiFab fluxes[BL_SPACEDIM];
    //MultiFab edgstate[BL_SPACEDIM];
    for (int i = 0; i < BL_SPACEDIM; i++) {
      const BoxArray& ba = getEdgeBoxArray(i);
      fluxes[i].define(ba, dmap, num_scalars, 0);
      //edgstate[i].define(ba, dmap, num_scalars, 0);
    }

<<<<<<< HEAD
    if (use_forces_in_trans)
    {
        Gp.define(grids,dmap,BL_SPACEDIM,1);

        vel_visc_terms.define(grids,dmap,BL_SPACEDIM,1);

        getGradP(Gp, prev_pres_time);

        if (be_cn_theta != 1.0)
            getViscTerms(vel_visc_terms,Xvel,BL_SPACEDIM,prev_time);
        else
            vel_visc_terms.setVal(0,1);
    }
    Vector<int> state_bc, bndry[BL_SPACEDIM];
=======
>>>>>>> 38247d3f
    //
    // Compute the advective forcing.
    //
    {
      FillPatchIterator U_fpi(*this,visc_terms,Godunov::hypgrow(),prev_time,State_Type,Xvel,BL_SPACEDIM);
      FillPatchIterator S_fpi(*this,visc_terms,Godunov::hypgrow(),prev_time,State_Type,fscalar,num_scalars);
      const MultiFab& Umf=U_fpi.get_mf();
      const MultiFab& Smf=S_fpi.get_mf();
      
#ifdef BOUSSINESQ
      FillPatchIterator Scal_fpi(*this,visc_terms,Godunov::hypgrow(),prev_time,State_Type,Tracer,1);
      const MultiFab& Scalmf=Scal_fpi.get_mf();
#endif
      
      Vector<int> state_bc;
      FArrayBox tforces;
      FArrayBox cfluxes[BL_SPACEDIM];
      FArrayBox edgstate[BL_SPACEDIM];

      
      
      for (MFIter U_mfi(Umf,true); U_mfi.isValid(); ++U_mfi)
      {
	    const Box bx = U_mfi.tilebox();

#ifdef BOUSSINESQ
        getForce(tforces,bx,nGrowF,fscalar,num_scalars,prev_time,Scalmf[U_mfi]);
#else
#ifdef GENGETFORCE
        getForce(tforces,bx,nGrowF,fscalar,num_scalars,prev_time,rho_ptime[U_mfi]);
#elif MOREGENGETFORCE
	      if (getForceVerbose) {
	        amrex::Print() << "---" << '\n' << "C - scalar advection:" << '\n' 
			    << " Calling getForce..." << '\n';
	      }
        getForce(tforces,bx,nGrowF,fscalar,num_scalars,prev_time,Umf[U_mfi],Smf[U_mfi],0);
#else
        getForce(tforces,bx,nGrowF,fscalar,num_scalars,rho_ptime[U_mfi]);
#endif		 
#endif		 

        for (int d=0; d<BL_SPACEDIM; ++d)
        {
          const Box& ebx = amrex::surroundingNodes(bx,d);
          cfluxes[d].resize(ebx,num_scalars);
          edgstate[d].resize(ebx,num_scalars);
        }

        for (int i=0; i<num_scalars; ++i) { // FIXME: Loop rqd b/c function does not take array conserv_diff
          int use_conserv_diff = (advectionType[fscalar+i] == Conservative) ? 1 : 0;
          godunov->Sum_tf_divu_visc(Smf[U_mfi],i,tforces,i,1,visc_terms[U_mfi],i,
                                    (*divu_fp)[U_mfi],0,rho_ptime[U_mfi],0,use_conserv_diff);
        }

        state_bc = fetchBCArray(State_Type,bx,fscalar,num_scalars);

        godunov->AdvectScalars(bx, dx, dt, 
                               D_DECL(  area[0][U_mfi],  area[1][U_mfi],  area[2][U_mfi]),
                               D_DECL( u_mac[0][U_mfi], u_mac[1][U_mfi], u_mac[2][U_mfi]),
                               D_DECL(cfluxes[0],cfluxes[1],cfluxes[2]),
                               D_DECL(edgstate[0],edgstate[1],edgstate[2]),
                               Smf[U_mfi], 0, num_scalars, tforces, 0, (*divu_fp)[U_mfi], 0,
                               (*aofs)[U_mfi], fscalar, advectionType, state_bc, FPU, volume[U_mfi]);

                               
        for (int d=0; d<BL_SPACEDIM; ++d)
        {
<<<<<<< HEAD
            int state_ind = fscalar + comp;
            //
            // Compute total forcing.
            //
            int use_conserv_diff = (advectionType[state_ind] == Conservative) ? true : false;
	    // WARNING: BDS does not work with tiling.
	    // PRE_MAC and FPU do work with tiling.
            //AdvectionScheme adv_scheme = PRE_MAC;
            AdvectionScheme adv_scheme = FPU;
	    
            if (adv_scheme == PRE_MAC)
            {
                godunov->Sum_tf_divu_visc(Sfab,tforces,comp,1,visc_terms[U_mfi],
                                          comp,divufab,rhopfab,use_conserv_diff);
            }
            else
            {
                FArrayBox junkDivu(tforces.box(),1);
                junkDivu.setVal(0);
                godunov->Sum_tf_divu_visc(Sfab,tforces,comp,1,visc_terms[U_mfi],
                                          comp,junkDivu,rhopfab,use_conserv_diff);
            }
            //
            // Advect scalar.
            //
            state_bc = fetchBCArray(State_Type,bx,state_ind,1);

            godunov->AdvectState(bx, dx, dt, 
                                 area[0][i], u_mac_fab0, flux[0],
                                 area[1][i], u_mac_fab1, flux[1],
#if (BL_SPACEDIM == 3)                        
                                 area[2][i], u_mac_fab2, flux[2],
#endif
                                 Ufab,Sfab,tforces,divufab,comp,
                                 aofsfab,state_ind,use_conserv_diff,
                                 state_ind,state_bc.dataPtr(),adv_scheme,volume[i]);

            if (do_reflux)
            {
	      for (int d = 0; d < BL_SPACEDIM; d++)
		fluxes[d][U_mfi].copy(flux[d],U_mfi.nodaltilebox(d),0,
				      U_mfi.nodaltilebox(d),comp,1);
            }
=======
          const Box& ebx = U_mfi.nodaltilebox(d);
          (fluxes[d])[U_mfi].copy(cfluxes[d],ebx,0,ebx,0,num_scalars);
>>>>>>> 38247d3f
        }
      }
    }
#endif

    delete divu_fp;

    if (do_reflux)
    {
      if (level > 0 )
	{
	  //Print()<<"doing FineAdd..\n";
	  for (int d = 0; d < BL_SPACEDIM; d++)
	    advflux_reg->FineAdd(fluxes[d],d,0,fscalar,num_scalars,dt);
	}
      if (level < parent->finestLevel())
	{
	  //Print()<<"doing CrseInit..\n";
	  for (int i = 0; i < BL_SPACEDIM; i++)
	    getAdvFluxReg(level+1).CrseInit(fluxes[i],i,0,fscalar,num_scalars,-dt);
	}
    }
}

//
// This subroutine updates the scalars, before the velocity update
// and the level projection
//
// AT this point in time, all we know is psi^n, rho^n+1/2, and the
// general forcing terms at t^n, and after solving in this routine
// viscous forcing at t^n+1/2.  Note, unless more complicated logic
// is invoked earlier, we do not have any estimate of general forcing
// terms at t^n+1/2.
//

void
NavierStokes::scalar_update (Real dt,
                             int  first_scalar,
                             int  last_scalar)
{
    BL_PROFILE("NavierStokes::scalar_update()");

    if (verbose) amrex::Print() << "... update scalars\n";

    scalar_advection_update(dt, first_scalar, last_scalar);

    bool do_any_diffuse = false;
    for (int sigma = first_scalar; sigma <= last_scalar; sigma++)
        if (is_diffusive[sigma]) do_any_diffuse = true;

    if (do_any_diffuse)
      scalar_diffusion_update(dt, first_scalar, last_scalar);

    MultiFab&  S_new     = get_new_data(State_Type);
    for (int sigma = first_scalar; sigma <= last_scalar; sigma++)
    {
       if (S_new.contains_nan(sigma,1,0))
       {
	 amrex::Print() << "New scalar " << sigma << " contains Nans" << '\n';
	 exit(0);
       }
    }
}

void
NavierStokes::scalar_diffusion_update (Real dt,
                                       int  first_scalar,
                                       int  last_scalar)
{
    BL_PROFILE("NavierStokes::scalar_diffusion_update()");

    FluxBoxes fb_SCn  (this);
    FluxBoxes fb_SCnp1(this);

    MultiFab** fluxSCn   = fb_SCn.get();
    MultiFab** fluxSCnp1 = fb_SCnp1.get();

    const MultiFab& Rh = get_rho_half_time();

    for (int sigma = first_scalar; sigma <= last_scalar; sigma++)
    {
        if (is_diffusive[sigma])
        {
            int        rho_flag    = 0;
            MultiFab*  delta_rhs   = 0;
            MultiFab*  alpha       = 0;
            MultiFab** cmp_diffn   = 0;
            MultiFab** cmp_diffnp1 = 0;

	    FluxBoxes fb_diffn, fb_diffnp1;

            if (variable_scal_diff)
            {
                Real diffTime = state[State_Type].prevTime();
		cmp_diffn = fb_diffn.define(this);
                getDiffusivity(cmp_diffn, diffTime, sigma, 0, 1);

                diffTime = state[State_Type].curTime();
		cmp_diffnp1 = fb_diffnp1.define(this);
                getDiffusivity(cmp_diffnp1, diffTime, sigma, 0, 1);
            }

            diffuse_scalar_setup(sigma, rho_flag);

            const int betaComp = 0, rhsComp = 0, alphaComp = 0, fluxComp  = 0;

            diffusion->diffuse_scalar(dt,sigma,be_cn_theta,Rh,
                                      rho_flag,fluxSCn,fluxSCnp1,fluxComp,delta_rhs,
                                      rhsComp,alpha,alphaComp,cmp_diffn,cmp_diffnp1,betaComp);

            delete delta_rhs;
            delete alpha;
            //
            // Increment the viscous flux registers
            //
            if (do_reflux)
            {
                for (int d = 0; d < BL_SPACEDIM; d++)
                {
                    MultiFab fluxes;

		    fluxes.define(fluxSCn[d]->boxArray(), fluxSCn[d]->DistributionMap(), 1, 0);

		    {
#ifdef _OPENMP
#pragma omp parallel
#endif	      
                    for (MFIter fmfi(*fluxSCn[d],true); fmfi.isValid(); ++fmfi)
		    {
                        const Box& ebox = fmfi.tilebox();

                        fluxes[fmfi].copy((*fluxSCn[d])[fmfi],ebox,0,ebox,0,1);
                        fluxes[fmfi].plus((*fluxSCnp1[d])[fmfi],ebox,ebox,0,0,1);
                    }
		    }
		    
		    if (level > 0)
		      getViscFluxReg().FineAdd(fluxes,d,0,sigma,1,dt);

                    if (level < parent->finestLevel())
                        getLevel(level+1).getViscFluxReg().CrseInit(fluxes,d,0,sigma,1,-dt);
                }
            }
        }
    }
}

void
NavierStokes::velocity_diffusion_update (Real dt)
{
    BL_PROFILE("NavierStokes::velocity_diffusion_update()");

    const Real strt_time = ParallelDescriptor::second();
    //
    // Compute the viscous forcing.
    // Do following except at initial iteration.
    //
    if (is_diffusive[Xvel])
    {
        int rho_flag = (do_mom_diff == 0) ? 1 : 3;

        MultiFab* delta_rhs = 0;
        if (S_in_vel_diffusion && have_divu)
        {
            delta_rhs = new MultiFab(grids,dmap,BL_SPACEDIM,0);
            delta_rhs->setVal(0);
        }

        MultiFab** loc_viscn   = 0;
        MultiFab** loc_viscnp1 = 0;
	FluxBoxes fb_viscn, fb_viscnp1;

        if (variable_vel_visc)
        {
            Real viscTime = state[State_Type].prevTime();
	    loc_viscn = fb_viscn.define(this);
            getViscosity(loc_viscn, viscTime);

            viscTime = state[State_Type].curTime();
	    loc_viscnp1 = fb_viscnp1.define(this);
            getViscosity(loc_viscnp1, viscTime);
        }

        diffuse_velocity_setup(dt, delta_rhs, loc_viscn, loc_viscnp1);

        diffusion->diffuse_velocity(dt,be_cn_theta,get_rho_half_time(),rho_flag,
                                    delta_rhs,loc_viscn,loc_viscnp1);

        delete delta_rhs;
    }

    if (verbose)
    {
        Real run_time    = ParallelDescriptor::second() - strt_time;
        const int IOProc = ParallelDescriptor::IOProcessorNumber();

        ParallelDescriptor::ReduceRealMax(run_time,IOProc);

	amrex::Print() << "NavierStokes:velocity_diffusion_update(): lev: " << level
		       << ", time: " << run_time << '\n';
    }
}

void
NavierStokes::diffuse_velocity_setup (Real       dt,
                                      MultiFab*& delta_rhs,
                                      MultiFab**& viscn,
                                      MultiFab**& viscnp1)
{
    if (S_in_vel_diffusion && have_divu)
    {
        //
        // Include div mu S*I terms in rhs
        //  (i.e. make nonzero delta_rhs to add into RHS):
        //
        // The scalar and tensor solvers incorporate the relevant pieces of
        //  of Div(tau), provided the flow is divergence-free.  However, if
        //  Div(U) =/= 0, there is an additional piece not accounted for,
        //  which is of the form A.Div(U).  For constant viscosity, Div(tau)_i
        //  = Lapacian(U_i) + mu/3 d[Div(U)]/dx_i.  For mu not constant,
        //  Div(tau)_i = d[ mu(du_i/dx_j + du_j/dx_i) ]/dx_i - 2mu/3 d[Div(U)]/dx_i
        //
        // As a convenience, we treat this additional term as a "source" in
        // the diffusive solve, computing Div(U) in the "normal" way we
        // always do--via a call to calc_divu.  This routine computes delta_rhs
        // if necessary, and stores it as an auxilliary rhs to the viscous solves.
        // This is a little strange, but probably not bad.
        //
        const Real time = state[State_Type].prevTime();

        MultiFab divmusi(grids,dmap,BL_SPACEDIM,0);

        if (!variable_vel_visc)
        {
            diffusion->compute_divmusi(time,visc_coef[Xvel],divmusi);
	    MultiFab::Saxpy(*delta_rhs,(1./3.)*(1.0-be_cn_theta),divmusi,0,0,BL_SPACEDIM,0);
	    
            diffusion->compute_divmusi(time+dt,visc_coef[Xvel],divmusi);
	    MultiFab::Saxpy(*delta_rhs,(1./3.)*be_cn_theta,divmusi,0,0,BL_SPACEDIM,0);
        }
        else
        {
            diffusion->compute_divmusi(time,viscn,divmusi);
            divmusi.mult((-2./3.)*(1.0-be_cn_theta),0,BL_SPACEDIM,0);
            (*delta_rhs).plus(divmusi,0,BL_SPACEDIM,0);

            diffusion->compute_divmusi(time+dt,viscnp1,divmusi);
            divmusi.mult((-2./3.)*be_cn_theta,0,BL_SPACEDIM,0);
            (*delta_rhs).plus(divmusi,0,BL_SPACEDIM,0);
        }
    }
}

Real 
NavierStokes::MaxVal (const std::string& name,
                      Real           time)
{
    Real        mxval = 0.0;
    auto        mf = derive(name,time,0);
    BoxArray    baf;

    if (level < parent->finestLevel())
    {
        baf = parent->boxArray(level+1);
        baf.coarsen(fine_ratio);
    }

    std::vector< std::pair<int,Box> > isects;

    for (MFIter mfi(*mf); mfi.isValid(); ++mfi)
    {
        const int  i   = mfi.index();
        FArrayBox& fab = (*mf)[mfi];

        if (level < parent->finestLevel())
        {
            baf.intersections(grids[i],isects);

            for (int ii = 0, N = isects.size(); ii < N; ii++)
                fab.setVal(0,isects[ii].second,0,fab.nComp());
        }
        Real        s;
        const Real* dat = fab.dataPtr();
        const int*  dlo = fab.loVect();
        const int*  dhi = fab.hiVect();
	const Box&  bx  = grids[i];
        const int*  lo  = bx.loVect();
        const int*  hi  = bx.hiVect();

        fort_maxval(dat,ARLIM(dlo),ARLIM(dhi),ARLIM(lo),ARLIM(hi),&s);

        mxval = std::max(mxval, s);
    }

    ParallelDescriptor::ReduceRealMax(mxval);

    return mxval;
}

void
NavierStokes::sum_integrated_quantities ()
{
    const int finest_level = parent->finestLevel();

    Real time = state[State_Type].curTime();
    // Real mass = 0.0;
    // Real trac = 0.0;
    Real energy = 0.0;
    Real mgvort = 0.0;
#if (BL_SPACEDIM==3)
    Real udotlapu = 0.0;
#if defined(GENGETFORCE) || defined(MOREGENGETFORCE)
    Real forcing = 0.0;
#endif
#endif

    for (int lev = 0; lev <= finest_level; lev++)
    {
        NavierStokes& ns_level = getLevel(lev);
        // mass += ns_level.volWgtSum("density",time);
        // trac += ns_level.volWgtSum("tracer",time);
        energy += ns_level.volWgtSum("energy",time);
        mgvort = std::max(mgvort,ns_level.MaxVal("mag_vort",time));
#if (BL_SPACEDIM==3)
        udotlapu += ns_level.volWgtSum("udotlapu",time);
#if defined(GENGETFORCE) || defined(MOREGENGETFORCE)
	forcing += ns_level.volWgtSum("forcing",time);
#endif
#endif
    }

    amrex::Print() << '\n';
    // amrex::Print().SetPrecision(12) << "TIME= " << time << " MASS= " << mass << '\n';
    // amrex::Print().SetPrecision(12) << "TIME= " << time << " TRAC= " << trac << '\n';
    amrex::Print().SetPrecision(12) << "TIME= " << time << " KENG= " << energy << '\n';
    amrex::Print().SetPrecision(12) << "TIME= " << time << " MAGVORT= " << mgvort << '\n';
    amrex::Print().SetPrecision(12) << "TIME= " << time << " ENERGY= " << energy << '\n';
#if (BL_SPACEDIM==3)
    amrex::Print().SetPrecision(12) << "TIME= " << time << " UDOTLAPU= " << udotlapu << '\n';
#if defined(GENGETFORCE) || defined(MOREGENGETFORCE)
    amrex::Print().SetPrecision(12) << "TIME= " << time << " FORCING= " << forcing << '\n';
#endif
#endif
}

void
NavierStokes::setPlotVariables()
{
    AmrLevel::setPlotVariables();
}

void
NavierStokes::writePlotFile (const std::string& dir,
                             std::ostream&  os,
                             VisMF::How     how)
{
    if ( ! Amr::Plot_Files_Output() ) return;

    BL_PROFILE("NavierStokes::writePlotFile()");

    int i, n;
    //
    // The list of indices of State to write to plotfile.
    // first component of pair is state_type,
    // second component of pair is component # within the state_type
    //
    std::vector<std::pair<int,int> > plot_var_map;
    for (int typ = 0; typ < desc_lst.size(); typ++)
        for (int comp = 0; comp < desc_lst[typ].nComp();comp++)
            if (parent->isStatePlotVar(desc_lst[typ].name(comp)) &&
                desc_lst[typ].getType() == IndexType::TheCellType())
                plot_var_map.push_back(std::pair<int,int>(typ,comp));

    int num_derive = 0;
    std::list<std::string> derive_names;
    const std::list<DeriveRec>& dlist = derive_lst.dlist();

    for (std::list<DeriveRec>::const_iterator it = dlist.begin(), end = dlist.end();
         it != end;
         ++it)
    {
        if (parent->isDerivePlotVar(it->name()))
	{
            derive_names.push_back(it->name());
            num_derive += it->numDerive();
	}
    }

    int n_data_items = plot_var_map.size() + num_derive;
    Real cur_time = state[State_Type].curTime();

    if (level == 0 && ParallelDescriptor::IOProcessor())
    {
        //
        // The first thing we write out is the plotfile type.
        //
        os << thePlotFileType() << '\n';

        if (n_data_items == 0)
            amrex::Error("Must specify at least one valid data item to plot");

        os << n_data_items << '\n';

	//
	// Names of variables -- first state, then derived
	//
	for (i =0; i < plot_var_map.size(); i++)
        {
	    int typ  = plot_var_map[i].first;
	    int comp = plot_var_map[i].second;
	    os << desc_lst[typ].name(comp) << '\n';
        }

	for (std::list<std::string>::const_iterator it = derive_names.begin(), end = derive_names.end();
             it != end;
             ++it)
        {
	    const DeriveRec* rec = derive_lst.get(*it);
	    for (i = 0; i < rec->numDerive(); i++)
                os << rec->variableName(i) << '\n';
        }
        os << BL_SPACEDIM << '\n';
        os << parent->cumTime() << '\n';
        int f_lev = parent->finestLevel();
        os << f_lev << '\n';
        for (i = 0; i < BL_SPACEDIM; i++)
            os << Geometry::ProbLo(i) << ' ';
        os << '\n';
        for (i = 0; i < BL_SPACEDIM; i++)
            os << Geometry::ProbHi(i) << ' ';
        os << '\n';
        for (i = 0; i < f_lev; i++)
            os << parent->refRatio(i)[0] << ' ';
        os << '\n';
        for (i = 0; i <= f_lev; i++)
            os << parent->Geom(i).Domain() << ' ';
        os << '\n';
        for (i = 0; i <= f_lev; i++)
            os << parent->levelSteps(i) << ' ';
        os << '\n';
        for (i = 0; i <= f_lev; i++)
        {
            for (int k = 0; k < BL_SPACEDIM; k++)
                os << parent->Geom(i).CellSize()[k] << ' ';
            os << '\n';
        }
        os << (int) Geometry::Coord() << '\n';
        os << "0\n"; // Write bndry data.


        // job_info file with details about the run
	std::ofstream jobInfoFile;
	std::string FullPathJobInfoFile = dir;
	FullPathJobInfoFile += "/job_info";
	jobInfoFile.open(FullPathJobInfoFile.c_str(), std::ios::out);	

	std::string PrettyLine = "===============================================================================\n";
	std::string OtherLine = "--------------------------------------------------------------------------------\n";
	std::string SkipSpace = "        ";


	// job information
	jobInfoFile << PrettyLine;
	jobInfoFile << " Job Information\n";
	jobInfoFile << PrettyLine;
	
	jobInfoFile << "number of MPI processes: " << ParallelDescriptor::NProcs() << '\n';
#ifdef _OPENMP
	jobInfoFile << "number of threads:       " << omp_get_max_threads() << '\n';
#endif
	jobInfoFile << "\n\n";

        // plotfile information
	jobInfoFile << PrettyLine;
	jobInfoFile << " Plotfile Information\n";
	jobInfoFile << PrettyLine;

	time_t now = time(0);

	// Convert now to tm struct for local timezone
	tm* localtm = localtime(&now);
	jobInfoFile   << "output data / time: " << asctime(localtm);

	char currentDir[FILENAME_MAX];
	if (getcwd(currentDir, FILENAME_MAX)) {
	  jobInfoFile << "output dir:         " << currentDir << '\n';
	}

	jobInfoFile << "\n\n";


        // build information
	jobInfoFile << PrettyLine;
	jobInfoFile << " Build Information\n";
	jobInfoFile << PrettyLine;

	jobInfoFile << "build date:    " << buildInfoGetBuildDate() << '\n';
	jobInfoFile << "build machine: " << buildInfoGetBuildMachine() << '\n';
	jobInfoFile << "build dir:     " << buildInfoGetBuildDir() << '\n';
	jobInfoFile << "BoxLib dir:    " << buildInfoGetAMReXDir() << '\n';

        jobInfoFile << '\n';
       
        jobInfoFile << "COMP:          " << buildInfoGetComp() << '\n';
	jobInfoFile << "COMP version:  " << buildInfoGetCompVersion() << "\n";
        jobInfoFile << "FCOMP:         " << buildInfoGetFcomp() << '\n';
	jobInfoFile << "FCOMP version: " << buildInfoGetFcompVersion() << "\n";

	jobInfoFile << "\n";

	const char* githash1 = buildInfoGetGitHash(1);
	const char* githash2 = buildInfoGetGitHash(2);
	if (strlen(githash1) > 0) {
	  jobInfoFile << "IAMR   git hash: " << githash1 << "\n";
	}
	if (strlen(githash2) > 0) {
	  jobInfoFile << "BoxLib git hash: " << githash2 << "\n";
	}

	jobInfoFile << "\n\n";


	// runtime parameters
	jobInfoFile << PrettyLine;
	jobInfoFile << " Inputs File Parameters\n";
	jobInfoFile << PrettyLine;
	
	ParmParse::dumpTable(jobInfoFile, true);

	jobInfoFile.close();
	
    }
    // Build the directory to hold the MultiFab at this level.
    // The name is relative to the directory containing the Header file.
    //
    static const std::string BaseName = "/Cell";

    std::string LevelStr = amrex::Concatenate("Level_", level, 1);
    //
    // Now for the full pathname of that directory.
    //
    std::string FullPath = dir;
    if (!FullPath.empty() && FullPath[FullPath.length()-1] != '/')
        FullPath += '/';
    FullPath += LevelStr;
    //
    // Only the I/O processor makes the directory if it doesn't already exist.
    //
    if (ParallelDescriptor::IOProcessor())
        if (!amrex::UtilCreateDirectory(FullPath, 0755))
            amrex::CreateDirectoryFailed(FullPath);
    //
    // Force other processors to wait till directory is built.
    //
    ParallelDescriptor::Barrier();

    if (ParallelDescriptor::IOProcessor())
    {
        os << level << ' ' << grids.size() << ' ' << cur_time << '\n';
        os << parent->levelSteps(level) << '\n';

        for (i = 0; i < grids.size(); ++i)
        {
            RealBox gridloc = RealBox(grids[i],geom.CellSize(),geom.ProbLo());
            for (n = 0; n < BL_SPACEDIM; n++)
                os << gridloc.lo(n) << ' ' << gridloc.hi(n) << '\n';
        }
        //
        // The full relative pathname of the MultiFabs at this level.
        // The name is relative to the Header file containing this name.
        // It's the name that gets written into the Header.
        //
        if (n_data_items > 0)
        {
            std::string PathNameInHeader = LevelStr;
            PathNameInHeader += BaseName;
            os << PathNameInHeader << '\n';
        }
    }
    //
    // We combine all of the multifabs -- state, derived, etc -- into one
    // multifab -- plotMF.
    // NOTE: we are assuming that each state variable has one component,
    // but a derived variable is allowed to have multiple components.
    int       cnt   = 0;
    int       ncomp = 1;
    const int nGrow = 0;
    MultiFab  plotMF(grids,dmap,n_data_items,nGrow);
    MultiFab* this_dat = 0;
    //
    // Cull data from state variables -- use no ghost cells.
    //
    for (i = 0; i < plot_var_map.size(); i++)
    {
	int typ  = plot_var_map[i].first;
	int comp = plot_var_map[i].second;
	this_dat = &state[typ].newData();
	MultiFab::Copy(plotMF,*this_dat,comp,cnt,ncomp,nGrow);
	cnt+= ncomp;
    }
    //
    // Cull data from derived variables.
    // 
    Real plot_time;

    if (derive_names.size() > 0)
    {
	for (std::list<std::string>::const_iterator it = derive_names.begin(), end = derive_names.end();
             it != end;
             ++it) 
	{
            if (*it == "avg_pressure" ||
                *it == "gradpx"       ||
                *it == "gradpy"       ||
                *it == "gradpz") 
            {
                if (state[Press_Type].descriptor()->timeType() == 
                    StateDescriptor::Interval) 
                {
                    plot_time = cur_time;
                }
                else
                {
                    int f_lev = parent->finestLevel();
                    plot_time = getLevel(f_lev).state[Press_Type].curTime();
                }
            }
            else
            {
                plot_time = cur_time;
            } 
	    const DeriveRec* rec = derive_lst.get(*it);
	    ncomp = rec->numDerive();
	    auto derive_dat = derive(*it,plot_time,nGrow);
	    MultiFab::Copy(plotMF,*derive_dat,0,cnt,ncomp,nGrow);
	    cnt += ncomp;
	}
    }
    //
    // Use the Full pathname when naming the MultiFab.
    //
    std::string TheFullPath = FullPath;
    TheFullPath += BaseName;
    VisMF::Write(plotMF,TheFullPath,how,true);
}

std::unique_ptr<MultiFab>
NavierStokes::derive (const std::string& name,
                      Real               time,
                      int                ngrow)
{
#ifdef AMREX_PARTICLES
    return ParticleDerive(name, time, ngrow);
#else
    return AmrLevel::derive(name, time, ngrow);
#endif 
}

void
NavierStokes::derive (const std::string& name,
                      Real               time,
                      MultiFab&          mf,
                      int                dcomp)
{
#ifdef AMREX_PARTICLES
        ParticleDerive(name,time,mf,dcomp);
#else
        AmrLevel::derive(name,time,mf,dcomp);
#endif
}

//
// Ensure state, and pressure are consistent.
//
void
NavierStokes::post_init (Real stop_time)
{
    if (level > 0)
        //
        // Nothing to sync up at level > 0.
        //
        return;

    const int   finest_level = parent->finestLevel();
    Real        dt_init      = 0.0;
    Vector<Real> dt_save(finest_level+1);
    Vector<int>  nc_save(finest_level+1);
    //
    // Ensure state is consistent, i.e. velocity field is non-divergent,
    // Coarse levels are fine level averages, pressure is zero.
    //
    post_init_state();
    //
    // Estimate the initial timestepping.
    //
    post_init_estDT(dt_init, nc_save, dt_save, stop_time);
    //
    // Initialize the pressure by iterating the initial timestep.
    //
    post_init_press(dt_init, nc_save, dt_save);
    //
    // Compute the initial estimate of conservation.
    //
    if (sum_interval > 0)
        sum_integrated_quantities();
#if (BL_SPACEDIM==3)
    //
    // Derive turbulent statistics
    //
    if (turb_interval > 0)
        sum_turbulent_quantities();
#ifdef SUMJET
    //
    // Derive turbulent statistics for the round jet
    //
    if (jet_interval > 0)
        sum_jet_quantities();
#endif
#endif
}

//
// Initialize the pressure by iterating the initial timestep
//

void
NavierStokes::post_init_press (Real&        dt_init,
                               Vector<int>&  nc_save,
                               Vector<Real>& dt_save)
{
    const Real strt_time       = state[State_Type].curTime();
    const int  finest_level    = parent->finestLevel();
    NavierStokes::initial_iter = true;
    //
    // Iterate over the advance function.
    //
    for (int iter = 0; iter < init_iter; iter++)
    {
        for (int k = 0; k <= finest_level; k++ )
        {
            getLevel(k).advance(strt_time,dt_init,1,1);
        }
        //
        // This constructs a guess at P, also sets p_old == p_new.
        //
        Vector<MultiFab*> sig(finest_level+1, nullptr);

        for (int k = 0; k <= finest_level; k++)
        {
            sig[k] = &(getLevel(k).get_rho_half_time());
        }
        if (projector) {
            projector->initialSyncProject(0,sig,parent->dtLevel(0),
                                          strt_time,have_divu);
        }

        for (int k = finest_level-1; k >= 0; k--)
        {
            getLevel(k).avgDown();
        }
        for (int k = 0; k <= finest_level; k++)
        {
            //
            // Reset state variables to initial time, but 
            // do not reset pressure variable, only pressure time.
            //
            getLevel(k).resetState(strt_time, dt_init, dt_init);
        }

        make_rho_curr_time();

        NavierStokes::initial_iter = false;
    }

    if (init_iter <= 0)
        NavierStokes::initial_iter = false; // Just being compulsive -- rbp.

    NavierStokes::initial_step = false;
    //
    // Re-instate timestep.
    //
    for (int k = 0; k <= finest_level; k++)
    {
        getLevel(k).setTimeLevel(strt_time,dt_save[k],dt_save[k]);
        if (state[Press_Type].descriptor()->timeType() == StateDescriptor::Point)
        {
            getLevel(k).state[Press_Type].setNewTimeLevel(.5*dt_init);
            getLevel(k).get_old_data(Dpdt_Type).setVal(0);
        }
    }

    parent->setDtLevel(dt_save);
    parent->setNCycle(nc_save);
}

//
// The Mac Sync correction function
//

void
NavierStokes::mac_sync ()
{
    BL_PROFILE_REGION_START("R::NavierStokes::mac_sync()");
    BL_PROFILE("NavierStokes::mac_sync()");

    const int  numscal        = NUM_STATE - BL_SPACEDIM;
    const Real prev_time      = state[State_Type].prevTime();
    const Real prev_pres_time = state[Press_Type].prevTime();
    const Real dt             = parent->dtLevel(level);
    MultiFab*  DeltaSsync     = 0;// hold (Delta rho)*q for conserved quantities
    MultiFab&  Rh             = get_rho_half_time();

    sync_setup(DeltaSsync);
    //
    // Compute the u_mac for the correction.
    //
    mac_projector->mac_sync_solve(level,dt,Rh,fine_ratio);
    //
    // Update coarse grid state by adding correction from mac_sync solve
    // the correction is the advective tendency of the new velocities.
    //
    if (do_reflux)
    {
        MultiFab& S_new = get_new_data(State_Type);
        mac_projector->mac_sync_compute(level,u_mac,Vsync,Ssync,Rh,
                                        level > 0 ? &getAdvFluxReg(level) : 0,
                                        advectionType, prev_time,
                                        prev_pres_time,dt,
                                        NUM_STATE,be_cn_theta, 
                                        modify_reflux_normal_vel,
                                        do_mom_diff);
        //
        // The following used to be done in mac_sync_compute.  Ssync is
        // the source for a rate of change to S over the time step, so
        // Ssync*dt is the source to the actual sync amount.
        //
        Ssync.mult(dt,Ssync.nGrow());
        //
        // For all conservative variables Q (other than density)
        // express Q as rho*q and increment sync by -(sync_for_rho)*q
        // (See Pember, et. al., LBNL-41339, Jan. 1989)
        //
        FArrayBox delta_ssync;

        int iconserved = -1;
        for (int istate = BL_SPACEDIM; istate < NUM_STATE; istate++)
        {
            if (istate != Density && advectionType[istate] == Conservative)
            {
                iconserved++;
                for (MFIter Smfi(S_new,true); Smfi.isValid(); ++Smfi)
                {
		    const Box& bx = Smfi.tilebox();
		    
                    delta_ssync.resize(bx,1);
                    delta_ssync.copy(S_new[Smfi], bx, istate, bx, 0, 1);
                    delta_ssync.divide(S_new[Smfi], bx, Density, 0, 1);
                    delta_ssync.mult(Ssync[Smfi],bx,Density-BL_SPACEDIM,0,1);
                    (*DeltaSsync)[Smfi].copy(delta_ssync,bx,0,bx,iconserved,1);
                    Ssync[Smfi].minus(delta_ssync,bx,0,istate-BL_SPACEDIM,1);
                }
            }
        }

        delta_ssync.clear();

        if (do_mom_diff == 1)
        {
	    for (MFIter Vsyncmfi(Vsync,true); Vsyncmfi.isValid(); ++Vsyncmfi)
            {
	        FArrayBox&       vfab   = Vsync[Vsyncmfi];
                const FArrayBox& rhofab = rho_ctime[Vsyncmfi];
		const Box&       bx     = Vsyncmfi.tilebox();
		
                D_TERM(vfab.divide(rhofab,bx,0,Xvel,1);,
                       vfab.divide(rhofab,bx,0,Yvel,1);,
                       vfab.divide(rhofab,bx,0,Zvel,1););
            }
        }
        //
        // Compute viscous sync.
        //
        if (is_diffusive[Xvel])
        {
            int rho_flag = (do_mom_diff == 0) ? 1 : 3;

            MultiFab** loc_viscn = 0;
	    FluxBoxes fb_viscn;

            if (variable_vel_visc)
            {
                Real viscTime = state[State_Type].prevTime();
		loc_viscn = fb_viscn.define(this);
                getViscosity(loc_viscn, viscTime);
            }

            diffusion->diffuse_Vsync(Vsync,dt,be_cn_theta,Rh,rho_flag,loc_viscn,0);
        }

	FluxBoxes fb_SC;
        MultiFab** fluxSC        = 0;
        bool       any_diffusive = false;
        for (int sigma  = 0; sigma < numscal; sigma++)
            if (is_diffusive[BL_SPACEDIM+sigma])
                any_diffusive = true;

        if (any_diffusive) {
	    fluxSC = fb_SC.define(this);
	}

        for (int sigma = 0; sigma<numscal; sigma++)
        {
            const int state_ind = BL_SPACEDIM + sigma;
            const int rho_flag  = Diffusion::set_rho_flag(diffusionType[state_ind]);

            if (is_diffusive[state_ind])
            {
		FluxBoxes fb_diffn;
                MultiFab** cmp_diffn=0;

                if (variable_scal_diff)
                {
                    Real diffTime = state[State_Type].prevTime();
		    cmp_diffn = fb_diffn.define(this);
                    getDiffusivity(cmp_diffn, diffTime, BL_SPACEDIM+sigma,0,1);
                }

                diffusion->diffuse_Ssync(Ssync,sigma,dt,be_cn_theta,
                                         Rh,rho_flag,fluxSC,0,cmp_diffn,0,0,0);

                //
                // Increment the viscous flux registers
                //
                if (level > 0)
                {
                    for (int d = 0; d < BL_SPACEDIM; d++)
                    {
                        getViscFluxReg().FineAdd(*fluxSC[d],d,0,state_ind,1,dt);
                    }
                }
            }
        }

        //
        // For all conservative variables Q (other than density)
        // increment sync by (sync_for_rho)*q_presync.
        // (See Pember, et. al., LBNL-41339, Jan. 1989)
        //
        iconserved = -1;
        for (int istate = BL_SPACEDIM; istate < NUM_STATE; istate++)
        {
            if (istate != Density && advectionType[istate] == Conservative)
            {
                iconserved++;

                for (MFIter SsyncMfi(Ssync,true); SsyncMfi.isValid(); ++SsyncMfi)
                {
		    const Box& bx = SsyncMfi.tilebox();
                    Ssync[SsyncMfi].plus((*DeltaSsync)[SsyncMfi], bx,
                                     iconserved, istate-BL_SPACEDIM, 1);
                }
            }
        }
        //
        // Add the sync correction to the state.
        //
        for (int sigma  = 0; sigma < numscal; sigma++)
        {
	    for (MFIter S_newmfi(S_new,true); S_newmfi.isValid(); ++S_newmfi)
            {
                S_new[S_newmfi].plus(Ssync[S_newmfi],S_newmfi.tilebox(),
                                     sigma,BL_SPACEDIM+sigma,1);
            }
        }
        //
        // Update rho_ctime after rho is updated with Ssync.
        //
        make_rho_curr_time();

        if (level > 0) incrRhoAvg(Ssync,Density-BL_SPACEDIM,1.0);
        //
        // Get boundary conditions.
        //
        const int N = grids.size();

        Vector<int*>         sync_bc(N);
        Vector< Vector<int> > sync_bc_array(N);

        for (int i = 0; i < N; i++)
        {
            sync_bc_array[i] = getBCArray(State_Type,i,Density,numscal);
            sync_bc[i]       = sync_bc_array[i].dataPtr();
        }
        //
        // Interpolate the sync correction to the finer levels,
        //  and update rho_ctime, rhoAvg at those levels.
        //
        IntVect    ratio = IntVect::TheUnitVector();
        const Real mult  = 1.0;
        for (int lev = level+1; lev <= parent->finestLevel(); lev++)
        {
            ratio                     *= parent->refRatio(lev-1);
            NavierStokes&     fine_lev = getLevel(lev);
            const BoxArray& fine_grids = fine_lev.boxArray();
            MultiFab sync_incr(fine_grids,fine_lev.DistributionMap(),numscal,0);
            sync_incr.setVal(0.0);

            SyncInterp(Ssync,level,sync_incr,lev,ratio,0,0,
                       numscal,1,mult,sync_bc.dataPtr());

            MultiFab& S_new = fine_lev.get_new_data(State_Type);
            for (MFIter mfi(S_new,true); mfi.isValid(); ++mfi){
	      const Box& bx = mfi.tilebox();	      
	      S_new[mfi].plus(sync_incr[mfi],bx,0,Density,numscal);
	    }

            fine_lev.make_rho_curr_time();
            fine_lev.incrRhoAvg(sync_incr,Density-BL_SPACEDIM,1.0);
        }
    }

    sync_cleanup(DeltaSsync);

    BL_PROFILE_REGION_STOP("R::NavierStokes::mac_sync()");
}

//
// The reflux function
//
void
NavierStokes::reflux ()
{
    if (level == parent->finestLevel())
        return;

    BL_PROFILE("NavierStokes::reflux()");

    BL_ASSERT(do_reflux);
    //
    // First do refluxing step.
    //
    FluxRegister& fr_adv  = getAdvFluxReg(level+1);
    FluxRegister& fr_visc = getViscFluxReg(level+1);
    const Real    dt_crse = parent->dtLevel(level);
    const Real    scale   = 1.0/dt_crse;
    //
    // It is important, for do_mom_diff == 0, to do the viscous
    //   refluxing first, since this will be divided by rho_half
    //   before the advective refluxing is added.  In the case of
    //   do_mom_diff == 1, both components of the refluxing will
    //   be divided by rho^(n+1) in level_sync.
    //

    fr_visc.Reflux(Vsync,volume,scale,0,0,BL_SPACEDIM,geom);
    fr_visc.Reflux(Ssync,volume,scale,BL_SPACEDIM,0,NUM_STATE-BL_SPACEDIM,geom);

    const MultiFab& Rh = get_rho_half_time();

    if (do_mom_diff == 0)
    {
        for (MFIter Vsyncmfi(Vsync,true); Vsyncmfi.isValid(); ++Vsyncmfi)
        {
            const int        i     = Vsyncmfi.index();
            FArrayBox&       vfab  = Vsync[Vsyncmfi];
            const FArrayBox& rhfab = Rh[Vsyncmfi];
	    const Box&       bx    = Vsyncmfi.tilebox();
	    
            D_TERM(vfab.divide(rhfab,bx,0,Xvel,1);,
                   vfab.divide(rhfab,bx,0,Yvel,1);,
                   vfab.divide(rhfab,bx,0,Zvel,1););
        }
    }

    for (int istate = BL_SPACEDIM; istate < NUM_STATE; istate++)
    {
        if (advectionType[istate] == NonConservative)
        {
            const int sigma = istate -  BL_SPACEDIM;

            for (MFIter Ssyncmfi(Ssync,true); Ssyncmfi.isValid(); ++Ssyncmfi)
            {
		const Box& bx = Ssyncmfi.tilebox();
                Ssync[Ssyncmfi].divide(Rh[Ssyncmfi],bx,0,sigma,1);
            }
        }
    }

    fr_adv.Reflux(Vsync,volume,scale,0,0,BL_SPACEDIM,geom);
    fr_adv.Reflux(Ssync,volume,scale,BL_SPACEDIM,0,NUM_STATE-BL_SPACEDIM,geom);

    const BoxArray& fine_boxes = getLevel(level+1).boxArray();
    //
    // Zero out coarse grid cells which underlie fine grid cells.
    //
    BoxArray baf = fine_boxes;

    baf.coarsen(fine_ratio);

    std::vector< std::pair<int,Box> > isects;

    // Tile? Perhaps just OMP:
    // #ifdef _OPENMP
    // #pragma omp parallel
    // #endif
    for (MFIter Vsyncmfi(Vsync); Vsyncmfi.isValid(); ++Vsyncmfi)
    {
        const int i     = Vsyncmfi.index();
        FArrayBox& vfab = Vsync[Vsyncmfi];
        FArrayBox& sfab = Ssync[Vsyncmfi];

        BL_ASSERT(grids[i] == Vsyncmfi.validbox());

        baf.intersections(Vsyncmfi.validbox(),isects);

        for (int ii = 0, N = isects.size(); ii < N; ii++)
        {
            vfab.setVal(0,isects[ii].second,0,BL_SPACEDIM);
            sfab.setVal(0,isects[ii].second,0,NUM_STATE-BL_SPACEDIM);
        }
    }
}

//
// Average down a single state component.
//

void
NavierStokes::avgDown (int comp)
{
    if (level == parent->finestLevel())
        return;

    NavierStokes&   crse_lev = getLevel(level  );
    NavierStokes&   fine_lev = getLevel(level+1);
    MultiFab&       S_crse   = get_new_data(State_Type);
    MultiFab&       S_fine   = fine_lev.get_new_data(State_Type);

    amrex::average_down(S_fine, S_crse, fine_lev.geom, crse_lev.geom, 
                         comp, 1, fine_ratio);

    if (comp == Density) 
    {
        //
        // Fill rho_ctime at current and finer levels with the correct data.
        //
        for (int lev = level; lev <= parent->finestLevel(); lev++)
            getLevel(lev).make_rho_curr_time();
    }
}

//
// Average fine information from the complete set of state types to coarse.
//

void
NavierStokes::avgDown ()
{
    if (level == parent->finestLevel())
        return;

    NavierStokes&   crse_lev = getLevel(level  );
    NavierStokes&   fine_lev = getLevel(level+1);
    //
    // Average down the states at the new time.
    //
    MultiFab& S_crse = get_new_data(State_Type);
    MultiFab& S_fine = fine_lev.get_new_data(State_Type);

    amrex::average_down(S_fine, S_crse, fine_lev.geom, crse_lev.geom, 
                         0, S_crse.nComp(), fine_ratio);

    //   
    // Now average down pressure over time n-(n+1) interval.
    //
    MultiFab&       P_crse      = get_new_data(Press_Type);
    MultiFab&       P_fine_init = fine_lev.get_new_data(Press_Type);
    MultiFab&       P_fine_avg  = fine_lev.p_avg;
    MultiFab&       P_fine      = initial_step ? P_fine_init : P_fine_avg;
    const BoxArray& P_fgrids    = fine_lev.state[Press_Type].boxArray();

    BoxArray crse_P_fine_BA = P_fgrids; crse_P_fine_BA.coarsen(fine_ratio);

    MultiFab crse_P_fine(crse_P_fine_BA,fine_lev.DistributionMap(),1,0);

    for (MFIter mfi(P_fine); mfi.isValid(); ++mfi)
    {
        const int i = mfi.index();

        injectDown(crse_P_fine_BA[i],crse_P_fine[mfi],P_fine[mfi],fine_ratio);
    }
    P_crse.copy(crse_P_fine, parent->Geom(level).periodicity());

    crse_P_fine.clear();
    //
    // Next average down divu and dSdT at new time.
    //
    if (have_divu)
    {
        MultiFab& Divu_crse = get_new_data(Divu_Type);
        MultiFab& Divu_fine = fine_lev.get_new_data(Divu_Type);
        
        amrex::average_down(Divu_fine, Divu_crse, fine_lev.geom, crse_lev.geom, 
                             0, 1, fine_ratio);
    }
    if (have_dsdt)
    {
        MultiFab& Dsdt_crse = get_new_data(Dsdt_Type);
        MultiFab& Dsdt_fine = fine_lev.get_new_data(Dsdt_Type);
        
        amrex::average_down(Dsdt_fine, Dsdt_crse, fine_lev.geom, crse_lev.geom, 
                             0, 1, fine_ratio);
    }
    //
    // Fill rho_ctime at the current and finer levels with the correct data.
    //
    for (int lev = level; lev <= parent->finestLevel(); lev++)
    {
        getLevel(lev).make_rho_curr_time();
    }
}

//
// Default divU is set to zero.
//

void
NavierStokes::calc_divu (Real      time,
                         Real      dt,
                         MultiFab& divu)
{
    BL_PROFILE("NavierStokes::calc_divu()");

    if (have_divu)
    {
        divu.setVal(0);

        if (do_temp && visc_coef[Temp] > 0.0)
        {
            //
            // Compute Div(U) = Div(visc_cond_coef * Grad(T))/(c_p*rho*T)
            //
            getViscTerms(divu,Temp,1,time);

            const MultiFab&   rhotime = get_rho(time);
            FillPatchIterator temp_fpi(*this,divu,0,time,State_Type,Temp,1);
	    const MultiFab& tmf = temp_fpi.get_mf();
	    
            for ( MFIter rho_mfi(rhotime,true); rho_mfi.isValid(); ++rho_mfi)
            {
                FArrayBox& divufab = divu[rho_mfi];
		const Box& bx = rho_mfi.tilebox();

                divufab.divide(rhotime[rho_mfi],bx,0,0,1);
                divufab.divide(tmf[rho_mfi],bx,0,0,1);
            }
            Real THERMO_cp_inv = 1.0 / 1004.6;
            divu.mult(THERMO_cp_inv);
        }
    }
}

//
// Default dSdt is set to zero.
//

void
NavierStokes::calc_dsdt (Real      time,
                         Real      dt,
                         MultiFab& dsdt)
{
    if (have_divu && have_dsdt)
    {
        dsdt.setVal(0);

        if (do_temp)
        {
            MultiFab& Divu_new = get_new_data(Divu_Type);
            MultiFab& Divu_old = get_old_data(Divu_Type);

            for (MFIter mfi(dsdt,true); mfi.isValid(); ++mfi)
            {
                const Box& vbx     = mfi.tilebox();
                FArrayBox& dsdtfab = dsdt[mfi];
                dsdtfab.copy(Divu_new[mfi],vbx,0,vbx,0,1);
                dsdtfab.minus(Divu_old[mfi],vbx,0,0,1);
                dsdtfab.divide(dt,vbx,0,1);
            }
        }
    }
}

void
NavierStokes::getViscTerms (MultiFab& visc_terms,
                            int       src_comp, 
                            int       ncomp,
                            Real      time)
{
    BL_PROFILE("NavierStokes::getViscTerms()");
    //
    // The logic below for selecting between scalar or tensor solves does 
    // not allow for calling NavierStokes::getViscTerms with src_comp=Yvel
    // or Zvel
    //
#ifdef AMREX_DEBUG
    if (src_comp<BL_SPACEDIM && (src_comp!=Xvel || ncomp<BL_SPACEDIM))
    {
      amrex::Print() << "src_comp=" << src_comp << "   ncomp=" << ncomp << '\n';
      amrex::Error("must call NavierStokes::getViscTerms with all three velocity components");
    }
#endif
    // 
    // Initialize all viscous terms to zero
    //
    const int nGrow = visc_terms.nGrow();

    bool diffusive = false;
    // 
    // Get Velocity Viscous Terms
    //
    if (src_comp == Xvel && !is_diffusive[Xvel])
    {
	visc_terms.setVal(0.0,0,ncomp,nGrow);
    }
    else if (src_comp == Xvel && is_diffusive[Xvel])
    {
	diffusive = true;

	FluxBoxes fb;
        MultiFab** viscosity = 0;

        if (variable_vel_visc)
        {
	    viscosity = fb.define(this);
            getViscosity(viscosity, time);

            diffusion->getTensorViscTerms(visc_terms,time,viscosity,0);
        }
        else
        {
            for (int icomp = Xvel; icomp < BL_SPACEDIM; icomp++)
            {
                int rho_flag = Diffusion::set_rho_flag(diffusionType[icomp]);

                diffusion->getViscTerms(visc_terms,src_comp,icomp,time,rho_flag,0,0);
            }
        }
        //
        // Add Div(u) term if desired, if this is velocity, and if Div(u) 
        // is nonzero.  If const-visc, term is mu.Div(u)/3, else 
        // it's -Div(mu.Div(u).I)*2/3
        //
        if (have_divu && S_in_vel_diffusion)
        {
            MultiFab divmusi(grids,dmap,BL_SPACEDIM,1);

            if (variable_vel_visc)
            {
                diffusion->compute_divmusi(time,viscosity,divmusi);
                divmusi.mult((-2./3.),0,BL_SPACEDIM,0);
            }
            else
            {
                diffusion->compute_divmusi(time,visc_coef[Xvel],divmusi);
                divmusi.mult((1./3.),0,BL_SPACEDIM,0);
            }

            visc_terms.plus(divmusi,Xvel,BL_SPACEDIM,0);
        }
    }
    //
    // Get Scalar Diffusive Terms
    //
    const int first_scal = (src_comp==Xvel) ? BL_SPACEDIM : src_comp;
    const int num_scal   = (src_comp==Xvel) ? ncomp-BL_SPACEDIM : ncomp;

    if (num_scal > 0)
    {
        for (int icomp = first_scal; icomp < first_scal+num_scal; icomp++)
        {
            if (is_diffusive[icomp])
            {
		diffusive = true;

                int rho_flag = Diffusion::set_rho_flag(diffusionType[icomp]);

		FluxBoxes fb;
                MultiFab** cmp_diffn = 0;

                if (variable_scal_diff)
                {
		    cmp_diffn = fb.define(this);
                    getDiffusivity(cmp_diffn, time, icomp, 0, 1);
                }

                diffusion->getViscTerms(visc_terms,src_comp,icomp,
                                        time,rho_flag,cmp_diffn,0);
            }
	    else {
		visc_terms.setVal(0.0,icomp-src_comp,1,nGrow);
	    }
		
        }
    }
    //
    // Ensure consistent grow cells
    //    
    if (diffusive && nGrow > 0)
    {
	visc_terms.FillBoundary(0, ncomp, geom.periodicity());
	Extrapolater::FirstOrderExtrap(visc_terms, geom, 0, ncomp);
    }
}

//
// Functions for calculating the variable viscosity and diffusivity.
// These default to setting the variable viscosity and diffusivity arrays
// to the values in visc_coef and diff_coef.  These functions would
// need to be replaced in any class derived from NavierStokes that
// wants variable coefficients.
//
void 
NavierStokes::calcViscosity (const Real time, 
                             const Real dt,
                             const int  iteration,
                             const int  ncycle)
{
    //
    // Select time level to work with (N or N+1)
    //
    MultiFab* visc_cc = 0;

    const TimeLevel whichTime = which_time(State_Type,time);

    BL_ASSERT(whichTime == AmrOldTime || whichTime == AmrNewTime);

    if (whichTime == AmrOldTime)               // time N
    {
        visc_cc = viscn_cc;
    }
    else if (whichTime == AmrNewTime)          // time N+1
    {
        visc_cc = viscnp1_cc;
    }
    //
    // Calculate viscosity
    //
    const int nGrow = visc_cc->nGrow();

    if (is_diffusive[Xvel]) 
    {
        if (visc_coef[Xvel] >= 0.0)
        {
            visc_cc->setVal(visc_coef[Xvel], 0, 1, nGrow);
        }
        else
        {
            amrex::Abort("NavierStokes::calcViscosity() : must have velocity visc_coef >= 0.0");
        }
    }
}

void 
NavierStokes::calcDiffusivity (const Real time)
{
    //
    // NOTE:  In the diffusivity 
    //        arrays, there is an offset since no diffusivity array
    //        is kept for the velocities or the density.  So, the scalar
    //        component Density+1 in the state corresponds to component
    //        0 in the arrays diffn and diffnp1.
    //
    int src_comp = Density+1;
    int ncomp = NUM_STATE - BL_SPACEDIM -1;
    //
    // Select time level to work with (N or N+1)
    //
    MultiFab* diff_cc = 0;

    const TimeLevel whichTime = which_time(State_Type,time);

    BL_ASSERT(whichTime == AmrOldTime || whichTime == AmrNewTime);

    if (whichTime == AmrOldTime)               // time N
    {
        diff_cc = diffn_cc;
    }
    else if (whichTime == AmrNewTime)          // time N+1
    {
        diff_cc = diffnp1_cc;
    }
    //
    // Calculate diffusivity
    //
    const int nGrow = diff_cc->nGrow();

    for (int comp=src_comp; comp<src_comp+ncomp; comp++)
    {
        int diff_comp = comp - Density - 1;

        if (is_diffusive[comp])
        {
            if (visc_coef[comp] >= 0.0)
            {
                diff_cc->setVal(visc_coef[comp], diff_comp, 1, nGrow);
            }
            else
            {
                amrex::Abort("NavierStokes::calcDiffusivity() : must have scalar diff_coefs >= 0.0");
            }
        }
    }
}

void 
NavierStokes::getViscosity (MultiFab* viscosity[BL_SPACEDIM],
                            const Real time)
{
    //
    // Select time level to work with (N or N+1)
    //
    MultiFab* visc_cc = 0;

    const TimeLevel whichTime = which_time(State_Type,time);

    BL_ASSERT(whichTime == AmrOldTime || whichTime == AmrNewTime);

    if (whichTime == AmrOldTime)               // time N
    {
        visc_cc = viscn_cc;
    }
    else if (whichTime == AmrNewTime)          // time N+1
    {
        visc_cc = viscnp1_cc;
    }
    //
    // Fill edge-centered viscosity
    //
    for (int dir = 0; dir < BL_SPACEDIM; dir++)
    {
        for (MFIter ecMfi(*viscosity[dir]); ecMfi.isValid(); ++ecMfi)
        {
            center_to_edge_plain((*visc_cc)[ecMfi],(*viscosity[dir])[ecMfi],0,0,1);
        }
    }
}

void 
NavierStokes::getDiffusivity (MultiFab* diffusivity[BL_SPACEDIM],
                              const Real time,
                              const int state_comp,
                              const int dst_comp,
                              const int ncomp)
{
    BL_ASSERT(state_comp > Density);
    //
    // Pick correct diffusivity component
    //
    int diff_comp = state_comp - Density - 1;
    //
    // Select time level to work with (N or N+1)
    //
    MultiFab* diff_cc = 0;

    const TimeLevel whichTime = which_time(State_Type,time);

    BL_ASSERT(whichTime == AmrOldTime || whichTime == AmrNewTime);

    if (whichTime == AmrOldTime)               // time N
    {
        diff_cc = diffn_cc;
    }
    else if (whichTime == AmrNewTime)          // time N+1
    {
        diff_cc = diffnp1_cc;
    }
    //
    // Fill edge-centered diffusivities
    //
    for (int dir = 0; dir < BL_SPACEDIM; dir++)
    {
        for (MFIter ecMfi(*diffusivity[dir]); ecMfi.isValid(); ++ecMfi)
        {
            center_to_edge_plain((*diff_cc)[ecMfi],(*diffusivity[dir])[ecMfi],
                                 diff_comp,dst_comp,ncomp);
        }
    }
}

void
NavierStokes::center_to_edge_plain (const FArrayBox& ccfab,
                                    FArrayBox&       ecfab,
                                    int              sComp,
                                    int              dComp,
                                    int              nComp)
{
    //
    // This routine fills an edge-centered FAB from a cell-centered FAB.
    // It assumes that the data in all cells of the cell-centered FAB is
    // valid and totally ignores any concept of boundary conditions.  
    // It is assummed that the cell-centered FAB fully contains the 
    // edge-centered FAB.  If anything special needs to be done at boundaries, 
    // a varient of this routine needs to be written.  See 
    // HeatTransfer::center_to_edge_fancy().
    //
    const Box&      ccbox = ccfab.box();
    const Box&      ecbox = ecfab.box();
    const IndexType ixt   = ecbox.ixType();
    //
    // Get direction for interpolation to edges
    //
    int dir = -1;
    for (int d = 0; d < BL_SPACEDIM; d++)
        if (ixt.test(d))
            dir = d;
    //
    // Miscellanious checks
    //
    BL_ASSERT(!(ixt.cellCentered()) && !(ixt.nodeCentered()));
    BL_ASSERT(amrex::grow(ccbox,-amrex::BASISV(dir)).contains(amrex::enclosedCells(ecbox)));
    BL_ASSERT(sComp+nComp <= ccfab.nComp() && dComp+nComp <= ecfab.nComp());
    //
    // Shift cell-centered data to edges
    //
    Box fillBox = ccbox; 
    for (int d = 0; d < BL_SPACEDIM; d++)
        if (d != dir)
            fillBox.setRange(d, ecbox.smallEnd(d), ecbox.length(d));
    
    const int isharm = def_harm_avg_cen2edge;
    // WARNING: HACK HERE
    // For the tiling of PeleLM, the routine cen2edg now takes
    // mfi.nodaltilebox(d) to build the edge_box in each direction
    // otherwise during the tiling process, the last extra edge on one tile will
    // be computed in the same time as the first edge on the next tile
    // Below fillBox has been changed by ecbox
    // This change has been barely tested in IAMR and it seems to be ok,
    // but maybe much more investigation must be done.
    
    cen2edg(ecbox.loVect(), ecbox.hiVect(),
                 ARLIM(ccfab.loVect()), ARLIM(ccfab.hiVect()),
                 ccfab.dataPtr(sComp),
                 ARLIM(ecfab.loVect()), ARLIM(ecfab.hiVect()),
                 ecfab.dataPtr(dComp),
                 &nComp, &dir, &isharm);
}
<|MERGE_RESOLUTION|>--- conflicted
+++ resolved
@@ -529,91 +529,6 @@
     } else {
         visc_terms.setVal(0,1);
     }
-<<<<<<< HEAD
-
-#if 1
-    int nGrowF = 1;
-    MultiFab* divu_fp = getDivCond(nGrowF,prev_time);
-    MultiFab* dsdt    = getDsdt(nGrowF,prev_time);
-    MultiFab::Saxpy(*divu_fp, 0.5*dt, *dsdt, 0, 0, 1, nGrowF);
-    delete dsdt;
-
-    MultiFab fluxes[BL_SPACEDIM];
-    for (int i = 0; i < BL_SPACEDIM; i++) {
-      const BoxArray& ba = getEdgeBoxArray(i);
-      fluxes[i].define(ba, dmap, num_scalars, 0);
-    }
-
-    //
-    // Compute the advective forcing.
-    //
-    {
-      FillPatchIterator U_fpi(*this,visc_terms,Godunov::hypgrow(),prev_time,State_Type,Xvel,BL_SPACEDIM);
-      FillPatchIterator S_fpi(*this,visc_terms,Godunov::hypgrow(),prev_time,State_Type,fscalar,num_scalars);
-      const MultiFab& Umf=U_fpi.get_mf();
-      const MultiFab& Smf=S_fpi.get_mf();
-      
-#ifdef BOUSSINESQ
-      FillPatchIterator Scal_fpi(*this,visc_terms,Godunov::hypgrow(),prev_time,State_Type,Tracer,1);
-      const MultiFab& Scalmf=Scal_fpi.get_mf();
-#endif
-      
-      Vector<int> state_bc;
-      FArrayBox tforces;
-      for (MFIter U_mfi(Umf,true); U_mfi.isValid(); ++U_mfi)
-      {
-	const Box bx = U_mfi.tilebox();
-
-#ifdef BOUSSINESQ
-        getForce(tforces,bx,nGrowF,fscalar,num_scalars,prev_time,Scalmf[U_mfi]);
-#else
-#ifdef GENGETFORCE
-        getForce(tforces,bx,nGrowF,fscalar,num_scalars,prev_time,rho_ptime[U_mfi]);
-#elif MOREGENGETFORCE
-	if (getForceVerbose) {
-	  amrex::Print() << "---" << '\n' << "C - scalar advection:" << '\n' 
-			 << " Calling getForce..." << '\n';
-	}
-        getForce(tforces,bx,nGrowF,fscalar,num_scalars,prev_time,Umf[U_mfi],Smf[U_mfi],0);
-#else
-        getForce(tforces,bx,nGrowF,fscalar,num_scalars,rho_ptime[U_mfi]);
-#endif		 
-#endif		 
-
-        for (int i=0; i<num_scalars; ++i) { // FIXME: Loop rqd b/c function does not take array conserv_diff
-          int use_conserv_diff = (advectionType[fscalar+i] == Conservative) ? 1 : 0;
-          godunov->Sum_tf_divu_visc(Smf[U_mfi],i,tforces,i,1,visc_terms[U_mfi],i,
-                                    (*divu_fp)[U_mfi],0,rho_ptime[U_mfi],0,use_conserv_diff);
-        }
-
-        state_bc = fetchBCArray(State_Type,bx,fscalar,num_scalars);
-
-        godunov->AdvectScalars(bx, dx, dt, 
-                               D_DECL(  area[0][U_mfi],  area[1][U_mfi],  area[2][U_mfi]),
-                               D_DECL( u_mac[0][U_mfi], u_mac[1][U_mfi], u_mac[2][U_mfi]),
-                               D_DECL(fluxes[0][U_mfi],fluxes[1][U_mfi],fluxes[2][U_mfi]),
-                               Umf[U_mfi], Smf[U_mfi], 0, num_scalars, tforces, 0, (*divu_fp)[U_mfi], 0,
-                               (*aofs)[U_mfi], fscalar, advectionType, state_bc, FPU, volume[U_mfi]);
-
-      }
-    }
-
-#else
-    //
-    // Set up the grid loop.
-    //
-    const Real  prev_pres_time = state[Press_Type].prevTime();
-    const int use_forces_in_trans = godunov->useForcesInTrans();
-
-    FArrayBox flux[BL_SPACEDIM], tforces, tvelforces;
-
-    MultiFab Gp, vel_visc_terms, fluxes[BL_SPACEDIM];
-
-    int ng =1;
-    MultiFab* divu_fp = getDivCond(ng,prev_time);
-    MultiFab* dsdt    = getDsdt(ng,prev_time);
-=======
->>>>>>> 38247d3f
 
     int nGrowF = 1;
     MultiFab* divu_fp = getDivCond(nGrowF,prev_time);
@@ -629,23 +544,6 @@
       //edgstate[i].define(ba, dmap, num_scalars, 0);
     }
 
-<<<<<<< HEAD
-    if (use_forces_in_trans)
-    {
-        Gp.define(grids,dmap,BL_SPACEDIM,1);
-
-        vel_visc_terms.define(grids,dmap,BL_SPACEDIM,1);
-
-        getGradP(Gp, prev_pres_time);
-
-        if (be_cn_theta != 1.0)
-            getViscTerms(vel_visc_terms,Xvel,BL_SPACEDIM,prev_time);
-        else
-            vel_visc_terms.setVal(0,1);
-    }
-    Vector<int> state_bc, bndry[BL_SPACEDIM];
-=======
->>>>>>> 38247d3f
     //
     // Compute the advective forcing.
     //
@@ -713,58 +611,11 @@
                                
         for (int d=0; d<BL_SPACEDIM; ++d)
         {
-<<<<<<< HEAD
-            int state_ind = fscalar + comp;
-            //
-            // Compute total forcing.
-            //
-            int use_conserv_diff = (advectionType[state_ind] == Conservative) ? true : false;
-	    // WARNING: BDS does not work with tiling.
-	    // PRE_MAC and FPU do work with tiling.
-            //AdvectionScheme adv_scheme = PRE_MAC;
-            AdvectionScheme adv_scheme = FPU;
-	    
-            if (adv_scheme == PRE_MAC)
-            {
-                godunov->Sum_tf_divu_visc(Sfab,tforces,comp,1,visc_terms[U_mfi],
-                                          comp,divufab,rhopfab,use_conserv_diff);
-            }
-            else
-            {
-                FArrayBox junkDivu(tforces.box(),1);
-                junkDivu.setVal(0);
-                godunov->Sum_tf_divu_visc(Sfab,tforces,comp,1,visc_terms[U_mfi],
-                                          comp,junkDivu,rhopfab,use_conserv_diff);
-            }
-            //
-            // Advect scalar.
-            //
-            state_bc = fetchBCArray(State_Type,bx,state_ind,1);
-
-            godunov->AdvectState(bx, dx, dt, 
-                                 area[0][i], u_mac_fab0, flux[0],
-                                 area[1][i], u_mac_fab1, flux[1],
-#if (BL_SPACEDIM == 3)                        
-                                 area[2][i], u_mac_fab2, flux[2],
-#endif
-                                 Ufab,Sfab,tforces,divufab,comp,
-                                 aofsfab,state_ind,use_conserv_diff,
-                                 state_ind,state_bc.dataPtr(),adv_scheme,volume[i]);
-
-            if (do_reflux)
-            {
-	      for (int d = 0; d < BL_SPACEDIM; d++)
-		fluxes[d][U_mfi].copy(flux[d],U_mfi.nodaltilebox(d),0,
-				      U_mfi.nodaltilebox(d),comp,1);
-            }
-=======
           const Box& ebx = U_mfi.nodaltilebox(d);
           (fluxes[d])[U_mfi].copy(cfluxes[d],ebx,0,ebx,0,num_scalars);
->>>>>>> 38247d3f
         }
       }
     }
-#endif
 
     delete divu_fp;
 

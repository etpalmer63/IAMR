--- conflicted
+++ resolved
@@ -87,7 +87,6 @@
     MultiFab&   S_new    = get_new_data(State_Type);
     MultiFab&   P_new    = get_new_data(Press_Type);
     const Real  cur_time = state[State_Type].curTime();
-
 #ifdef _OPENMP
 #pragma omp parallel
 #endif
@@ -116,7 +115,6 @@
                        Pfab.dataPtr(),
                        ARLIM(p_lo), ARLIM(p_hi),
                        dx,gridloc.lo(),gridloc.hi() );
-
     }
 
 #ifdef BL_USE_VELOCITY
@@ -299,6 +297,7 @@
     {
         MultiFab mac_rhs(grids,dmap,1,0,MFInfo(),Factory());
 	MultiFab& S_old = get_old_data(State_Type);
+// not sure why this ifdef is here...
 #ifdef AMREX_USE_EB
 	// rhs composed of divu and dSdt terms
         create_mac_rhs(mac_rhs,0,time,dt);
@@ -308,7 +307,6 @@
         mac_project(time,dt,S_old,&mac_rhs,have_divu,umac_n_grow,true);
 #endif
     }
-
     //
     // Advect velocities.
     //
@@ -637,13 +635,6 @@
     //
 
   {
-<<<<<<< HEAD
-    // FIXME
-    // I think Umf is only used for MOREGENGETFORCE,
-    // so why are we FillPatch'ing it for everyone???
-      FillPatchIterator U_fpi(*this,visc_terms,Godunov::hypgrow(),prev_time,State_Type,Xvel,BL_SPACEDIM);
-=======
->>>>>>> 6f02ce33
       FillPatchIterator S_fpi(*this,visc_terms,Godunov::hypgrow(),prev_time,State_Type,fscalar,num_scalars);
       const MultiFab& Smf=S_fpi.get_mf();
       
@@ -751,7 +742,6 @@
           godunov->Sum_tf_divu_visc(Smf[S_mfi],i,tforces,i,1,visc_terms[S_mfi],i,
                                     (*divu_fp)[S_mfi],0,rho_ptime[S_mfi],0,use_conserv_diff);
         }
-	
 
 #ifdef AMREX_USE_EB
 	//
@@ -764,7 +754,7 @@
 	
 	int acomp = fscalar;
 	for ( int i=0; i<num_scalars; i++){
-	  godunov->AdvectScalar(U_mfi, Smf, i,
+	  godunov->AdvectScalar(S_mfi, Smf, i,
 				*aofs, acomp,
 				D_DECL(xslps, yslps, zslps),
 				D_DECL(u_mac[0],u_mac[1],u_mac[2]),
@@ -783,15 +773,9 @@
                                D_DECL( u_mac[0][S_mfi], u_mac[1][S_mfi], u_mac[2][S_mfi]),
                                D_DECL(cfluxes[0],cfluxes[1],cfluxes[2]),
                                D_DECL(edgstate[0],edgstate[1],edgstate[2]),
-<<<<<<< HEAD
-                               Smf[U_mfi], 0, num_scalars, tforces, 0, (*divu_fp)[U_mfi], 0,
-                               (*aofs)[U_mfi], fscalar, advectionType, state_bc, FPU, volume[U_mfi]);
-#endif
-=======
                                Smf[S_mfi], 0, num_scalars, tforces, 0, (*divu_fp)[S_mfi], 0,
                                (*aofs)[S_mfi], fscalar, advectionType, state_bc, FPU, volume[S_mfi]);
-
->>>>>>> 6f02ce33
+#endif
                                
 	//fixme: only need this copy if do_reflux
         for (int d=0; d<BL_SPACEDIM; ++d)

//fixme, for writesingle level plotfile
#include<AMReX_PlotFileUtil.H>
//

#include <AMReX_ParmParse.H>

#include <Diffusion.H>
#include <NavierStokesBase.H>

//fixme -- remove once MLTensorOp working
#include <AMReX_MultiGrid.H>
#include <AMReX_CGSolver.H>
#include <AMReX_MLNodeLaplacian.H>
#include <fstream>
//

#include <DIFFUSION_F.H>

#include <algorithm>
#include <cfloat>
#include <iomanip>
#include <array>

<<<<<<< HEAD
=======
#include <fstream>
>>>>>>> d2583bbf
#include <iostream>

#include <AMReX_MLMG.H>
#ifdef AMREX_USE_EB
#include <AMReX_EBFArrayBox.H>
#include <AMReX_MLEBABecLap.H>
<<<<<<< HEAD
#include <AMReX_MLEBTensorOp.H>
#include <AMReX_EBMultiFabUtil.H>
#include <AMReX_EBFabFactory.H>
#else
#include <AMReX_MLABecLaplacian.H>
#include <AMReX_MLTensorOp.H>
#endif
=======
#include <AMReX_EBMultiFabUtil.H>
#include <AMReX_EBFabFactory.H>
#endif
#include <AMReX_MLABecLaplacian.H>
>>>>>>> d2583bbf

using namespace amrex;

#if defined(BL_OSF1)
#if defined(BL_USE_DOUBLE)
const Real BL_BOGUS      = DBL_QNAN;
#else
const Real BL_BOGUS      = FLT_QNAN;
#endif
#else
const Real BL_BOGUS      = 1.e200;
#endif

const Real BL_SAFE_BOGUS = -666.e200;

#define DEF_LIMITS(fab,fabdat,fablo,fabhi)   \
const int* fablo = (fab).loVect();           \
const int* fabhi = (fab).hiVect();           \
Real* fabdat = (fab).dataPtr();

#define DEF_CLIMITS(fab,fabdat,fablo,fabhi)  \
const int* fablo = (fab).loVect();           \
const int* fabhi = (fab).hiVect();           \
const Real* fabdat = (fab).dataPtr();

namespace
{
    bool initialized = false;
    static int agglomeration = 1;
    static int consolidation = 1;
    static int max_fmg_iter = 0;
    static int use_hypre = 0;
    static int hypre_verbose = 0;
}
//
// Set default values in !initialized section of code in constructor!!!
//
int         Diffusion::verbose;
Real        Diffusion::visc_tol;
int         Diffusion::do_reflux;
int         Diffusion::max_order;
int         Diffusion::scale_abec;
int         Diffusion::use_cg_solve;
int         Diffusion::tensor_max_order;
int         Diffusion::use_tensor_cg_solve;
bool        Diffusion::use_mg_precond_flag;

Vector<Real> Diffusion::visc_coef;
Vector<int>  Diffusion::is_diffusive;

void
Diffusion::Finalize ()
{
    visc_coef.clear();
    is_diffusive.clear();

    initialized = false;
}

Diffusion::Diffusion (Amr*               Parent,
                      NavierStokesBase*  Caller,
                      Diffusion*         Coarser,
                      int                num_state,
                      FluxRegister*      Viscflux_reg,
                      const Vector<int>&  _is_diffusive,
                      const Vector<Real>& _visc_coef)
    :
    parent(Parent),
    navier_stokes(Caller),
    grids(navier_stokes->boxArray()),
    dmap(navier_stokes->DistributionMap()),
    level(navier_stokes->Level()),
    coarser(Coarser),
    finer(0),
    NUM_STATE(num_state),
    viscflux_reg(Viscflux_reg)

{
    if (!initialized)
    {
        //
        // Set defaults here!!!
        //
        Diffusion::verbose             = 0;
        Diffusion::visc_tol            = 1.0e-10;
        Diffusion::do_reflux           = 1;
        Diffusion::max_order           = 2;
        Diffusion::scale_abec          = 0;
        Diffusion::use_cg_solve        = 0;
        Diffusion::tensor_max_order    = 2;
        Diffusion::use_tensor_cg_solve = 0;
        Diffusion::use_mg_precond_flag = false;

        int use_mg_precond = 0;

        ParmParse ppdiff("diffuse");

        ppdiff.query("v",                   verbose);
        ppdiff.query("max_order",           max_order);
        ppdiff.query("scale_abec",          scale_abec);
        ppdiff.query("use_cg_solve",        use_cg_solve);
        ppdiff.query("use_mg_precond",      use_mg_precond);
        ppdiff.query("tensor_max_order",    tensor_max_order);
        ppdiff.query("use_tensor_cg_solve", use_tensor_cg_solve);

        ppdiff.query("agglomeration", agglomeration);
        ppdiff.query("consolidation", consolidation);
        ppdiff.query("max_fmg_iter", max_fmg_iter);
#ifdef AMREX_USE_HYPRE
        ppdiff.query("use_hypre", use_hypre);
        ppdiff.query("hypre_verbose", hypre_verbose);
#endif

        use_mg_precond_flag = (use_mg_precond ? true : false);

        ParmParse pp("ns");

        pp.query("visc_tol",  visc_tol);
        pp.query("do_reflux", do_reflux);

        do_reflux = (do_reflux ? 1 : 0);

        const int n_visc = _visc_coef.size();
        const int n_diff = _is_diffusive.size();

        if (n_diff < NUM_STATE)
            amrex::Abort("Diffusion::Diffusion(): is_diffusive array is not long enough");

        if (n_visc < NUM_STATE)
            amrex::Abort("Diffusion::Diffusion(): visc_coef array is not long enough");

        if (n_visc > NUM_STATE)
            amrex::Abort("Diffusion::Diffusion(): TOO MANY diffusion coeffs were given!");

        visc_coef.resize(NUM_STATE);
        is_diffusive.resize(NUM_STATE);

        for (int i = 0; i < NUM_STATE; i++)
        {
            is_diffusive[i] = _is_diffusive[i];
            visc_coef[i] = _visc_coef[i];
        }

        echo_settings();

        amrex::ExecOnFinalize(Diffusion::Finalize);

        initialized = true;
    }

    if (level > 0)
    {
        crse_ratio = parent->refRatio(level-1);
        coarser->finer = this;
    }
}

Diffusion::~Diffusion () {}

FluxRegister*
Diffusion::viscFluxReg ()
{
    return viscflux_reg;
}

int
Diffusion::maxOrder() const
{
    return max_order;
}

int
Diffusion::tensorMaxOrder() const
{
    return tensor_max_order;
}

void
Diffusion::echo_settings () const
{
    //
    // Print out my settings.
    //
  if (verbose)
    {
        amrex::Print() << "Diffusion settings...\n";
        amrex::Print() << "  From diffuse:\n";
        amrex::Print() << "   use_cg_solve        = " << use_cg_solve        << '\n';
        amrex::Print() << "   use_tensor_cg_solve = " << use_tensor_cg_solve << '\n';
        amrex::Print() << "   use_mg_precond_flag = " << use_mg_precond_flag << '\n';
        amrex::Print() << "   max_order           = " << max_order           << '\n';
        amrex::Print() << "   tensor_max_order    = " << tensor_max_order    << '\n';
        amrex::Print() << "   scale_abec          = " << scale_abec          << '\n';
    
        amrex::Print() << "\n\n  From ns:\n";
        amrex::Print() << "   do_reflux           = " << do_reflux << '\n';
        amrex::Print() << "   visc_tol            = " << visc_tol  << '\n';
    
        amrex::Print() << "   is_diffusive =";
        for (int i =0; i < NUM_STATE; i++)
            amrex::Print() << "  " << is_diffusive[i];
    
        amrex::Print() << "\n   visc_coef =";
        for (int i = 0; i < NUM_STATE; i++)
            amrex::Print() << "  " << visc_coef[i];

        amrex::Print() << '\n';
    }
}

Real
Diffusion::get_scaled_abs_tol (const MultiFab& rhs,
<<<<<<< HEAD
                               Real            reduction) //const
=======
                               Real            reduction)
>>>>>>> d2583bbf
{
    return reduction * rhs.norm0();
}


// towards simplification of this, why pass all of geom, vol, area, add_hoop_stress
// when geom can be used to get all the others?
void
Diffusion::diffuse_scalar (const Vector<MultiFab*>&  S_old,
                           const Vector<MultiFab*>&  Rho_old,
                           Vector<MultiFab*>&        S_new,
                           const Vector<MultiFab*>&  Rho_new,
                           int                       S_comp,
                           int                       num_comp,
                           int                       Rho_comp,
                           Real                      prev_time,
                           Real                      curr_time,
                           Real                      be_cn_theta,
                           const MultiFab&           rho_half,
                           int                       rho_flag,
                           MultiFab* const*          fluxn,
                           MultiFab* const*          fluxnp1,
                           int                       fluxComp,
                           MultiFab*                 delta_rhs, 
                           int                       rhsComp,
                           const MultiFab*           alpha_in, 
                           int                       alpha_in_comp,
                           const MultiFab* const*    betan, 
                           const MultiFab* const*    betanp1,
                           int                       betaComp,
                           const Vector<Real>&       visc_coef,
                           int                       visc_coef_comp,
                           const MultiFab&           volume,
                           const MultiFab* const*    area,
                           const IntVect&            cratio,
                           const BCRec&              bc,
                           const Geometry&           geom,
                           bool                      add_hoop_stress,
                           const SolveMode&          solve_mode,
                           bool                      add_old_time_divFlux,
                           const amrex::Vector<int>& is_diffusive)
{
<<<<<<< HEAD
    //
    // This routine expects that physical BC's have been loaded into
    // the grow cells of the old and new state at this level.  If rho_flag==2,
    // the values there are rho.phi, where phi is the quantity being diffused.
    // Values in these cells will be preserved.  Also, if there are any
    // explicit update terms, these have already incremented the new state
    // on the valid region (i.e., on the valid region the new state is the old
    // state + dt*Div(explicit_fluxes), e.g.)
    //
    
    if (verbose)
      amrex::Print() << "... Diffusion::diffuse_scalar(): " 
                     << " lev: " << level << '\n';
  
#if (BL_SPACEDIM == 3)
  // Here we ensure that R-Z related routines cannot be called in 3D
  if (add_hoop_stress){
    amrex::Abort("in diffuse_scalar: add_hoop_stress for R-Z geometry called in 3D !");
  }
#endif

#ifdef AMREX_USE_EB
  // Here we ensure that R-Z cannot work with EB (for now)
  if (add_hoop_stress){
    amrex::Abort("in diffuse_scalar: add_hoop_stress for R-Z geometry not yet working with EB support !");
  }
#endif

  //for now, remove RZ until the Vol scaling issue is fixed...
  // want
  //   volume scaling for non-EB RZ
  //   error for EB-RZ, "under development"
  //   remove volume scaling for everything else
  if (add_hoop_stress)
    amrex::Abort("Diffusion::diffuse_scalar(): R-Z geometry under development!");
  

    // FIXME -- nned to check on ghost cells of all MFs passed in
    //
    //FIXME - check that parameters betan betanp1, alpha are EB aware
    // only acoeff and bcoeff need to be EB aware; they're what goes to MLMG
    // what about fluxes?
    //
    
    bool has_coarse_data = S_new.size() > 1;
=======
  //
  // This routine expects that physical BC's have been loaded into
  // the grow cells of the old and new state at this level.  If rho_flag==2,
  // the values there are rho.phi, where phi is the quantity being diffused.
  // Values in these cells will be preserved.  Also, if there are any
  // explicit update terms, these have already incremented the new state
  // on the valid region (i.e., on the valid region the new state is the old
  // state + dt*Div(explicit_fluxes), e.g.)
  //

  if (verbose) amrex::Print() << "Starting diffuse_scalar" << "\n";
  
#if (BL_SPACEDIM == 3)
  // Here we ensure that R-Z related routines cannot be called in 3D
  if (add_hoop_stress){
    amrex::Abort("in diffuse_scalar: add_hoop_stress for R-Z geometry called in 3D !");
  }
#endif

#ifdef AMREX_USE_EB
  // Here we ensure that R-Z cannot work with EB (for now)
  if (add_hoop_stress){
    amrex::Abort("in diffuse_scalar: add_hoop_stress for R-Z geometry not yet working with EB support !");
  }
#endif

  
  bool has_coarse_data = S_old.size() > 1;
    
  const Real strt_time = ParallelDescriptor::second();

  int allnull, allthere;
  checkBeta(betan, allthere, allnull);
  checkBeta(betanp1, allthere, allnull);

  Real dt = curr_time - prev_time;
  const int ng = 1;
// FIXME - if be_cn_theta==1, should it be okay to pass nullptr for S_old???
  BL_ASSERT(S_new[0]->nGrow()>0); // && S_old[0]->nGrow()>0);
  const BoxArray& ba = S_new[0]->boxArray();
  const DistributionMapping& dm = S_new[0]->DistributionMap();
  const DistributionMapping* dmc = (has_coarse_data ? &(S_new[1]->DistributionMap()) : 0);
  const BoxArray* bac = (has_coarse_data ? &(S_new[1]->boxArray()) : 0);
    
  BL_ASSERT(solve_mode==ONEPASS || (delta_rhs && delta_rhs->boxArray()==ba));
  BL_ASSERT(volume.DistributionMap() == dm);
 
 // Below is another way to bring the factory information 
 const auto& ebfactory = S_new[0]->Factory();
 
  MultiFab Rhs(ba,dm,1,0,MFInfo(),ebfactory);
  MultiFab Soln(ba,dm,1,ng,MFInfo(),ebfactory);
  MultiFab alpha(ba,dm,1,0,MFInfo(),ebfactory);
>>>>>>> d2583bbf

  std::array<MultiFab,AMREX_SPACEDIM> bcoeffs;
  for (int n = 0; n < BL_SPACEDIM; n++)
  {
    BL_ASSERT(area[n]->DistributionMap() == dm); 
    bcoeffs[n].define(area[n]->boxArray(),dm,1,0,MFInfo(),ebfactory);
  }
  auto Solnc = std::unique_ptr<MultiFab>(new MultiFab());
  if (has_coarse_data)
  {
    Solnc->define(*bac, *dmc, 1, ng, MFInfo(), ebfactory);
  }

  std::array<LinOpBCType,AMREX_SPACEDIM> mlmg_lobc;
  std::array<LinOpBCType,AMREX_SPACEDIM> mlmg_hibc;

  // why bother making this time n operator for purely implicit cases?
  LPInfo infon;
  infon.setAgglomeration(agglomeration);
  infon.setConsolidation(consolidation);
  infon.setMetricTerm(false);
  //fixme? not in dev
  //the coarsenings are unnecessary, and potentially expensive.
  infon.setMaxCoarseningLevel(0);
  
#ifdef AMREX_USE_EB
	// create the right data holder for passing to MLEBABecLap
	amrex::Vector<const amrex::EBFArrayBoxFactory*> ebf(1);
	//ebf.resize(1);
	ebf[0] = &(dynamic_cast<EBFArrayBoxFactory const&>(ebfactory));
	
	MLEBABecLap opn({geom}, {ba}, {dm}, infon, ebf);
#else	  
  MLABecLaplacian opn({geom}, {ba}, {dm}, infon);
#endif  
   
  opn.setMaxOrder(max_order);
  MLMG mgn(opn);
  //why not set these switches for time n too???
  // ans from MArc: Solver options and coarsened versions of operator not required for time-n version ABec op.  The solver options are irrelevant, and the coarsenings are unnecessary, and potentially expensive.
  // if (use_hypre) {
  //   mgn.setBottomSolver(MLMG::BottomSolver::hypre);
  //   mgn.setBottomVerbose(hypre_verbose);
  // }
  // mgn.setMaxFmgIter(max_fmg_iter);
  mgn.setVerbose(verbose);

  LPInfo infonp1;
  // why not set these additional options like for time n
  infonp1.setAgglomeration(agglomeration);
  infonp1.setConsolidation(consolidation);
  infonp1.setMetricTerm(false);
      
#ifdef AMREX_USE_EB
  MLEBABecLap opnp1({geom}, {ba}, {dm}, infonp1, ebf);
#else	  
  MLABecLaplacian opnp1({geom}, {ba}, {dm}, infonp1);
#endif
  
  opnp1.setMaxOrder(max_order);

<<<<<<< HEAD
    //
    // At this point, S_old has bndry at time N, S_new has bndry at time N+1
    //
    // CEG - looking back through code suggests this is not true for IAMR
    //  right now. Need to fix in calling functions...
    //MultiFab& S_old = navier_stokes->get_old_data(State_Type);
    //MultiFab& S_new = navier_stokes->get_new_data(State_Type);

    // Talking with weiqun, thinks no ghost cells are actually needed for MLMG, only
    // Note for cell-centered solver, you need to cal setLevelBC.  That needs to have
    // one ghost cell if there is Dirichlet BC.
    // Trying out ng = 0 ... get failed assertion from setLevelBC bc Soln is used a
    //   temporary for that
    // const int ng = eb_ngrow;
    // const int ng_rhs = eb_ngrow;
    //const int ng = 1;
    //const int ng_rhs = 0;

  Real dt = curr_time - prev_time;
  const int ng = 1;
// FIXME? going with the idea that S_old could be null (mac sync does this)
  BL_ASSERT(S_new[0]->nGrow()>0); // && S_old[0]->nGrow()>0);
  const BoxArray& ba = S_new[0]->boxArray();
  const DistributionMapping& dm = S_new[0]->DistributionMap();
  const DistributionMapping* dmc = (has_coarse_data ? &(S_new[1]->DistributionMap()) : 0);
  const BoxArray* bac = (has_coarse_data ? &(S_new[1]->boxArray()) : 0);
    
  BL_ASSERT(solve_mode==ONEPASS || (delta_rhs && delta_rhs->boxArray()==ba));
  BL_ASSERT(volume.DistributionMap() == dm);
 
  const auto& ebfactory = S_new[0]->Factory();
 
  MultiFab Rhs(ba,dm,1,0,MFInfo(),ebfactory);
  MultiFab Soln(ba,dm,1,ng,MFInfo(),ebfactory);
  MultiFab alpha(ba,dm,1,0,MFInfo(),ebfactory);

  std::array<MultiFab,AMREX_SPACEDIM> bcoeffs;
  for (int n = 0; n < BL_SPACEDIM; n++)
  {
    BL_ASSERT(area[n]->DistributionMap() == dm); 
    bcoeffs[n].define(area[n]->boxArray(),dm,1,0,MFInfo(),ebfactory);
  }
  auto Solnc = std::unique_ptr<MultiFab>(new MultiFab());
  if (has_coarse_data)
  {
    Solnc->define(*bac, *dmc, 1, ng, MFInfo(), ebfactory);
  }

  std::array<LinOpBCType,AMREX_SPACEDIM> mlmg_lobc;
  std::array<LinOpBCType,AMREX_SPACEDIM> mlmg_hibc;

  // why bother making this time n operator for purely implicit cases?
  LPInfo infon;
  infon.setAgglomeration(agglomeration);
  infon.setConsolidation(consolidation);
  infon.setMetricTerm(false);
  //fixme? not in dev
  //the coarsenings are unnecessary, and potentially expensive.
  infon.setMaxCoarseningLevel(0);
  
#ifdef AMREX_USE_EB
	// create the right data holder for passing to MLEBABecLap
	amrex::Vector<const amrex::EBFArrayBoxFactory*> ebf(1);
	//ebf.resize(1);
	ebf[0] = &(dynamic_cast<EBFArrayBoxFactory const&>(ebfactory));
	// fixme - why not just {ebfactory} below???
	
	MLEBABecLap opn({geom}, {ba}, {dm}, infon, ebf);
#else	  
  MLABecLaplacian opn({geom}, {ba}, {dm}, infon);
#endif  
   
  opn.setMaxOrder(max_order);
  MLMG mgn(opn);
  //why not set these switches for time n too???
  // ans from MArc: Solver options and coarsened versions of operator not required for time-n version ABec op.  The solver options are irrelevant, and the coarsenings are unnecessary, and potentially expensive.
  // if (use_hypre) {
  //   mgn.setBottomSolver(MLMG::BottomSolver::hypre);
  //   mgn.setBottomVerbose(hypre_verbose);
  // }
  // mgn.setMaxFmgIter(max_fmg_iter);
  mgn.setVerbose(verbose);

  LPInfo infonp1;
  // why not set these additional options like for time n
  infonp1.setAgglomeration(agglomeration);
  infonp1.setConsolidation(consolidation);
  infonp1.setMetricTerm(false);
      
#ifdef AMREX_USE_EB
  MLEBABecLap opnp1({geom}, {ba}, {dm}, infonp1, ebf);
#else	  
  MLABecLaplacian opnp1({geom}, {ba}, {dm}, infonp1);
#endif
  
  opnp1.setMaxOrder(max_order);

  MLMG mgnp1(opnp1);
  if (use_hypre)
  {
    mgnp1.setBottomSolver(MLMG::BottomSolver::hypre);
    mgnp1.setBottomVerbose(hypre_verbose);
  }
  mgnp1.setMaxFmgIter(max_fmg_iter);
  mgnp1.setVerbose(verbose);

=======
  MLMG mgnp1(opnp1);
  if (use_hypre)
  {
    mgnp1.setBottomSolver(MLMG::BottomSolver::hypre);
    mgnp1.setBottomVerbose(hypre_verbose);
  }
  mgnp1.setMaxFmgIter(max_fmg_iter);
  mgnp1.setVerbose(verbose);

>>>>>>> d2583bbf
  setDomainBC(mlmg_lobc, mlmg_hibc, bc); // Same for all comps, by assumption
  // FIXME -- need to check on DefaultGeometry().getPeriodicity() in setDomainBC_msd()
  opn.setDomainBC(mlmg_lobc, mlmg_hibc);
  opnp1.setDomainBC(mlmg_lobc, mlmg_hibc);
 
  for (int icomp=0; icomp<num_comp; ++icomp)
  {
    if (verbose)
    {
      amrex::Print() << "diffusing scalar "<<icomp+1<<" of "<<num_comp << "\n";
	    amrex::Print() << "rho flag "<<rho_flag << "\n";
    }

    int sigma = S_comp + icomp;

    if (is_diffusive[icomp] == 0)
    {
      for (int n = 0; n < BL_SPACEDIM; n++)
      {
        if (fluxn[n]!=0 && fluxnp1[n]!=0)
        { 
          fluxn[n]->setVal(0,fluxComp+icomp,1);
		      fluxnp1[n]->setVal(0,fluxComp+icomp,1);
        }
      }
      break;
    }

    if (add_old_time_divFlux && be_cn_theta!=1)
    {
      Real a = 0.0;
      Real b = -(1.0-be_cn_theta)*dt;
      if (allnull)
        b *= visc_coef[visc_coef_comp + icomp];

	    if(verbose)
		    Print()<<"Adding old time diff ....\n";
        
	    {
        if (has_coarse_data)
        {
          MultiFab::Copy(*Solnc,*S_old[1],sigma,0,1,ng);
			    // fixme? need to address other rho_flags too?
          if (rho_flag == 2)
          {
            MultiFab::Divide(*Solnc,*Rho_old[1],Rho_comp,0,1,ng);
          }
          opn.setCoarseFineBC(Solnc.get(), cratio[0]);
        }
        MultiFab::Copy(Soln,*S_old[0],sigma,0,1,ng);
        if (rho_flag == 2)
        {
          MultiFab::Divide(Soln,*Rho_old[0],Rho_comp,0,1,ng);
        }
        opn.setLevelBC(0, &Soln);
      }

      {
        Real* rhsscale = 0;
        std::pair<Real,Real> scalars;
        computeAlpha(alpha, scalars, a, b, rho_half, rho_flag,
                     rhsscale, alpha_in, alpha_in_comp+icomp, Rho_old[0], Rho_comp,
                     geom, volume, add_hoop_stress);
        opn.setScalars(scalars.first, scalars.second);
        opn.setACoeffs(0, alpha);
      }

      {
        computeBeta(bcoeffs, betan, betaComp+icomp, geom, area, add_hoop_stress);
        opn.setBCoeffs(0, amrex::GetArrOfConstPtrs(bcoeffs));
      }
      
      mgn.apply({&Rhs},{&Soln});

      AMREX_D_TERM(MultiFab flxx(*fluxn[0], amrex::make_alias, fluxComp+icomp, 1);,
                   MultiFab flxy(*fluxn[1], amrex::make_alias, fluxComp+icomp, 1);,
                   MultiFab flxz(*fluxn[2], amrex::make_alias, fluxComp+icomp, 1););
                   std::array<MultiFab*,AMREX_SPACEDIM> fp{AMREX_D_DECL(&flxx,&flxy,&flxz)};
      mgn.getFluxes({fp},{&Soln});
  
	    int nghost = 0;
#ifdef AMREX_USE_EB
<<<<<<< HEAD
	// now dx, areas, and vol are not constant.
	std::array<const amrex::MultiCutFab*,AMREX_SPACEDIM>areafrac = ebf[0]->getAreaFrac();
	// fixme? Could use areaFrac-> ToMultiFab instead... won't work for r-z
	//MultiFab ToMultiFab (Real regular_value, Real covered_value) const;
=======
      // now dx, areas, and vol are not constant.
      std::array<const amrex::MultiCutFab*,AMREX_SPACEDIM>areafrac = ebf[0]->getAreaFrac();
>>>>>>> d2583bbf
#ifdef _OPENMP
#pragma omp parallel
#endif
      for (MFIter mfi(Soln,true); mfi.isValid(); ++mfi)
      {  
        Box bx = mfi.tilebox();

        // need face-centered tilebox for each direction
        D_TERM(const Box& xbx = mfi.tilebox(IntVect::TheDimensionVector(0));,
               const Box& ybx = mfi.tilebox(IntVect::TheDimensionVector(1));,
               const Box& zbx = mfi.tilebox(IntVect::TheDimensionVector(2)););
	    
        // this is to check efficiently if this tile contains any eb stuff
        const EBFArrayBox& in_fab = static_cast<EBFArrayBox const&>(Soln[mfi]);
        const EBCellFlagFab& flags = in_fab.getEBCellFlagFab();

        if(flags.getType(amrex::grow(bx, nghost)) == FabType::covered)
        {
          // If tile is completely covered by EB geometry, set 
          // value to some very large number so we know if
          // we accidentaly use these covered vals later in calculations
	        D_TERM(fluxn[0]->setVal(1.2345e30, xbx, fluxComp+icomp, 1);,
		             fluxn[1]->setVal(1.2345e30, ybx, fluxComp+icomp, 1);,
		             fluxn[2]->setVal(1.2345e30, zbx, fluxComp+icomp, 1););
        }
        else
        {
        // No cut cells in tile + nghost-cell witdh halo -> use non-eb routine
          if(flags.getType(amrex::grow(bx, nghost)) == FabType::regular)
          {		
            for (int i = 0; i < BL_SPACEDIM; ++i)
            {
              (*fluxn[i])[mfi].mult(-b/dt,fluxComp+icomp,1);
              (*fluxn[i])[mfi].mult((*area[i])[mfi],0,fluxComp+icomp,1);
            }
          }
          else
          {
          // Use EB routines
            for (int i = 0; i < BL_SPACEDIM; ++i)
            {
              (*fluxn[i])[mfi].mult(-b/dt,fluxComp+icomp,1);
              (*fluxn[i])[mfi].mult((*area[i])[mfi],0,fluxComp+icomp,1);
              (*fluxn[i])[mfi].mult((*areafrac[i])[mfi],0,fluxComp+icomp,1);
            }
          }  
<<<<<<< HEAD
	}        
      }
=======
	      }        
	    }
>>>>>>> d2583bbf
#else // non-EB
      
      for (int i = 0; i < BL_SPACEDIM; ++i)
      {
        // Here we keep the weighting by the volume for non-EB && R-Z case
        // The flag has already been checked for only 2D at the begining of the routine
        if (add_hoop_stress)
        {    
          (*fluxn[i]).mult(-b/(dt * geom.CellSize()[i]),fluxComp+icomp,1,0);
        }
        else // Generic case for non-EB and 2D or 3D Cartesian
        {
          MultiFab::Multiply(*fluxn[i],(*area[i]),0,fluxComp+icomp,1,nghost);
<<<<<<< HEAD
	  (*fluxn[i]).mult(-b/dt,fluxComp+icomp,1,nghost);
=======
	        (*fluxn[i]).mult(-b/dt,fluxComp+icomp,1,nghost);
>>>>>>> d2583bbf
        }
      }
#endif

    }
    else
    {
      for (int n = 0; n < BL_SPACEDIM; n++)
      {
        fluxn[n]->setVal(0,fluxComp+icomp,1);
      }
      Rhs.setVal(0);
    }

    //
    // If this is a predictor step, put "explicit" updates passed via S_new
    // into Rhs after scaling by rho_half if reqd, so they dont get lost,
    // pull it off S_new to avoid double counting
    //   (for rho_flag == 1:
    //       S_new = S_old - dt.(U.Grad(phi)); want Rhs -= rho_half.(U.Grad(phi)),
    //    else
    //       S_new = S_old - dt.Div(U.Phi),   want Rhs -= Div(U.Phi) )
    //
    if (solve_mode == PREDICTOR)
    {
#ifdef _OPENMP
#pragma omp parallel
#endif
      {
        FArrayBox tmpfab;
        for (MFIter Smfi(*S_new[0], true); Smfi.isValid(); ++Smfi)
<<<<<<< HEAD
        {
=======
          {
>>>>>>> d2583bbf
            const Box& box = Smfi.tilebox();
            tmpfab.resize(box,1);
            tmpfab.copy((*S_new[0])[Smfi],box,sigma,box,0,1);
            tmpfab.minus((*S_old[0])[Smfi],box,sigma,0,1);
            (*S_new[0])[Smfi].minus(tmpfab,box,0,sigma,1); // Remove this term from S_new
            tmpfab.mult(1.0/dt,box,0,1);
            if (rho_flag == 1)
              tmpfab.mult(rho_half[Smfi],box,0,0,1);
            if (alpha_in!=0)
              tmpfab.mult((*alpha_in)[Smfi],box,alpha_in_comp+icomp,0,1);            
            Rhs[Smfi].plus(tmpfab,box,0,rhsComp+icomp,1);
<<<<<<< HEAD
	}
=======
          }
>>>>>>> d2583bbf
      }
    }

    //
    // Add body sources (like chemistry contribution)
    //

    if (delta_rhs != 0)
    {
#ifdef _OPENMP
#pragma omp parallel
#endif
      {
        FArrayBox tmpfab;
        for (MFIter mfi(*delta_rhs,true); mfi.isValid(); ++mfi)
          {
            const Box& box = mfi.tilebox();
            tmpfab.resize(box,1);
<<<<<<< HEAD
            tmpfab.copy((*delta_rhs)[mfi],box,rhsComp+icomp,box,0,1);          
=======
            tmpfab.copy((*delta_rhs)[mfi],box,rhsComp+icomp,box,0,1);
            
>>>>>>> d2583bbf
            tmpfab.mult(dt,box,0,1);
#if (BL_SPACEDIM == 2)
        // Here we keep the weighting by the volume for non-EB && R-Z case 
            if (add_hoop_stress){
              tmpfab.mult(volume[mfi],box,0,0,1);
            }
#endif
            Rhs[mfi].plus(tmpfab,box,0,0,1);

            if (rho_flag == 1)
              Rhs[mfi].mult(rho_half[mfi],box,0,0);
          }
       }
     }

     //
     // Add hoop stress for x-velocity in r-z coordinates
     // Note: we have to add hoop stress explicitly because the hoop
     // stress which is added through the operator in getViscOp
     // is eliminated by setting a = 0.
     //
#if (BL_SPACEDIM == 2) 
     if (add_hoop_stress)
     {
       if (verbose) Print() << "Doing RZ coord..." << std::endl;

#ifdef _OPENMP
#pragma omp parallel
#endif
       {
         Vector<Real> rcen;

         for (MFIter Rhsmfi(Rhs,true); Rhsmfi.isValid(); ++Rhsmfi)
         {
           const Box& bx   = Rhsmfi.tilebox();
           const Box& rbx  = Rhs[Rhsmfi].box();
           const Box& sbx  = (*S_old[0])[Rhsmfi].box();
           const Box& vbox = volume[Rhsmfi].box();
 
           rcen.resize(bx.length(0));
           geom.GetCellLoc(rcen, bx, 0);

           const int*  lo      = bx.loVect();
           const int*  hi      = bx.hiVect();
           const int*  rlo     = rbx.loVect();
           const int*  rhi     = rbx.hiVect();
           const int*  slo     = sbx.loVect();
           const int*  shi     = sbx.hiVect();
           Real*       rhs     = Rhs[Rhsmfi].dataPtr();
           const Real* sdat    = (*S_old[0])[Rhsmfi].dataPtr(sigma);
           const Real* rcendat = rcen.dataPtr();
           const Real  coeff   = (1.0-be_cn_theta)*visc_coef[visc_coef_comp+icomp]*dt;
           const Real* voli    = volume[Rhsmfi].dataPtr();
           const int*  vlo     = vbox.loVect();
           const int*  vhi     = vbox.hiVect();

           hooprhs(ARLIM(lo),ARLIM(hi),
                   rhs, ARLIM(rlo), ARLIM(rhi), 
                   sdat, ARLIM(slo), ARLIM(shi),
                   rcendat, &coeff, voli, ARLIM(vlo),ARLIM(vhi));
         }
       }
     }
#endif
     //
     // Increment Rhs with S_old*V (or S_old*V*rho_half if rho_flag==1
     //                             or S_old*V*rho_old  if rho_flag==3)
     //  (Note: here S_new holds S_old, but also maybe an explicit increment
     //         from advection if solve_mode != PREDICTOR)
     //
     MultiFab::Copy(Soln,*S_new[0],sigma,0,1,0);

#ifdef _OPENMP
#pragma omp parallel
#endif

     for (MFIter mfi(Soln,true); mfi.isValid(); ++mfi)
     {
       const Box& box = mfi.tilebox();
#if (BL_SPACEDIM == 2)
       // Here we keep the weighting by the volume for non-EB && R-Z case 
       if (add_hoop_stress)
       {    
         Soln[mfi].mult(volume[mfi],box,0,0,1);
       }
#endif
       if (rho_flag == 1)
         Soln[mfi].mult(rho_half[mfi],box,0,0,1);
       if (rho_flag == 3)
         Soln[mfi].mult((*Rho_old[0])[mfi],box,Rho_comp,0,1);
       if (alpha_in!=0)
         Soln[mfi].mult((*alpha_in)[mfi],box,alpha_in_comp+icomp,0,1);
       Rhs[mfi].plus(Soln[mfi],box,0,0,1);
     }

<<<<<<< HEAD
     //Fixme???
     // dev fillPatch'es S_new (both levels) before passing to MLMG op
     // It's now assumed that S_new has been FillPatch'ed before passing to diffuse_scalar
     // CHECK THAT THIS IS ACTUALLY DONE...
=======
	   //Fixme???
	   // dev fillPatch'es S_new (both levels) before passing to MLMG op
	   // It's now assumed that S_new has been FillPatch'ed before passing to diffuse_scalar
	   // CHECK THAT THIS IS ACTUALLY DONE...
>>>>>>> d2583bbf

     //
     // Construct viscous operator with bndry data at time N+1.
     //
     Real a = 1.0;
     Real b = be_cn_theta*dt;
     if (allnull)
     {
       b *= visc_coef[visc_coef_comp+icomp];
     }

     Real rhsscale = 1.0;

     {
<<<<<<< HEAD
       if (has_coarse_data)
       {
	 MultiFab::Copy(*Solnc,*S_new[1],sigma,0,1,ng);
	 if (rho_flag == 2)
         {
	   MultiFab::Divide(*Solnc,*Rho_new[1],Rho_comp,0,1,ng);
	 }
	 // what about rho_flag ==3 ?
	 opnp1.setCoarseFineBC(Solnc.get(), cratio[0]);
       }
		
       MultiFab::Copy(Soln,*S_new[0],sigma,0,1,ng);
       if (rho_flag == 2)
=======
	     if (has_coarse_data)
       {
		     MultiFab::Copy(*Solnc,*S_new[1],sigma,0,1,ng);
		     if (rho_flag == 2)
         {
		       MultiFab::Divide(*Solnc,*Rho_new[1],Rho_comp,0,1,ng);
		     }
		     // what about rho_flag ==3 ?
		     opnp1.setCoarseFineBC(Solnc.get(), cratio[0]);
	   	 }
		
		   MultiFab::Copy(Soln,*S_new[0],sigma,0,1,ng);
	     if (rho_flag == 2)
>>>>>>> d2583bbf
       {
         MultiFab::Divide(Soln,*Rho_new[0],Rho_comp,0,1,ng);
       }
       //EB_set_covered(Soln, 0, AMREX_SPACEDIM, ng, 1.);
       opnp1.setLevelBC(0, &Soln);
     }

     {
       std::pair<Real,Real> scalars;

       computeAlpha(alpha, scalars, a, b, rho_half, rho_flag,
                    &rhsscale, alpha_in, alpha_in_comp+icomp,
			              Rho_new[0], Rho_comp,
                    geom, volume, add_hoop_stress);
       opnp1.setScalars(scalars.first, scalars.second);
       opnp1.setACoeffs(0, alpha);
     }
 
     {
       computeBeta(bcoeffs, betanp1, betaComp+icomp, geom, area, add_hoop_stress);
       opnp1.setBCoeffs(0, amrex::GetArrOfConstPtrs(bcoeffs));
     }
	   // rhsscale =1. above
     //Rhs.mult(rhsscale,0,1);
     const Real S_tol     = visc_tol;
     const Real S_tol_abs = get_scaled_abs_tol(Rhs, visc_tol);

	   //mgnp1.setVerbose(3);
//      static int count110=0;
//     count110++;

//amrex::WriteSingleLevelPlotfile("Soln_before_solve"+std::to_string(count110), Soln, {"Sol"}, geom, 0.0, 0);
//	    	    
<<<<<<< HEAD
     mgnp1.solve({&Soln}, {&Rhs}, S_tol, S_tol_abs);
=======
	   mgnp1.solve({&Soln}, {&Rhs}, S_tol, S_tol_abs);
>>>>>>> d2583bbf
     
//amrex::WriteSingleLevelPlotfile("Soln_after_solve"+std::to_string(count110), Soln, {"Sol"}, geom, 0.0, 0);
//amrex::WriteSingleLevelPlotfile("Rhs"+std::to_string(count110), Rhs, {"Rhs"}, geom, 0.0, 0);
//     
     AMREX_D_TERM(MultiFab flxx(*fluxnp1[0], amrex::make_alias, fluxComp+icomp, 1);,
                  MultiFab flxy(*fluxnp1[1], amrex::make_alias, fluxComp+icomp, 1);,
                  MultiFab flxz(*fluxnp1[2], amrex::make_alias, fluxComp+icomp, 1););
                  std::array<MultiFab*,AMREX_SPACEDIM> fp{AMREX_D_DECL(&flxx,&flxy,&flxz)};
     mgnp1.getFluxes({fp});
       
//   amrex::WriteSingleLevelPlotfile("fp_x"+std::to_string(count110), *fp[0], {"fp_x"}, geom, 0.0, 0);
//  amrex::WriteSingleLevelPlotfile("fp_y"+std::to_string(count110), *fp[1], {"fp_y"}, geom, 0.0, 0);
//       
//VisMF::Write(*area[0],"area");
//
//VisMF::Write(volume,"volume");

        
    // This shadows the area passed through the routine
    //const MultiFab* area   = navier_stokes->Area();
    int nghost = fluxnp1[0]->nGrow(); // this = 0
    
#ifdef AMREX_USE_EB
    // now dx, areas, and vol are not constant.
    std::array<const amrex::MultiCutFab*,AMREX_SPACEDIM>areafrac = ebf[0]->getAreaFrac();

#ifdef _OPENMP
#pragma omp parallel
#endif
    for (MFIter mfi(Soln,true); mfi.isValid(); ++mfi)
    {  
      Box bx = mfi.tilebox();

      // need face-centered tilebox for each direction
      D_TERM(const Box& xbx = mfi.tilebox(IntVect::TheDimensionVector(0));,
             const Box& ybx = mfi.tilebox(IntVect::TheDimensionVector(1));,
             const Box& zbx = mfi.tilebox(IntVect::TheDimensionVector(2)););
      
      // this is to check efficiently if this tile contains any eb stuff
      const EBFArrayBox& in_fab = static_cast<EBFArrayBox const&>(Soln[mfi]);
      const EBCellFlagFab& flags = in_fab.getEBCellFlagFab();
      
      if(flags.getType(amrex::grow(bx, nghost)) == FabType::covered)
      {
	// If tile is completely covered by EB geometry, set 
	// value to some very large number so we know if
	// we accidentaly use these covered vals later in calculations
      D_TERM(fluxnp1[0]->setVal(1.2345e30, xbx, fluxComp+icomp, 1);,
             fluxnp1[1]->setVal(1.2345e30, ybx, fluxComp+icomp, 1);,
             fluxnp1[2]->setVal(1.2345e30, zbx, fluxComp+icomp, 1););
      }
      else
      {
	// No cut cells in tile + nghost-cell witdh halo -> use non-eb routine
<<<<<<< HEAD
	if(flags.getType(amrex::grow(bx, nghost)) == FabType::regular)
        {
	  for (int i = 0; i < BL_SPACEDIM; ++i)
	  {
	    (*fluxnp1[i])[mfi].mult(b/dt,fluxComp+icomp,1);
	    (*fluxnp1[i])[mfi].mult((*area[i])[mfi],0,fluxComp+icomp,1);
	  }
	}
=======
	      if(flags.getType(amrex::grow(bx, nghost)) == FabType::regular)
        {
	        for (int i = 0; i < BL_SPACEDIM; ++i)
	        {
	          (*fluxnp1[i])[mfi].mult(b/dt,fluxComp+icomp,1);
	          (*fluxnp1[i])[mfi].mult((*area[i])[mfi],0,fluxComp+icomp,1);
	        }
	      }
>>>>>>> d2583bbf
        else
        {
        // Use EB routines
          for (int i = 0; i < BL_SPACEDIM; ++i)
          {
            //amrex::Print() << (*areafrac[i])[mfi];
            //amrex::Print() << (*fluxnp1[i])[mfi];
            (*fluxnp1[i])[mfi].mult(b/dt,fluxComp+icomp,1);
            (*fluxnp1[i])[mfi].mult((*area[i])[mfi],0,fluxComp+icomp,1);
            (*fluxnp1[i])[mfi].mult((*areafrac[i])[mfi],0,fluxComp+icomp,1);
            
            
          }
        }
      }        
    }
#else
    // Non-EB here
    for (int i = 0; i < BL_SPACEDIM; ++i)
    {
      // Here we keep the weighting by the volume for non-EB && R-Z case
      // The flag has already been checked for only 2D at the begining of the routine
      if (add_hoop_stress)
      {    
        (*fluxnp1[i]).mult(b/(dt * geom.CellSize()[i]),fluxComp+icomp,1,0);
      }
      else // Generic case for non-EB and 2D or 3D Cartesian
      {
        MultiFab::Multiply(*fluxnp1[i],(*area[i]),0,fluxComp+icomp,1,nghost);
	      (*fluxnp1[i]).mult(b/dt,fluxComp+icomp,1,nghost);
      }      
    }
#endif


//static int count2=0;
//count2++;
//amrex::WriteSingleLevelPlotfile("Flux_np1_x"+std::to_string(count110), *fluxnp1[0], {"flux_x"}, geom, 0.0, 0);
//amrex::WriteSingleLevelPlotfile("Flux_np1_y"+std::to_string(count110), *fluxnp1[1], {"flux_y"}, geom, 0.0, 0);
//


     //
     // Copy into state variable at new time, without bc's
     //
     MultiFab::Copy(*S_new[0],Soln,0,sigma,1,0);

     if (rho_flag == 2) {
#ifdef _OPENMP
#pragma omp parallel
#endif
        for (MFIter Smfi(*S_new[0],true); Smfi.isValid(); ++Smfi) {
                (*S_new[0])[Smfi].mult((*Rho_new[0])[Smfi],Smfi.tilebox(),Rho_comp,sigma,1);
        }
<<<<<<< HEAD
     }
=======
	   }
>>>>>>> d2583bbf

    if (verbose) amrex::Print() << "Done with diffuse_scalar" << "\n";

  }
<<<<<<< HEAD

  if (verbose)
  {
    const int IOProc   = ParallelDescriptor::IOProcessorNumber();
    Real      run_time = ParallelDescriptor::second() - strt_time;
    ParallelDescriptor::ReduceRealMax(run_time,IOProc);
    amrex::Print() << "Diffusion::diffuse_scalar() time: " << run_time << '\n';
  }
=======

  if (verbose)
  {
    const int IOProc   = ParallelDescriptor::IOProcessorNumber();
    Real      run_time = ParallelDescriptor::second() - strt_time;
    ParallelDescriptor::ReduceRealMax(run_time,IOProc);
    amrex::Print() << "Diffusion::diffuse_scalar() time: " << run_time << '\n';
  }

>>>>>>> d2583bbf
}

void
Diffusion::diffuse_velocity (Real                   dt,
                             Real                   be_cn_theta,
                             const MultiFab&        rho_half,
                             int                    rho_flag,
                             MultiFab*              delta_rhs,
                             const MultiFab* const* betan, 
                             const MultiFab* const* betanp1)
{
    diffuse_velocity(dt, be_cn_theta, rho_half, rho_flag,
                     delta_rhs, 0, betan, betanp1, 0);
}

void
Diffusion::diffuse_velocity (Real                   dt,
                             Real                   be_cn_theta,
                             const MultiFab&        rho_half,
                             int                    rho_flag,
                             MultiFab*              delta_rhs,
                             int                    rhsComp,
                             const MultiFab* const* betan, 
                             const MultiFab* const* betanp1,
                             int                    betaComp)
{
  if (verbose) amrex::Print() << "... Diffusion::diffuse_velocity() lev: " << level << std::endl;

    const Real strt_time = ParallelDescriptor::second();

    int allnull, allthere;
    checkBetas(betan, betanp1, allthere, allnull);
    
    if (allnull) {
	amrex::Abort("Diffusion::diffuse_velocity(): Constant viscosity case no longer supported");
    }

    BL_ASSERT(allthere);

    BL_ASSERT( rho_flag == 1 || rho_flag == 3);

#ifdef AMREX_DEBUG
    for (int d = 0; d < BL_SPACEDIM; ++d)
        BL_ASSERT(allnull ? visc_coef[Xvel+d]>=0 : betan[d]->min(0,0) >= 0.0);
#endif

// Here we introduce this hack to force the scalar solve, assuming we have a constant viscosity 
    if (!navier_stokes->variable_vel_visc)
    {
      amrex::Print() << "WE ARE IN DIFFUSE VELOCITY CONSTANT SOVLER \n";
      FluxBoxes fb_SCn  (navier_stokes);
      FluxBoxes fb_SCnp1(navier_stokes);

      MultiFab* *fluxSCn   = fb_SCn.get();
      MultiFab* *fluxSCnp1 = fb_SCnp1.get();

      MultiFab fluxes[BL_SPACEDIM];

      if (do_reflux && level < parent->finestLevel())
      {
        for (int i = 0; i < BL_SPACEDIM; i++)
        {
          const BoxArray& ba = navier_stokes->getEdgeBoxArray(i);
          const DistributionMapping& dm = navier_stokes->DistributionMap();
          fluxes[i].define(ba, dm, BL_SPACEDIM, 0);
        }
      }

      for (int sigma = 0; sigma < BL_SPACEDIM; ++sigma)
      {
        const int state_ind = Xvel + sigma;
        const int fluxComp  = 0;
        const int RHSComp   = rhsComp + sigma;

        diffuse_velocity_constant_mu(dt,state_ind,be_cn_theta,rho_half,rho_flag,
                       fluxSCn,fluxSCnp1,fluxComp,delta_rhs,RHSComp,0,0,betan,betanp1,betaComp);

        if (do_reflux)
        {
          for (int d = 0; d < BL_SPACEDIM; ++d)
          {
            MultiFab::Add(*fluxSCnp1[d], *fluxSCn[d], 0, 0, 1, 0);
            if (level < parent->finestLevel()) {
              MultiFab::Copy(fluxes[d], *fluxSCnp1[d], fluxComp, sigma, 1, 0);
            }
            if (level > 0) {
              viscflux_reg->FineAdd(*fluxSCnp1[d],d,fluxComp,sigma,1,dt);
            }
          }
        }
      }

      if (level < parent->finestLevel())
      {
        for (int d = 0; d < BL_SPACEDIM; ++d)
          finer->viscflux_reg->CrseInit(fluxes[d],d,0,0,BL_SPACEDIM,-dt);
      }
    }
    else
    {
      amrex::Print() << "WE ARE IN TENSOR SOVLE  \n";
        diffuse_tensor_velocity(dt,be_cn_theta,rho_half,rho_flag,
                                delta_rhs,rhsComp,betan,betanp1,betaComp);
    }

    if (verbose)
    {
        const int IOProc   = ParallelDescriptor::IOProcessorNumber();
        Real      run_time = ParallelDescriptor::second() - strt_time;

        ParallelDescriptor::ReduceRealMax(run_time,IOProc);

	amrex::Print() << "Diffusion::diffuse_velocity(): lev: " << level
		       << ", time: " << run_time << '\n';
    }
}

void
Diffusion::diffuse_tensor_velocity (Real                   dt,
                                    Real                   be_cn_theta,
                                    const MultiFab&        rho_half,
                                    int                    rho_flag, 
                                    MultiFab*              delta_rhs,
                                    int                    rhsComp,
                                    const MultiFab* const* betan, 
                                    const MultiFab* const* betanp1,
                                    int                    betaComp)
{
    BL_ASSERT(rho_flag == 1 || rho_flag == 3);
    const int finest_level = parent->finestLevel();
    const MultiFab& volume = navier_stokes->Volume();
    //
    // At this point, S_old has bndry at time N S_new contains GRAD(SU).
    //
    MultiFab&  U_old     = navier_stokes->get_old_data(State_Type);
    MultiFab&  U_new     = navier_stokes->get_new_data(State_Type);
    const Real cur_time  = navier_stokes->get_state_data(State_Type).curTime();
    const Real prev_time = navier_stokes->get_state_data(State_Type).prevTime();

    int allnull, allthere;
    checkBetas(betan, betanp1, allthere, allnull);
    //
    // U_new now contains the inviscid update of U.
    // This is part of the RHS for the viscous solve.
    //
    const int soln_ng = 1;
    MultiFab Rhs(grids,dmap,BL_SPACEDIM,0, MFInfo(),navier_stokes->Factory());
    MultiFab Soln(grids,dmap,BL_SPACEDIM,soln_ng,MFInfo(),navier_stokes->Factory());
    MultiFab** tensorflux_old;
    FluxBoxes fb_old;

    const MultiFab* area   = navier_stokes->Area();
    // need for computeBeta. Don't see Why computeBeta defines area in this way
    // or why it even bothers to pass area when it's also passing geom
    const MultiFab *ap[AMREX_SPACEDIM];
    for (int d=0; d<AMREX_SPACEDIM; ++d)
    {
	ap[d] = &(area[d]);
    }
    // this may need to be 1 for EB?
    // could get this by tensorflux_old[0]->nGrow()
    int flux_ng = 0;

    // fixme
    // MultiFab** tf_old;
    // MultiFab** tensorflux;
    
    //FIXME for debugging
    // MultiFab Rhs2(grids,dmap,BL_SPACEDIM,0, MFInfo(),navier_stokes->Factory());
    // static int count=0; count++;
    
    //
    // Set up Rhs.
    //
    if ( be_cn_theta != 1)
    {
      //
      // Compute time n viscous terms
      //     
      const Real a = 0.0;
      Real       b = -(1.0-be_cn_theta)*dt;

      // FIXME not sure why this is here. this is the tensor solve so allnull seems
      // like it should be an error...
      if (allnull)
	b *= visc_coef[Xvel];
      
      // MLMG tensor solver
      {	
	LPInfo info;
	info.setAgglomeration(agglomeration);
	info.setConsolidation(consolidation);
	info.setMaxCoarseningLevel(0);
	info.setMetricTerm(false);

#ifdef AMREX_USE_EB
	const auto& ebf = &dynamic_cast<EBFArrayBoxFactory const&>(navier_stokes->Factory());
	MLEBTensorOp tensorop({navier_stokes->Geom()}, {grids}, {dmap}, info, {ebf});
#else
	MLTensorOp tensorop({navier_stokes->Geom()}, {grids}, {dmap}, info);
#endif
	
	tensorop.setMaxOrder(tensor_max_order);
	
	// create right container
	Array<LinOpBCType,AMREX_SPACEDIM> mlmg_lobc[AMREX_SPACEDIM];
	Array<LinOpBCType,AMREX_SPACEDIM> mlmg_hibc[AMREX_SPACEDIM];
	// fill it
	for (int i=0; i<AMREX_SPACEDIM; i++)
	  setDomainBC(mlmg_lobc[i], mlmg_hibc[i], Xvel+i);
	// pass to op
	tensorop.setDomainBC({AMREX_D_DECL(mlmg_lobc[0],mlmg_lobc[1],mlmg_lobc[2])},
			     {AMREX_D_DECL(mlmg_hibc[0],mlmg_hibc[1],mlmg_hibc[2])});
	
	// set coarse-fine BCs
	{	    
	  MultiFab crsedata;
	  int ng = soln_ng;
	  
	  if (level > 0) {
	    auto& crse_ns = *(coarser->navier_stokes);
	    crsedata.define(crse_ns.boxArray(), crse_ns.DistributionMap(),
			    AMREX_SPACEDIM, ng);
	    AmrLevel::FillPatch(crse_ns, crsedata, ng, prev_time, State_Type, Xvel,
				AMREX_SPACEDIM);
	    
	    tensorop.setCoarseFineBC(&crsedata, crse_ratio[0]);
	  }
	    
	  AmrLevel::FillPatch(*navier_stokes,Soln,ng,prev_time,State_Type,Xvel,AMREX_SPACEDIM);
	  
	  // fixme? Do we need/want this
	  // seems like this ought be to have been done in FillPatch...
	  // EB_set_covered(Soln, 0, AMREX_SPACEDIM, ng, 1.2345e30);
	  ///

	  tensorop.setLevelBC(0, &Soln);
	  
	  // FIXME: check divergence of vel
	  // MLNodeLaplacian mllap({navier_stokes->Geom()}, {grids}, {dmap}, info);
	  // mllap.setDomainBC(mlmg_lobc[0], mlmg_hibc[0]);
	  // Rhs2.setVal(0.);
	  // mllap.compDivergence({&Rhs2}, {&Soln});
	  // amrex::WriteSingleLevelPlotfile("div_"+std::to_string(count), Rhs2, {AMREX_D_DECL("x","y","z")},navier_stokes->Geom(), 0.0, 0);
	  //
	}

	tensorop.setScalars(a, b);
	
	Array<MultiFab,AMREX_SPACEDIM> face_bcoef;
	for (int n = 0; n < BL_SPACEDIM; n++)
	{
	  face_bcoef[n].define(area[n].boxArray(),area[n].DistributionMap(),1,0);
	}
	// why does computeBeta define area as const MultiFab* const*?
	computeBeta(face_bcoef,betan,betaComp,navier_stokes->Geom(),ap,
		    parent->Geom(0).IsRZ());
	
	tensorop.setShearViscosity(0, amrex::GetArrOfConstPtrs(face_bcoef));
	//ebtensorop.setEBShearViscosity(0, bcoef);
	// not usually needed for gasses
	// ebtensorop.setBulkViscosity(0, .);
	// ebtensorop.setEBBulkViscosity(0, .);
	
	// FIXME??? Hack to compare MLMG to old way
	// remove the "divmusi" terms by setting kappa = (2/3) mu
	//
	// => not a good idea. periodic_shear_layer gets numerical noise that grows
	//  
	// Print()<<"WARNING: Hack to get rid of divU terms ...\n";
	// Array<MultiFab,AMREX_SPACEDIM> kappa;
	// Real twothirds = 2.0/3.0;
	// for (int idim = 0; idim < AMREX_SPACEDIM; ++idim)
	// {
	//   kappa[idim].define(betan[idim]->boxArray(), betan[idim]->DistributionMap(), 1, 0);
	//   MultiFab::Copy(kappa[idim], *betan[idim], 0, 0, 1, 0);
	//   kappa[idim].mult(twothirds);
	// }
	// tensorop.setBulkViscosity(0, amrex::GetArrOfConstPtrs(kappa));
	  
	MLMG mlmg(tensorop);
	// FIXME -- consider making new parameters max_iter and bottom_verbose
	//mlmg.setMaxIter(max_iter);
	mlmg.setMaxFmgIter(max_fmg_iter);
	mlmg.setVerbose(10);
	mlmg.setBottomVerbose(10);
	//mlmg.setBottomVerbose(bottom_verbose);
	  
	mlmg.apply({&Rhs}, {&Soln});

	if (do_reflux && (level<finest_level || level>0))
	{
	  //not updated for EB yet
#ifdef AMREX_USE_EB
	  amrex::Abort("Multilevel EB velocity diffusion still under development");
#endif
	  
	  tensorflux_old = fb_old.define(navier_stokes, AMREX_SPACEDIM);
	  //fixme --- after debugging go back to fluxbox fb_old
	  //tensorflux_old = new MultiFab*[BL_SPACEDIM];
	  // for (int dir = 0; dir < BL_SPACEDIM; dir++)
	  // {
	  //   const BoxArray& ba = navier_stokes->getEdgeBoxArray(dir);
	  //   const DistributionMapping& dm = navier_stokes->DistributionMap();
	  //   tensorflux_old[dir] = new MultiFab(ba,dm,AMREX_SPACEDIM,0);
	  // }

	  std::array<MultiFab*,AMREX_SPACEDIM> fp{AMREX_D_DECL(tensorflux_old[0], tensorflux_old[1], tensorflux_old[2])};
	  mlmg.getFluxes({fp},{&Soln});

	  for (int d = 0; d < BL_SPACEDIM; d++){
	    //tensorflux_old[d]->mult(-b/(dt*navier_stokes->Geom().CellSize()[d]),0);
	    for (int i = 0; i < BL_SPACEDIM; ++i){
	      // we've done away with velocity weighting in A,B
	      MultiFab::Multiply(*tensorflux_old[d],area[d],0,i,1,flux_ng);
	      tensorflux_old[d]->mult(-b/dt,i,1,flux_ng);
	    }
	  }
	}
      }
# if 0
      // Old Tensor solve
    {
      const int soln_old_grow = 1;
      MultiFab Soln_old(grids,dmap,BL_SPACEDIM,soln_old_grow);
      ViscBndryTensor visc_bndry;
      
      const MultiFab& rho = (rho_flag == 1) ? rho_half : navier_stokes->rho_ptime;
      
      {
	std::unique_ptr<DivVis> tensor_op
	  (getTensorOp(a,b,prev_time,visc_bndry,rho,betan,betaComp));
	tensor_op->maxOrder(tensor_max_order);
	//
	// Copy to single-component multifab.  Use Soln as a temporary here.
	//
	MultiFab::Copy(Soln_old,U_old,Xvel,0,BL_SPACEDIM,0);
	
	tensor_op->apply(Rhs2,Soln_old);
	
	if (do_reflux && (level<finest_level || level>0))
	{
	  tf_old = fb_old.define(navier_stokes, BL_SPACEDIM);
	  tensor_op->compFlux(D_DECL(*(tf_old[0]),
				     *(tf_old[1]),
				     *(tf_old[2])),Soln_old);
	  for (int d = 0; d < BL_SPACEDIM; d++)
	    tf_old[d]->mult(-b/(dt*navier_stokes->Geom().CellSize()[d]),0);
	}
      }
      
      Soln_old.clear();
    }
#endif

    // fixme -- compare fluxes
    // MultiFab** tmp = new MultiFab*[BL_SPACEDIM]; 
    // for (int dir = 0; dir < BL_SPACEDIM; dir++)
    // {
    //   const BoxArray& ba = navier_stokes->getEdgeBoxArray(dir);
    //   const DistributionMapping& dm = navier_stokes->DistributionMap();
    //   tmp[dir] = new MultiFab(ba,dm,AMREX_SPACEDIM,0);
    //   MultiFab::Copy(*tmp[dir],*tensorflux_old[dir],0,0,AMREX_SPACEDIM,0);
    //   MultiFab::Subtract(*tmp[dir],*tf_old[dir],0,0,AMREX_SPACEDIM,0);
    //   VisMF::Write(*tmp[dir],"tf"+std::to_string(dir));

    //   Vector<Real> nrm0,nrm1,nrm2;
    // 	  Real n0=0.,n1=0.,n2=0.;
    // 	  nrm0 = tmp[dir]->norm0({AMREX_D_DECL(0,1,2)});
    // 	  nrm1 = tmp[dir]->norm1({AMREX_D_DECL(0,1,2)});
    // 	  nrm2 = tmp[dir]->norm2({AMREX_D_DECL(0,1,2)});
    // 	  for (int i = 0; i<AMREX_SPACEDIM; i++){
    // 	    n0=max(nrm0[i],n0);
    // 	    n1+=nrm1[i];
    // 	    n2+=nrm2[i];
    // 	  }
    // 	  n1*=pow(navier_stokes->Geom().CellSize()[0],AMREX_SPACEDIM)/AMREX_SPACEDIM;
    // 	  n2*=pow(navier_stokes->Geom().CellSize()[0],AMREX_SPACEDIM)/AMREX_SPACEDIM;
    // 	  Print()<<(navier_stokes->Geom().Domain().hiVect())[0]+1<<" "
    // 	  	  <<navier_stokes->Geom().CellSize()[0]<<" "
    // 	  	  <<n0<<" "<<n1<<" "<<n2<<" \n";
    // 	  std::ofstream datafile;
    // 	  datafile.open("fluxDiff"+std::to_string(dir)+".txt", std::ofstream::out | std::ofstream::app);
    // 	  datafile<<(navier_stokes->Geom().Domain().hiVect())[0]+1<<" "
    // 	  	  <<navier_stokes->Geom().CellSize()[0]<<" "
    // 	  	  <<n0<<" "<<n1<<" "<<n2<<" \n";
    // 	  datafile.close();

    // }
    
    
    //    amrex::WriteSingleLevelPlotfile("rhsOldA_"+std::to_string(count), Rhs2, {AMREX_D_DECL("x","y","z")},navier_stokes->Geom(), 0.0, 0);
    
#if (BL_SPACEDIM == 2) 
    if (parent->Geom(0).IsRZ())
    {
      amrex::Abort("tensor r-z still under development. \n");
      // R-Z still needs old volume weighting
      // need to check above to make sure vol factor is in there (beta, fluxes)
      // and then below should be ok as is
      
      int fort_xvel_comp = Xvel+1;

#ifdef _OPENMP
#pragma omp parallel
#endif
      for (MFIter Rhsmfi(Rhs,true); Rhsmfi.isValid(); ++Rhsmfi)
      {
        const Box& bx     = Rhsmfi.tilebox();

        const Box& rbx    = Rhsmfi.validbox();
        FArrayBox& rhsfab = Rhs[Rhsmfi];

        const Box& sbx    = U_old[Rhsmfi].box();
        Vector<Real> rcen(bx.length(0));
        navier_stokes->Geom().GetCellLoc(rcen, bx, 0);
        const int*       lo        = bx.loVect();
        const int*       hi        = bx.hiVect();
        const int*       rlo       = rbx.loVect();
        const int*       rhi       = rbx.hiVect();
        const int*       slo       = sbx.loVect();
        const int*       shi       = sbx.hiVect();
        Real*            rhs       = rhsfab.dataPtr();
        const Real*      sdat      = U_old[Rhsmfi].dataPtr(Xvel);
        const Real*      rcendat   = rcen.dataPtr();
        const Real       coeff     = (1.0-be_cn_theta)*dt;
        const Real*      voli      = volume[Rhsmfi].dataPtr();
        Box              vbox      = volume[Rhsmfi].box();
        const int*       vlo       = vbox.loVect();
        const int*       vhi       = vbox.hiVect();
        const FArrayBox& betax     = (*betanp1[0])[Rhsmfi];
        const int*       betax_lo  = betax.loVect();
        const int*       betax_hi  = betax.hiVect();
        const Real*      betax_dat = betax.dataPtr(betaComp);
        const FArrayBox& betay     = (*betanp1[1])[Rhsmfi];
        const int*       betay_lo  = betay.loVect();
        const int*       betay_hi  = betay.hiVect();
        const Real*      betay_dat = betay.dataPtr(betaComp);

        tensor_hooprhs(&fort_xvel_comp,
			       ARLIM(lo), ARLIM(hi),
			       rhs, ARLIM(rlo), ARLIM(rhi), 
			       sdat, ARLIM(slo), ARLIM(shi),
			       rcendat, &coeff, 
			       voli, ARLIM(vlo), ARLIM(vhi),
			       betax_dat,ARLIM(betax_lo),ARLIM(betax_hi),
			       betay_dat,ARLIM(betay_lo),ARLIM(betay_hi));
      }
    }
#endif
  }

    	  //fixme -- for RZ, test MLMG metric terms 
	  // amrex::WriteSingleLevelPlotfile("rhsMLMG_"+std::to_string(count), Rhs, {AMREX_D_DECL("x","y","z")},navier_stokes->Geom(), 0.0, 0);
	  // amrex::WriteSingleLevelPlotfile("rhsOld_"+std::to_string(count), Rhs2, {AMREX_D_DECL("x","y","z")},navier_stokes->Geom(), 0.0, 0);
	  // MultiFab::Copy(Soln,Rhs,0,0,AMREX_SPACEDIM,0);
	  // MultiFab::Subtract(Soln,Rhs2,0,0,AMREX_SPACEDIM,0);
	  // amrex::WriteSingleLevelPlotfile("diff_"+std::to_string(count), Soln, {AMREX_D_DECL("x","y","z")},navier_stokes->Geom(), 0.0, 0);
	  // MultiFab::Divide(Soln,Rhs2,0,0,AMREX_SPACEDIM,0);
	  // amrex::WriteSingleLevelPlotfile("rdiff_"+std::to_string(count), Soln, {AMREX_D_DECL("x","y","z")},navier_stokes->Geom(), 0.0, 0);
	  //amrex::Abort("check rhs");


    
    //
    // Complete Rhs by adding body sources.
    //
#ifdef _OPENMP
#pragma omp parallel
#endif
    for (MFIter Rhsmfi(Rhs,true); Rhsmfi.isValid(); ++Rhsmfi)
    {
      const Box& bx     = Rhsmfi.tilebox();
      FArrayBox& rhsfab = Rhs[Rhsmfi];
      FArrayBox& Ufab   = U_new[Rhsmfi];

      //
      // Don't Scale inviscid part by volume anymore.
      //
      for (int comp = 0; comp < BL_SPACEDIM; comp++)
      {
        const int sigma = Xvel + comp;

	// No more vol scaling
        //Ufab.mult(volume[Rhsmfi],bx,0,sigma,1);
        //
        // Multiply by density at time nph (if rho_flag==1)
        //                     or time n   (if rho_flag==3).
        //
        if (rho_flag == 1)
          Ufab.mult(rho_half[Rhsmfi],bx,0,sigma,1);
        if (rho_flag == 3)
          Ufab.mult((navier_stokes->rho_ptime)[Rhsmfi],bx,0,sigma,1);
        //
        // Add to Rhs which contained operator applied to U_old.
        //
        rhsfab.plus(Ufab,bx,sigma,comp,1);

        if (delta_rhs != 0)
        {
          FArrayBox& deltafab = (*delta_rhs)[Rhsmfi];
          deltafab.mult(dt,bx,comp+rhsComp,1);
          //deltafab.mult(volume[Rhsmfi],bx,0,comp+rhsComp,1);
          rhsfab.plus(deltafab,bx,comp+rhsComp,comp,1);
        }
      }
    }

    //
    // Construct viscous operator at time N+1.
    //
    const Real a = 1.0;
    Real       b = be_cn_theta*dt;
    // FIXME?
    if (allnull)
        b *= visc_coef[Xvel];

    // MLMG solution
    {
      // genaric tol suggestion for MLMG
      // const Real tol_rel = 1.e-11;
      // const Real tol_abs = 0.0;
      // cribbing from scalar
      const Real tol_rel = visc_tol;
      const Real tol_abs = get_scaled_abs_tol(Rhs, visc_tol);
      
      LPInfo info;
      info.setAgglomeration(agglomeration);
      info.setConsolidation(consolidation);
      //fixme??
      info.setMetricTerm(false);
      info.setMaxCoarseningLevel(100);

#ifdef AMREX_USE_EB
      const auto& ebf = &dynamic_cast<EBFArrayBoxFactory const&>(navier_stokes->Factory());
      MLEBTensorOp tensorop({navier_stokes->Geom()}, {grids}, {dmap}, info, {ebf});
#else
      MLTensorOp tensorop({navier_stokes->Geom()}, {grids}, {dmap}, info);
#endif
      
      tensorop.setMaxOrder(tensor_max_order);

      // create right container
      Array<LinOpBCType,AMREX_SPACEDIM> mlmg_lobc[AMREX_SPACEDIM];
      Array<LinOpBCType,AMREX_SPACEDIM> mlmg_hibc[AMREX_SPACEDIM];
      // fill it
      for (int i=0; i<AMREX_SPACEDIM; i++)
	setDomainBC(mlmg_lobc[i], mlmg_hibc[i], Xvel+i);
      // pass to op
      tensorop.setDomainBC({AMREX_D_DECL(mlmg_lobc[0],mlmg_lobc[1],mlmg_lobc[2])},
			   {AMREX_D_DECL(mlmg_hibc[0],mlmg_hibc[1],mlmg_hibc[2])});

      // set up level BCs
      {
	MultiFab crsedata;
	int ng = soln_ng;
	
	if (level > 0) {
	  auto& crse_ns = *(coarser->navier_stokes);
	  crsedata.define(crse_ns.boxArray(), crse_ns.DistributionMap(), AMREX_SPACEDIM,
			  ng, MFInfo(),navier_stokes->Factory());
	  AmrLevel::FillPatch(crse_ns, crsedata, ng, cur_time, State_Type, Xvel,
			      AMREX_SPACEDIM);
	  tensorop.setCoarseFineBC(&crsedata, crse_ratio[0]);
	}
	    
	AmrLevel::FillPatch(*navier_stokes,Soln,ng,cur_time,State_Type,Xvel,AMREX_SPACEDIM);
	
	tensorop.setLevelBC(0, &Soln);
      }

      {
	MultiFab acoef;
	//fixme? not certain how many ghost cells
	acoef.define(grids, dmap, 1, 1, MFInfo(), navier_stokes->Factory());
	std::pair<Real,Real> scalars;
	// fixme? don't know why we're bothering with rhsscale....
	Real rhsscale = 1.0;
	const MultiFab& rho = (rho_flag == 1) ? rho_half : navier_stokes->rho_ctime;
	// computeAlpha(acoef, scalars, Xvel, a, b, cur_time, rho, 1,
	// 	     &rhsscale, 0, nullptr);

	// static void computeAlpha (amrex::MultiFab&       alpha,
        //                       std::pair<amrex::Real,amrex::Real>& scalars,
        //                       amrex::Real            a,
        //                       amrex::Real            b,
        //                       const amrex::MultiFab& rho_half,
        //                       int                    rho_flag, 
        //                       amrex::Real*           rhsscale,
        //                       const amrex::MultiFab* alpha_in,
        //                       int                    alpha_in_comp,
        //                       const amrex::MultiFab* rho,
        //                       int                    rho_comp,
        //                       const amrex::Geometry& geom,
        //                       const amrex::MultiFab& volume,
        //                       bool                   use_hoop_stress);
	computeAlpha(acoef, scalars, a, b, rho,
		     1, &rhsscale, nullptr, 0, 
		     nullptr, 0, // this 2nd rho doesn't get used b/c rho_flag==1
		     navier_stokes->Geom(),volume,parent->Geom(0).IsRZ());

	tensorop.setScalars(scalars.first, scalars.second);
	tensorop.setACoeffs(0, acoef);
      }
      
      {
	Array<MultiFab,AMREX_SPACEDIM> face_bcoef;
	for (int n = 0; n < BL_SPACEDIM; n++)
	{
	  face_bcoef[n].define(area[n].boxArray(),area[n].DistributionMap(),1,0);
	}

	//	computeBeta(face_bcoef,betan,betaComp);
	computeBeta(face_bcoef,betan,betaComp,navier_stokes->Geom(),ap,
		    parent->Geom(0).IsRZ());
	tensorop.setShearViscosity(0, amrex::GetArrOfConstPtrs(face_bcoef));
	// ebtensorop.setEBShearViscosity(0, bcoef);
	// not usually needed for gasses
	// ebtensorop.setBulkViscosity(0, .);
	// ebtensorop.setEBBulkViscosity(0, .);
      }
	  
      MLMG mlmg(tensorop);
      //fixme?
      //mlmg.setMaxIter(max_iter);
      mlmg.setMaxFmgIter(max_fmg_iter);
      mlmg.setVerbose(verbose);
      //mlmg.setBottomVerbose(bottom_verbose);
      
      // ensures ghost cells of sol are correctly filled when returned from solver
      //fixme?? isn't FillPatch ususally the way to do it?
      // would need not to copy ghost cells to U_new below
      mlmg.setFinalFillBC(true);

      //    solution.setVal(0.0);
      mlmg.solve({&Soln}, {&Rhs}, tol_rel, tol_abs);
      
      //
      // Copy into state variable at new time.
      //
      MultiFab::Copy(U_new,Soln,0,Xvel,AMREX_SPACEDIM,soln_ng);
    //FIXME check soln
      // static int count = 0; count++;
      // amrex::WriteSingleLevelPlotfile("ds_"+std::to_string(count), U_new, {AMREX_D_DECL("x","y","z"),"den","trac"},navier_stokes->Geom(), 0.0, 0);

      //
      // Modify diffusive fluxes here.
      //
      if (do_reflux && (level < finest_level || level > 0))
      {
#ifdef AMREX_USE_EB
	amrex::Abort("Multilevel EB velocity diffusion still under development");
#endif
	//Print()<<"Doing reflux ...\n";
	  
	FluxBoxes fb(navier_stokes, BL_SPACEDIM);
	MultiFab** tensorflux = fb.get();
	//fixme --- for debugging
	//tensorflux = new MultiFab*[BL_SPACEDIM];
	// for (int dir = 0; dir < BL_SPACEDIM; dir++)
	// {
	//   const BoxArray& ba = navier_stokes->getEdgeBoxArray(dir);
	//   const DistributionMapping& dm = navier_stokes->DistributionMap();
	//   tensorflux[dir] = new MultiFab(ba,dm,AMREX_SPACEDIM,0);
	// }
	std::array<MultiFab*,AMREX_SPACEDIM> fp{AMREX_D_DECL(tensorflux[0], tensorflux[1], tensorflux[2])};	
	mlmg.getFluxes({fp},{&Soln});

	// put this in MFIter loop when EB-izing
	for (int d = 0; d < BL_SPACEDIM; d++){
	  for (int i = 0; i < BL_SPACEDIM; ++i){
	      // we've done away with vol weighting in A,B
	      MultiFab::Multiply(*tensorflux[d],area[d],0,i,1,flux_ng);
	  }
	  tensorflux[d]->mult(b/dt,0,AMREX_SPACEDIM,flux_ng);
	  tensorflux[d]->plus(*(tensorflux_old[d]),0,BL_SPACEDIM,flux_ng);
	}
	// for (int d = 0; d < BL_SPACEDIM; d++)
        // {
	//   tensorflux[d]->mult(b/(dt*navier_stokes->Geom().CellSize()[d]),0);
	//   tensorflux[d]->plus(*(tensorflux_old[d]),0,BL_SPACEDIM,0);
	// }       

	if (level > 0)
        {
	  for (int k = 0; k < BL_SPACEDIM; k++)
	    viscflux_reg->FineAdd(*(tensorflux[k]),k,Xvel,Xvel,BL_SPACEDIM,dt);
	}

	if (level < finest_level)
        {
	  for (int d = 0; d < BL_SPACEDIM; d++)
	    finer->viscflux_reg->CrseInit(*tensorflux[d],d,0,Xvel,BL_SPACEDIM,-dt);
	}
      }
    }
    
#if 0
    // Old tensor solve
   
    const int soln_grow = 1;
    //MultiFab Soln(grids,dmap,BL_SPACEDIM,soln_grow);
    Soln.setVal(0);
    //
    // Compute guess of solution.
    //
    if (level == 0)
    {
        MultiFab::Copy(Soln,U_old,Xvel,0,BL_SPACEDIM,0);
    }
    else
    {
        navier_stokes->FillCoarsePatch(Soln,0,cur_time,State_Type,Xvel,BL_SPACEDIM);
    }
    //
    // Copy guess into U_new.
    //
    // The new-time operator is initialized with a "guess" for the new-time
    // state.  We intentionally initialize the grow cells with a bogus
    // value to emphasize that the values are not to be considered "valid"
    // (we shouldn't specify any grow cell information), but rather are to
    // filled by the "physics bc's, etc" in the problem-dependent code.  In
    // the course of this filling (typically while generating/filling the
    // BndryData object for the solvers), StateData::filcc is called to get
    // physical bc's.  Here 'something computable' has to already exist in
    // the grow cells (even though filcc ultimately will fill the corner
    // correctly, if applicable).  This is apparently where the
    // `something computable' is to be set.
    //
    int n_comp  = BL_SPACEDIM;
    int n_ghost = 1;
    U_new.setVal(BL_SAFE_BOGUS,Xvel,n_comp,n_ghost);
    n_ghost = 0;
    U_new.copy(Soln,0,Xvel,n_comp);
       
    ViscBndryTensor visc_bndry;
    const MultiFab& rho = (rho_flag == 1) ? rho_half : navier_stokes->rho_ctime;
    std::unique_ptr<DivVis> tensor_op
      (getTensorOp(a,b,cur_time,visc_bndry,rho,betanp1,betaComp));
    tensor_op->maxOrder(tensor_max_order);
    //
    // Construct solver and call it.
    //
    const Real S_tol     = visc_tol;
    const Real S_tol_abs = -1;
    if (use_tensor_cg_solve)
    {
        const int use_mg_pre = 0;
        MCCGSolver cg(*tensor_op,use_mg_pre);
        cg.solve(Soln,Rhs,S_tol,S_tol_abs);
    }
    else
    {
        MCMultiGrid mg(*tensor_op);
        mg.solve(Soln,Rhs,S_tol,S_tol_abs);
    }
    Rhs.clear();

    int visc_op_lev = 0;
    tensor_op->applyBC(Soln,visc_op_lev); // This may not be needed.
    //
    // Copy into state variable at new time.
    //
    n_ghost = soln_grow;
    MultiFab::Copy(U_new,Soln,0,Xvel,n_comp,n_ghost);
    //
    // Modify diffusive fluxes here.
    //
    FluxBoxes fb(navier_stokes, BL_SPACEDIM);
    MultiFab** tfnew = fb.get();

    if (do_reflux && (level < finest_level || level > 0))
    {
      // FluxBoxes fb(navier_stokes, BL_SPACEDIM);
      // MultiFab** tfnew = fb.get();
      tensor_op->compFlux(D_DECL(*(tfnew[0]), *(tfnew[1]), *(tfnew[2])),Soln);

      for (int d = 0; d < BL_SPACEDIM; d++)
      {
        tfnew[d]->mult(b/(dt*navier_stokes->Geom().CellSize()[d]),0);
        tfnew[d]->plus(*(tf_old[d]),0,BL_SPACEDIM,0);
      }       

      if (level > 0)
      {
        for (int k = 0; k < BL_SPACEDIM; k++)
        viscflux_reg->FineAdd(*(tfnew[k]),k,Xvel,Xvel,BL_SPACEDIM,dt);
      }

      if (level < finest_level)
      {
        for (int d = 0; d < BL_SPACEDIM; d++)
        finer->viscflux_reg->CrseInit(*tfnew[d],d,0,Xvel,BL_SPACEDIM,-dt);
       }
    }
#endif

    // fixme -- compare fluxes
    // for (int dir = 0; dir < BL_SPACEDIM; dir++)
    // {
    //   MultiFab::Subtract(*tensorflux[dir],*tfnew[dir],0,0,AMREX_SPACEDIM,0);
    //   VisMF::Write(*tensorflux[dir],"tfnew"+std::to_string(dir));

    //   	  Vector<Real> nrm0,nrm1,nrm2;
    // 	  Real n0=0.,n1=0.,n2=0.;
    // 	  nrm0 = tensorflux[dir]->norm0({AMREX_D_DECL(0,1,2)});
    // 	  nrm1 = tensorflux[dir]->norm1({AMREX_D_DECL(0,1,2)});
    // 	  nrm2 = tensorflux[dir]->norm2({AMREX_D_DECL(0,1,2)});
    // 	  for (int i = 0; i<AMREX_SPACEDIM; i++){
    // 	    n0=max(nrm0[i],n0);
    // 	    n1+=nrm1[i];
    // 	    n2+=nrm2[i];
    // 	  }
    // 	  n1*=pow(navier_stokes->Geom().CellSize()[0],AMREX_SPACEDIM)/AMREX_SPACEDIM;
    // 	  n2*=pow(navier_stokes->Geom().CellSize()[0],AMREX_SPACEDIM)/AMREX_SPACEDIM;
    // 	  Print()<<(navier_stokes->Geom().Domain().hiVect())[0]+1<<" "
    // 	  	  <<navier_stokes->Geom().CellSize()[0]<<" "
    // 	  	  <<n0<<" "<<n1<<" "<<n2<<" \n";
    // 	  std::ofstream datafile;
    // 	  datafile.open("fluxtotDiff"+std::to_string(dir)+".txt", std::ofstream::out | std::ofstream::app);
    // 	  datafile<<(navier_stokes->Geom().Domain().hiVect())[0]+1<<" "
    // 	  	  <<navier_stokes->Geom().CellSize()[0]<<" "
    // 	  	  <<n0<<" "<<n1<<" "<<n2<<" \n";
    // 	  datafile.close();


    // }

    // amrex::Abort("check new fluxes");

}

void
Diffusion::diffuse_Vsync (MultiFab&              Vsync,
                          Real                   dt,
                          Real                   be_cn_theta,
                          const MultiFab&        rho_half,
                          int                    rho_flag,
                          const MultiFab* const* beta,
                          int                    betaComp,
			                    bool                   update_fluxreg)
{
    BL_ASSERT(rho_flag == 1|| rho_flag == 3);

    int allnull, allthere;
    checkBeta(beta, allthere, allnull);

#ifdef AMREX_DEBUG
    for (int d = 0; d < BL_SPACEDIM; ++d)
        BL_ASSERT(allnull ? visc_coef[Xvel+d]>=0 : beta[d]->min(0,0) >= 0.0);
#endif

    if (allnull)
      amrex::Abort("Constant viscosity case no longer supported");
//      diffuse_Vsync_constant_mu(Vsync,dt,be_cn_theta,rho_half,rho_flag,update_fluxreg);
    else
      diffuse_tensor_Vsync(Vsync,dt,be_cn_theta,rho_half,rho_flag,beta,betaComp,update_fluxreg);
    //
    // applyBC has put "incorrect" values in the ghost cells
    // outside external Dirichlet boundaries. Reset these to zero
    // so that syncproject and conservative interpolation works correctly.
    //
    Box domain = amrex::grow(navier_stokes->Geom().Domain(),1);

    for (int n = Xvel; n < Xvel+BL_SPACEDIM; n++)
    {
        const BCRec& velbc = navier_stokes->get_desc_lst()[State_Type].getBC(n);

        for (int k = 0; k < BL_SPACEDIM; k++)
        {
            if (velbc.hi(k) == EXT_DIR)
            {
                IntVect smallend = domain.smallEnd();
                smallend.setVal(k,domain.bigEnd(k));
                Box top_strip(smallend,domain.bigEnd(),IntVect::TheCellVector());
                Vsync.setVal(0,top_strip,n-Xvel,1,1);
            }
            if (velbc.lo(k) == EXT_DIR)
            {
                IntVect bigend = domain.bigEnd();
                bigend.setVal(k,domain.smallEnd(k));
                Box bottom_strip(domain.smallEnd(),bigend,IntVect::TheCellVector());
                Vsync.setVal(0,bottom_strip,n-Xvel,1,1);
            }
        }
    }
}

/*
//   may want to bring a constant viscosity option back later
//
void
<<<<<<< HEAD
Diffusion::diffuse_Vsync_constant_mu (MultiFab&       Vsync,
                                      Real            dt,
                                      Real            be_cn_theta,
                                      const MultiFab& rho_half,
                                      int             rho_flag,
				      bool            update_fluxreg)
{
  if (verbose) amrex::Print() << "Diffusion::diffuse_Vsync_constant_mu ...\n";

    const MultiFab& volume = navier_stokes->Volume();
    const MultiFab* area   = navier_stokes->Area();
    const Real*   dx       = navier_stokes->Geom().CellSize();
    //
    // At this point in time we can only do decoupled scalar
    // so we loop over components.
    //
    MultiFab Rhs(grids,dmap,1,0);

    for (int comp = 0; comp < BL_SPACEDIM; comp++)
    {
        MultiFab::Copy(Rhs,Vsync,comp,0,1,0);

        if (verbose > 1)
        {
            Real r_norm = Rhs.norm0();
	    amrex::Print() << "Original max of Vsync " << r_norm << '\n';
        }
        //
        // Multiply RHS by volume and density.
        //
        const MultiFab& rho = (rho_flag == 1) ? rho_half : navier_stokes->rho_ctime;
#ifdef _OPENMP
#pragma omp parallel
#endif
        for (MFIter Rhsmfi(Rhs,true); Rhsmfi.isValid(); ++Rhsmfi)
        {
	    const Box& bx = Rhsmfi.tilebox();
            Rhs[Rhsmfi].mult(volume[Rhsmfi],bx,0,0); 
            Rhs[Rhsmfi].mult(rho[Rhsmfi],bx,0,0); 
        }
        //
        // SET UP COEFFICIENTS FOR VISCOUS SOLVER.
        //
        const Real     a        = 1.0;
        const Real     b        = be_cn_theta*dt*visc_coef[comp];
        Real           rhsscale = 1.0;

        MultiFab Soln(grids,dmap,1,1);
        Soln.setVal(0);

        const Real S_tol     = visc_tol;
        const Real S_tol_abs = -1.0;
        
        LPInfo info;
        info.setAgglomeration(agglomeration);
        info.setConsolidation(consolidation);
        info.setMetricTerm(false);

        MLABecLaplacian mlabec({navier_stokes->Geom()}, {grids}, {dmap}, info);
        mlabec.setMaxOrder(max_order);

        std::array<LinOpBCType,AMREX_SPACEDIM> mlmg_lobc;
        std::array<LinOpBCType,AMREX_SPACEDIM> mlmg_hibc;
        setDomainBC(mlmg_lobc, mlmg_hibc, comp);
        
        mlabec.setDomainBC(mlmg_lobc, mlmg_hibc);
        if (level > 0) {
          mlabec.setCoarseFineBC(nullptr, crse_ratio[0]);
        }
        mlabec.setLevelBC(0, nullptr);

        {
          MultiFab acoef;
          std::pair<Real,Real> scalars;
          const Real cur_time = navier_stokes->get_state_data(State_Type).curTime();
          computeAlpha(acoef, scalars, comp, a, b, cur_time, rho, rho_flag,
                       &rhsscale, 0, nullptr);
          mlabec.setScalars(scalars.first, scalars.second);
          mlabec.setACoeffs(0, acoef);
        }
        
        {
          std::array<MultiFab,BL_SPACEDIM> bcoeffs;
          computeBeta(bcoeffs, nullptr, 0);
          mlabec.setBCoeffs(0, amrex::GetArrOfConstPtrs(bcoeffs));
        }

        MLMG mlmg(mlabec);
        if (use_hypre) {
          mlmg.setBottomSolver(MLMG::BottomSolver::hypre);
          mlmg.setBottomVerbose(hypre_verbose);
        }
        mlmg.setMaxFmgIter(max_fmg_iter);
        mlmg.setVerbose(verbose);

        Rhs.mult(rhsscale,0,1);

        mlmg.setFinalFillBC(true);
        mlmg.solve({&Soln}, {&Rhs}, S_tol, S_tol_abs);

        MultiFab::Copy(Vsync,Soln,0,comp,1,1);

        if (verbose > 1)
        {
            Real s_norm = Soln.norm0(0,Soln.nGrow());
	    amrex::Print() << "Final max of Vsync " << s_norm << '\n';
        }

        if (level > 0)
        {
          const DistributionMapping& dm = navier_stokes->DistributionMap();
	        MultiFab xflux(navier_stokes->getEdgeBoxArray(0), dm, 1, 0);
	        MultiFab yflux(navier_stokes->getEdgeBoxArray(1), dm, 1, 0);
#if (BL_SPACEDIM == 3)
	        MultiFab zflux(navier_stokes->getEdgeBoxArray(2), dm, 1, 0);
#endif	    

	        //
	        // The extra factor of dt comes from the fact that Vsync
	        // looks like dV/dt, not just an increment to V.
	        //
	        Real mult = -be_cn_theta*dt*dt*visc_coef[comp];

#ifdef _OPENMP
#pragma omp parallel
#endif
          for (MFIter Vsyncmfi(Vsync,true); Vsyncmfi.isValid(); ++Vsyncmfi)
          {
            const Box& xbx    = Vsyncmfi.nodaltilebox(0);
            const Box& ybx    = Vsyncmfi.nodaltilebox(1);
            FArrayBox& u_sync = Vsync[Vsyncmfi];
            const int* ulo    = u_sync.loVect();
            const int* uhi    = u_sync.hiVect();
		        FArrayBox& xff = xflux[Vsyncmfi];
            FArrayBox& yff = yflux[Vsyncmfi];
		
            DEF_LIMITS(xff,xflux_dat,xflux_lo,xflux_hi);
            DEF_LIMITS(yff,yflux_dat,yflux_lo,yflux_hi);
		
            const FArrayBox& xarea = area[0][Vsyncmfi];
            const FArrayBox& yarea = area[1][Vsyncmfi];
		
            DEF_CLIMITS(xarea,xarea_dat,xarea_lo,xarea_hi);
            DEF_CLIMITS(yarea,yarea_dat,yarea_lo,yarea_hi);

#if (BL_SPACEDIM == 2)
            viscsyncflux (u_sync.dataPtr(comp), ARLIM(ulo), ARLIM(uhi),
			                    xbx.loVect(), xbx.hiVect(),
			                    ybx.loVect(), ybx.hiVect(),
			                    xflux_dat,ARLIM(xflux_lo),ARLIM(xflux_hi),
			                    yflux_dat,ARLIM(yflux_lo),ARLIM(yflux_hi),
			                    xarea_dat,ARLIM(xarea_lo),ARLIM(xarea_hi),
			                    yarea_dat,ARLIM(yarea_lo),ARLIM(yarea_hi),
			                    dx,&mult);
#endif
#if (BL_SPACEDIM == 3)
		        const Box& zbx = Vsyncmfi.nodaltilebox(2);

            FArrayBox& zff = zflux[Vsyncmfi];
            DEF_LIMITS(zff,zflux_dat,zflux_lo,zflux_hi);

            const FArrayBox& zarea = area[2][Vsyncmfi];
            DEF_CLIMITS(zarea,zarea_dat,zarea_lo,zarea_hi);

            viscsyncflux (u_sync.dataPtr(comp), ARLIM(ulo), ARLIM(uhi),
			                    xbx.loVect(), xbx.hiVect(),
			                    ybx.loVect(), ybx.hiVect(),
			                    zbx.loVect(), zbx.hiVect(),
		                      xflux_dat,ARLIM(xflux_lo),ARLIM(xflux_hi),
			                    yflux_dat,ARLIM(yflux_lo),ARLIM(yflux_hi),
			                    zflux_dat,ARLIM(zflux_lo),ARLIM(zflux_hi),
			                    xarea_dat,ARLIM(xarea_lo),ARLIM(xarea_hi),
			                    yarea_dat,ARLIM(yarea_lo),ARLIM(yarea_hi),
			                    zarea_dat,ARLIM(zarea_lo),ARLIM(zarea_hi),
			                    dx,&mult);
#endif
	        }

	        if (update_fluxreg)
	        {
	          D_TERM(viscflux_reg->FineAdd(xflux,0,0,comp,1,1.0);,
		        viscflux_reg->FineAdd(yflux,1,0,comp,1,1.0);,
		        viscflux_reg->FineAdd(zflux,2,0,comp,1,1.0););
	        }
        }
    }
}
*/

void
=======
>>>>>>> d2583bbf
Diffusion::diffuse_tensor_Vsync (MultiFab&              Vsync,
                                 Real                   dt,
                                 Real                   be_cn_theta,
                                 const MultiFab&        rho_half,
                                 int                    rho_flag,
                                 const MultiFab* const* beta,
                                 int                    betaComp,
				 bool                   update_fluxreg)
{
    BL_ASSERT(rho_flag == 1 || rho_flag == 3);

    if (verbose) amrex::Print() << "Diffusion::diffuse_tensor_Vsync ...\n";

    const MultiFab& volume = navier_stokes->Volume(); 
    const MultiFab* area   = navier_stokes->Area();
    // need for computeBeta. Don't see Why computeBeta defines area in this way
    // or why it even bothers to pass area when it's also passing geom
    const MultiFab *ap[AMREX_SPACEDIM];
    for (int d=0; d<AMREX_SPACEDIM; ++d)
    {
	ap[d] = &(area[d]);
    }

    MultiFab Rhs(grids,dmap,BL_SPACEDIM,0);

    MultiFab::Copy(Rhs,Vsync,0,0,BL_SPACEDIM,0);
    // SSync has mult by dt here. Needed here too?
    
    if (verbose > 1)
    {
        Real r_norm = Rhs.norm0();
	      amrex::Print() << "Original max of Vsync " << r_norm << '\n';
    }
    //
    // Multiply RHS by volume and density.
    //
#ifdef _OPENMP
#pragma omp parallel
#endif
    for (MFIter Rhsmfi(Rhs,true); Rhsmfi.isValid(); ++Rhsmfi)
    {
	const Box&       bx   = Rhsmfi.tilebox();
        FArrayBox&       rhs  = Rhs[Rhsmfi];
        const FArrayBox& rho  = rho_half[Rhsmfi];
        const FArrayBox& prho = (navier_stokes->rho_ptime)[Rhsmfi];

        for (int comp = 0; comp < BL_SPACEDIM; comp++)
        {
	  // remove vol scaling
	  //rhs.mult(volume[Rhsmfi],bx,0,comp,1); 
            if (rho_flag == 1)
                rhs.mult(rho,bx,0,comp,1); 
            if (rho_flag == 3)
                rhs.mult(prho,bx,0,comp,1); 
        }
    }

    //
    // SET UP COEFFICIENTS FOR VISCOUS SOLVER.
    //
    const Real      a         = 1.0;
    const Real      b         = be_cn_theta*dt;
    const MultiFab& rho       = (rho_flag == 1) ? rho_half : navier_stokes->rho_ctime;
    Real rhsscale = 1.0;
	
    int soln_ng = 1;
    MultiFab Soln(grids,dmap,BL_SPACEDIM,soln_ng, MFInfo(),navier_stokes->Factory());
    Soln.setVal(0);

    //fixme
    // MultiFab Solnold(grids,dmap,BL_SPACEDIM,soln_ng, MFInfo(),navier_stokes->Factory());
    // Solnold.setVal(0);
    
    // MLMG
      const Real tol_rel = visc_tol;
      const Real tol_abs = -1;
      
      LPInfo info;
      info.setAgglomeration(agglomeration);
      info.setConsolidation(consolidation);
      //fixme??
      info.setMetricTerm(false);
      //info.setMaxCoarseningLevel(100);

#ifdef AMREX_USE_EB
      const auto& ebf = &dynamic_cast<EBFArrayBoxFactory const&>(navier_stokes->Factory());
      MLEBTensorOp tensorop({navier_stokes->Geom()}, {grids}, {dmap}, info, {ebf});
#else
      MLTensorOp tensorop({navier_stokes->Geom()}, {grids}, {dmap}, info);
#endif
      
      tensorop.setMaxOrder(tensor_max_order);

      // create right container
      Array<LinOpBCType,AMREX_SPACEDIM> mlmg_lobc[AMREX_SPACEDIM];
      Array<LinOpBCType,AMREX_SPACEDIM> mlmg_hibc[AMREX_SPACEDIM];
      // fill it
      for (int i=0; i<AMREX_SPACEDIM; i++)
	setDomainBC(mlmg_lobc[i], mlmg_hibc[i], Xvel+i);
      // pass to op
      tensorop.setDomainBC({AMREX_D_DECL(mlmg_lobc[0],mlmg_lobc[1],mlmg_lobc[2])},
			   {AMREX_D_DECL(mlmg_hibc[0],mlmg_hibc[1],mlmg_hibc[2])});

      // set up level BCs    
      if (level > 0) {
	tensorop.setCoarseFineBC(nullptr, crse_ratio[0]);
      }
      tensorop.setLevelBC(0, nullptr);
      
      {
	MultiFab acoef;
	// fixme ghostcells?
	acoef.define(grids, dmap, 1, 1, MFInfo(), navier_stokes->Factory());
	std::pair<Real,Real> scalars;
	// const Real cur_time = navier_stokes->get_state_data(State_Type).curTime();
	// computeAlpha(acoef, scalars, Xvel, a, b, cur_time, rho, rho_flag,
	// 	     &rhsscale, 0, nullptr);
	//FIXME - not sure about rho vs rho_half in computeAlpha
	// check for RZ 
	computeAlpha(acoef, scalars, a, b, rho,
		     rho_flag, &rhsscale, nullptr, 0, 
		     &rho, 0, 
		     navier_stokes->Geom(),volume,parent->Geom(0).IsRZ());

	tensorop.setScalars(scalars.first, scalars.second);
	tensorop.setACoeffs(0, acoef);
      }
      
      {
	Array<MultiFab,AMREX_SPACEDIM> face_bcoef;
	for (int n = 0; n < BL_SPACEDIM; n++)
	{
	  face_bcoef[n].define(area[n].boxArray(),area[n].DistributionMap(),1,0);
	}
	computeBeta(face_bcoef,nullptr,0,navier_stokes->Geom(),ap,
		    parent->Geom(0).IsRZ());
	//	computeBeta(face_bcoef, nullptr, 0);
	
	tensorop.setShearViscosity(0, amrex::GetArrOfConstPtrs(face_bcoef));
	// ebtensorop.setEBShearViscosity(0, bcoef);
	// not usually needed for gasses
	// ebtensorop.setBulkViscosity(0, .);
	// ebtensorop.setEBBulkViscosity(0, .);
      }

      MLMG mlmg(tensorop);
      //fixme?
      //mlmg.setMaxIter(max_iter);
      //mlmg.setBottomVerbose(bottom_verbose);
      if (use_hypre) {
	mlmg.setBottomSolver(MLMG::BottomSolver::hypre);
	mlmg.setBottomVerbose(hypre_verbose);
      }
      mlmg.setMaxFmgIter(max_fmg_iter);
      mlmg.setVerbose(verbose);

      // fixme? why bother with rhsscale since set = 1 above
      Rhs.mult(rhsscale,0,1);
      
      // ensures ghost cells of sol are correctly filled when returned from solver
      //fixme?? isn't FillPatch ususally the way to do it?
      // would need not not copy ghost cells to U_new below
      mlmg.setFinalFillBC(true);
      mlmg.solve({&Soln}, {&Rhs}, tol_rel, tol_abs);
    

#if 0
    {
    // Old Tensor Op 
    std::unique_ptr<DivVis> tensor_op ( getTensorOp(a,b,rho,beta,betaComp) );
    tensor_op->maxOrder(tensor_max_order);

    //
    // Construct solver and call it.
    //
    const Real S_tol     = visc_tol;
    const Real S_tol_abs = -1;
    if (use_tensor_cg_solve)
    {
        MCCGSolver cg(*tensor_op,use_mg_precond_flag);
        cg.solve(Solnold,Rhs,S_tol,S_tol_abs);
    }
    else
    {
        MCMultiGrid mg(*tensor_op);
        mg.solve(Solnold,Rhs,S_tol,S_tol_abs);
    }
    Rhs.clear();

    int visc_op_lev = 0;
    tensor_op->applyBC(Solnold,visc_op_lev); 
    }
#endif

    //fixme
    // compare solutions
    // static int count=0; count++;
    // MultiFab::Subtract(Solnold,Soln,0,0,AMREX_SPACEDIM,soln_ng);
    // amrex::WriteSingleLevelPlotfile("sdiff_"+std::to_string(count), Solnold, {AMREX_D_DECL("x","y","z")},navier_stokes->Geom(), 0.0, 0);
    /////
    
    //
    // Copy into state variable at new time.
    //
    MultiFab::Copy(Vsync,Soln,0,0,BL_SPACEDIM,soln_ng);
    
    if (verbose > 1)
    {
        Real s_norm = Soln.norm0(0,Soln.nGrow());
	      amrex::Print() << "Final max of Vsync " << s_norm << '\n';
    }

    if (level > 0)
    {
<<<<<<< HEAD
        FluxBoxes fb(navier_stokes, BL_SPACEDIM);
=======
	      FluxBoxes fb(navier_stokes, BL_SPACEDIM);
>>>>>>> d2583bbf
        MultiFab** tensorflux = fb.get();

	// MultiFab** tensorflux_old = new MultiFab*[BL_SPACEDIM];
	// for (int dir = 0; dir < BL_SPACEDIM; dir++)
	// {
	//   const BoxArray& ba = navier_stokes->getEdgeBoxArray(dir);
	//   const DistributionMapping& dm = navier_stokes->DistributionMap();
	//   tensorflux_old[dir] = new MultiFab(ba,dm,AMREX_SPACEDIM,0);
	// }

	std::array<MultiFab*,AMREX_SPACEDIM> fp{AMREX_D_DECL(tensorflux[0], tensorflux[1], tensorflux[2])};

	mlmg.getFluxes({fp},{&Soln});

#if 0
        // old way      
        tensor_op->compFlux(D_DECL(*(tensorflux[0]), *(tensorflux[1]), *(tensorflux[2])),Soln);
#endif

	// FIXME update these comments...
        // The extra factor of dt comes from the fact that Vsync looks
        // like dV/dt, not just an increment to V.
        //
        // This is to remove the dx scaling in the coeffs
        //
	int flux_ng = tensorflux[0]->nGrow();
        for (int d =0; d <BL_SPACEDIM; d++){
	  //tensorflux[d]->mult(b/(dt*navier_stokes->Geom().CellSize()[d]),0);
	  for (int i = 0; i < BL_SPACEDIM; ++i){
	    // we've done away with vol weighting in A,B
	    MultiFab::Multiply(*tensorflux[d],area[d],0,i,1,flux_ng);
	  }
	  tensorflux[d]->mult(b/dt,0,AMREX_SPACEDIM,flux_ng);
	}

	if (update_fluxreg)
	{	  
	  for (int k = 0; k < BL_SPACEDIM; k++)
	    viscflux_reg->FineAdd(*(tensorflux[k]),k,Xvel,Xvel,
	  			  BL_SPACEDIM,dt*dt);
	}
    }
}

void
Diffusion::diffuse_Ssync (MultiFab&              Ssync,
                          int                    sigma,
                          Real                   dt,
                          Real                   be_cn_theta,
                          const MultiFab&        rho_half,
                          int                    rho_flag,
                          MultiFab* const*       flux,
                          int                    fluxComp,
                          const MultiFab* const* beta,
                          int                    betaComp,
                          const MultiFab*        alpha,
                          int                    alphaComp)
{
    const MultiFab& volume = navier_stokes->Volume(); 
    const int state_ind    = sigma + BL_SPACEDIM;
    //
    // Fixme!! this solve still has volume scaling...
    //
    if (verbose)
    {
        amrex::Print() << "Diffusion::diffuse_Ssync lev: " << level << " "
                       << navier_stokes->get_desc_lst()[State_Type].name(state_ind) << '\n';
    }

    const Real strt_time = ParallelDescriptor::second();

    int allnull, allthere;
    checkBeta(beta, allthere, allnull);

    MultiFab  Rhs(grids,dmap,1,0);

    MultiFab::Copy(Rhs,Ssync,sigma,0,1,0);

    Rhs.mult(dt);


    if (verbose > 1)
    {
        MultiFab junk(grids,dmap,1,0);

        MultiFab::Copy(junk,Rhs,0,0,1,0);

        if (rho_flag == 2)
        {
            MultiFab& S_new = navier_stokes->get_new_data(State_Type);
	    MultiFab::Divide(junk, S_new, Density, 0, 1, 0);
        }
        Real r_norm = junk.norm0();
	amrex::Print() << "Original max of Ssync " << r_norm << '\n';
    }
    //
    // SET UP COEFFICIENTS FOR VISCOUS SOLVER.
    //
    const Real a = 1.0;
    Real       b = be_cn_theta*dt;
    if (allnull)
        b *= visc_coef[state_ind];
    Real           rhsscale = 1.0;

    const Real S_tol     = visc_tol;
    const Real S_tol_abs = -1;

    MultiFab Soln(grids,dmap,1,1);
    Soln.setVal(0);

    LPInfo info;
    info.setAgglomeration(agglomeration);
    info.setConsolidation(consolidation);
    info.setMetricTerm(false);
       
#ifdef AMREX_USE_EB
      const auto& ebf = &dynamic_cast<EBFArrayBoxFactory const&>(navier_stokes->Factory());
      MLEBABecLap mlabec({navier_stokes->Geom()}, {grids}, {dmap}, info, {ebf});
#else
    MLABecLaplacian mlabec({navier_stokes->Geom()}, {grids}, {dmap}, info);
#endif
    mlabec.setMaxOrder(max_order);

    std::array<LinOpBCType,AMREX_SPACEDIM> mlmg_lobc;
    std::array<LinOpBCType,AMREX_SPACEDIM> mlmg_hibc;
    setDomainBC(mlmg_lobc, mlmg_hibc, state_ind);
       
    mlabec.setDomainBC(mlmg_lobc, mlmg_hibc);
    if (level > 0) {
      mlabec.setCoarseFineBC(nullptr, crse_ratio[0]);
    }
    mlabec.setLevelBC(0, nullptr);

    {
      MultiFab acoef;
      std::pair<Real,Real> scalars;
      const Real cur_time = navier_stokes->get_state_data(State_Type).curTime();
      computeAlpha(acoef, scalars, state_ind, a, b, cur_time, rho_half, rho_flag,
                   &rhsscale, alphaComp, alpha);
      mlabec.setScalars(scalars.first, scalars.second);
      mlabec.setACoeffs(0, acoef);
    }
        
    {
      std::array<MultiFab,BL_SPACEDIM> bcoeffs;
      computeBeta(bcoeffs, beta, betaComp);
      mlabec.setBCoeffs(0, amrex::GetArrOfConstPtrs(bcoeffs));
    }

    MLMG mlmg(mlabec);
    if (use_hypre) {
      mlmg.setBottomSolver(MLMG::BottomSolver::hypre);
      mlmg.setBottomVerbose(hypre_verbose);
    }
    mlmg.setMaxFmgIter(max_fmg_iter);
    mlmg.setVerbose(verbose);

#ifdef _OPENMP
#pragma omp parallel
#endif
    for (MFIter Rhsmfi(Rhs,true); Rhsmfi.isValid(); ++Rhsmfi)
    {
      const Box& bx = Rhsmfi.tilebox();
      Rhs[Rhsmfi].mult(volume[Rhsmfi],bx,0,0); 
      if (rho_flag == 1) {
        Rhs[Rhsmfi].mult(rho_half[Rhsmfi],bx,0,0);
      }
      Rhs[Rhsmfi].mult(rhsscale,bx);
    }

    mlmg.solve({&Soln}, {&Rhs}, S_tol, S_tol_abs);
        
    int flux_allthere, flux_allnull;
    checkBeta(flux, flux_allthere, flux_allnull);
    if (flux_allthere)
    {
      AMREX_D_TERM(MultiFab flxx(*flux[0], amrex::make_alias, fluxComp, 1);,
                   MultiFab flxy(*flux[1], amrex::make_alias, fluxComp, 1);,
                   MultiFab flxz(*flux[2], amrex::make_alias, fluxComp, 1););
                   std::array<MultiFab*,AMREX_SPACEDIM> fp{AMREX_D_DECL(&flxx,&flxy,&flxz)};
                   mlmg.getFluxes({fp});
      for (int i = 0; i < BL_SPACEDIM; ++i) {
        (*flux[i]).mult(b/(dt*navier_stokes->Geom().CellSize()[i]),fluxComp,1,0);
       }
    }

    MultiFab::Copy(Ssync,Soln,0,sigma,1,0);
    
    if (verbose > 1)
    {
        Real s_norm = Soln.norm0(0,Soln.nGrow());
	      amrex::Print() << "Final max of Ssync " << s_norm << '\n';
    }
    
    if (rho_flag == 2)
    {
        MultiFab& S_new = navier_stokes->get_new_data(State_Type);

#ifdef _OPENMP
#pragma omp parallel
#endif
        for (MFIter Ssyncmfi(Ssync,true); Ssyncmfi.isValid(); ++Ssyncmfi)
        {
            Ssync[Ssyncmfi].mult(S_new[Ssyncmfi],Ssyncmfi.tilebox(),Density,sigma,1);
        }
    }

    if (verbose)
    {
        const int IOProc   = ParallelDescriptor::IOProcessorNumber();
        Real      run_time = ParallelDescriptor::second() - strt_time;

        ParallelDescriptor::ReduceRealMax(run_time,IOProc);

	amrex::Print() << "Diffusion::diffuse_Ssync(): lev: " << level
		       << ", time: " << run_time << '\n';
    }
}

void
Diffusion::getTensorOp_doit (DivVis*                tensor_op,
                             Real                   a,
                             Real                   b,
                             const MultiFab&        rho,
                             const MultiFab* const* beta,
                             int                    betaComp)
{
    const MultiFab& volume = navier_stokes->Volume(); 
    const MultiFab* area   = navier_stokes->Area(); 

    int allthere;
    checkBeta(beta, allthere);

    int       isrz       = parent->Geom(0).IsRZ();
    const int nghost     = 1;
    const int nCompAlpha = BL_SPACEDIM == 2  ?  2  :  1;

    const Real* dx = navier_stokes->Geom().CellSize();

    MultiFab alpha(grids,dmap,nCompAlpha,nghost);

    alpha.setVal(0,nghost);

    if (a != 0.0)
    {
#ifdef _OPENMP
#pragma omp parallel
#endif
        for (MFIter mfi(alpha,true); mfi.isValid(); ++mfi)
        {
            const Box&  bx        = mfi.tilebox();
            Vector<Real> rcen(bx.length(0));

            navier_stokes->Geom().GetCellLoc(rcen, bx, 0);

            const int*  lo        = bx.loVect();
            const int*  hi        = bx.hiVect();
            Real*       alpha_dat = alpha[mfi].dataPtr();
            Box         abx       = alpha[mfi].box();
            const int*  alo       = abx.loVect();
            const int*  ahi       = abx.hiVect();
            const Real* rcendat   = rcen.dataPtr();
            const Real* voli      = volume[mfi].dataPtr();
            const Box&  vbox      = volume[mfi].box();
            const int*  vlo       = vbox.loVect();
            const int*  vhi       = vbox.hiVect();

            const FArrayBox& Rh = rho[mfi];
            DEF_CLIMITS(Rh,rho_dat,rlo,rhi);

            const FArrayBox&  betax = (*beta[0])[mfi];
            const Real* betax_dat   = betax.dataPtr(betaComp);
            const int*  betax_lo    = betax.loVect();
            const int*  betax_hi    = betax.hiVect();

            const FArrayBox&  betay = (*beta[1])[mfi];
            const Real* betay_dat   = betay.dataPtr(betaComp);
            const int*  betay_lo    = betay.loVect();
            const int*  betay_hi    = betay.hiVect();

#if (BL_SPACEDIM == 3)
            const FArrayBox&  betaz = (*beta[2])[mfi];
            const Real* betaz_dat   = betaz.dataPtr(betaComp);
            const int*  betaz_lo    = betaz.loVect();
            const int*  betaz_hi    = betaz.hiVect();
#endif

            set_tensor_alpha(alpha_dat, ARLIM(alo), ARLIM(ahi),
			     lo, hi, rcendat, ARLIM(lo), ARLIM(hi), &b,
			     voli, ARLIM(vlo), ARLIM(vhi),
			     rho_dat,ARLIM(rlo),ARLIM(rhi),
			     betax_dat,ARLIM(betax_lo),ARLIM(betax_hi),
			     betay_dat,ARLIM(betay_lo),ARLIM(betay_hi),
#if (BL_SPACEDIM == 3)
			     betaz_dat,ARLIM(betaz_lo),ARLIM(betaz_hi),
#endif
			     &isrz);
        }
    }
    tensor_op->setScalars(a,b);
    tensor_op->aCoefficients(alpha);

    alpha.clear();

    for (int n = 0; n < BL_SPACEDIM; n++)
    {
        MultiFab bcoeffs(area[n].boxArray(),area[n].DistributionMap(),1,0);
	
#ifdef _OPENMP
#pragma omp parallel
#endif
	for (MFIter bcoeffsmfi(*beta[n],true); bcoeffsmfi.isValid(); ++bcoeffsmfi)
	{
	    const Box& bx = bcoeffsmfi.tilebox();
	      
	    bcoeffs[bcoeffsmfi].copy(area[n][bcoeffsmfi],bx,0,bx,0,1);
	    bcoeffs[bcoeffsmfi].mult(dx[n],bx);
	    bcoeffs[bcoeffsmfi].mult((*beta[n])[bcoeffsmfi],bx,bx,betaComp,0,1);
	}
	
	tensor_op->bCoefficients(bcoeffs,n); // not thread safe?
    }
}

DivVis*
Diffusion::getTensorOp (Real                   a,
                        Real                   b,
                        Real                   time,
                        ViscBndryTensor&       visc_bndry,
                        const MultiFab&        rho,
                        const MultiFab* const* beta,
                        int                    betaComp)
{
    const Real* dx = navier_stokes->Geom().CellSize();

    getTensorBndryData(visc_bndry,time);

    DivVis* tensor_op = new DivVis(visc_bndry,dx);

    tensor_op->maxOrder(tensor_max_order);

    getTensorOp_doit(tensor_op, a, b, rho, beta, betaComp);

    return tensor_op;
}

DivVis*
Diffusion::getTensorOp (Real                   a,
                        Real                   b,
                        const MultiFab&        rho,
                        const MultiFab* const* beta,
                        int                    betaComp)
{
    int allthere;
    checkBeta(beta, allthere);

    const Real* dx   = navier_stokes->Geom().CellSize();
    const int   nDer = MCLinOp::bcComponentsNeeded();

    Vector<BCRec> bcarray(nDer,BCRec(D_DECL(EXT_DIR,EXT_DIR,EXT_DIR),
                                    D_DECL(EXT_DIR,EXT_DIR,EXT_DIR)));

    for (int id = 0; id < BL_SPACEDIM; id++)
    {
        bcarray[id] = navier_stokes->get_desc_lst()[State_Type].getBC(Xvel+id);
    }

    IntVect ref_ratio = level > 0 ? parent->refRatio(level-1) : IntVect::TheUnitVector();

    ViscBndryTensor bndry;

    bndry.define(grids,dmap,nDer,navier_stokes->Geom());
    bndry.setHomogValues(bcarray, ref_ratio[0]);

    DivVis* tensor_op = new DivVis(bndry,dx);

    tensor_op->maxOrder(tensor_max_order);

    getTensorOp_doit(tensor_op, a, b, rho, beta, betaComp);

    return tensor_op;
}

ABecLaplacian*
Diffusion::getViscOp (int                    comp,
                      Real                   a,
                      Real                   b,
                      Real                   time,
                      ViscBndry&             visc_bndry,
                      const MultiFab&        rho_half,
                      int                    rho_flag, 
                      Real*                  rhsscale,
                      const MultiFab* const* beta,
                      int                    betaComp,
                      const MultiFab*        alpha_in,
                      int                    alphaComp,
                      bool		     bndry_already_filled)
{
    const Real* dx = navier_stokes->Geom().CellSize();

    if (!bndry_already_filled)
        getBndryData(visc_bndry,comp,1,time,rho_flag);

    ABecLaplacian* visc_op = new ABecLaplacian(visc_bndry,dx);

    visc_op->maxOrder(max_order);

    setAlpha(visc_op,comp,a,b,time,rho_half,rho_flag,rhsscale,alphaComp,alpha_in);

    setBeta(visc_op,beta,betaComp);

    return visc_op;
}

void
Diffusion::getBndryDataGivenS (ViscBndry&               bndry,
                               const Vector<MultiFab*>& S,
                               int                      S_comp,
                               const Vector<MultiFab*>& Rho,
                               int                      Rho_comp,
                               const BCRec&             bc,
                               const IntVect&           crat,
                               int                      rho_flag)
{
  const int nGrow = 1;
  const int nComp = 1;

  MultiFab tmp(S[0]->boxArray(),S[0]->DistributionMap(),nComp,nGrow);

  MultiFab::Copy(tmp,*S[0],S_comp,0,1,nGrow);
  if (rho_flag == 2)
      MultiFab::Divide(tmp,*Rho[0],Rho_comp,0,1,nGrow);

  bool has_coarse_data = S.size() > 1;
  if (!has_coarse_data)
  {
    bndry.setBndryValues(tmp,0,0,nComp,bc);
  }
  else
  {
    BoxArray cgrids = S[0]->boxArray();
    cgrids.coarsen(crat);
    BndryRegister crse_br(cgrids,S[0]->DistributionMap(),0,1,2,nComp);
    //
    // interp for solvers over ALL c-f brs, need safe data.
    //
    crse_br.setVal(BL_BOGUS);
    MultiFab tmpc(S[1]->boxArray(),S[1]->DistributionMap(),nComp,nGrow);
    MultiFab::Copy(tmpc,*S[1],S_comp,0,1,nGrow);
    if (rho_flag == 2)
        MultiFab::Divide(tmpc,*Rho[1],Rho_comp,0,1,nGrow);
    crse_br.copyFrom(tmpc,nGrow,0,0,nComp);
    bndry.setBndryValues(crse_br,0,tmp,0,0,nComp,crat,bc);
  }
}

ABecLaplacian*
Diffusion::getViscOp (Real                                 a,
                      Real                                 b,
                      ViscBndry&                           visc_bndry,
                      const Vector<MultiFab*>&             S,
                      int                                  S_comp,
                      const Vector<MultiFab*>&             Rho,
                      int                                  Rho_comp,
                      const MultiFab&                      rho_half,
                      int                                  rho_flag, 
                      Real*                                rhsscale,
                      const MultiFab* const*               beta,
                      int                                  betaComp,
                      const MultiFab*                      alpha_in,
                      int                                  alpha_in_comp,
                      MultiFab&                            alpha,
                      std::array<MultiFab,AMREX_SPACEDIM>& bcoeffs,
                      const BCRec&                         bc,
                      const IntVect&                       crat,
                      const Geometry&                      geom,
                      const MultiFab&                      volume,
                      const MultiFab* const*               area,
                      bool                                 use_hoop_stress)
{
    getBndryDataGivenS(visc_bndry,S,S_comp,Rho,Rho_comp,bc,crat,rho_flag);

    ABecLaplacian* visc_op = new ABecLaplacian(visc_bndry,geom.CellSize());

    visc_op->maxOrder(max_order);

    setAlpha(visc_op,a,b,rho_half,rho_flag,rhsscale,alpha_in,alpha_in_comp,
             Rho[0],Rho_comp,alpha,geom,volume,use_hoop_stress);

    setBeta(visc_op,beta,betaComp,bcoeffs,geom,area,use_hoop_stress);

    return visc_op;
}

ABecLaplacian*
Diffusion::getViscOp (int                    comp,
                      Real                   a,
                      Real                   b,
                      const MultiFab&        rho,
                      int                    rho_flag,
                      Real*                  rhsscale,
                      const MultiFab* const* beta,
                      int                    betaComp,
                      const MultiFab*        alpha_in,
                      int                    alphaComp)
{
    //
    // Note: This assumes that the "NEW" density is to be used, if rho_flag==2
    //
    const Geometry& geom = navier_stokes->Geom();
    const Real*  dx      = geom.CellSize();
    const BCRec& bc      = navier_stokes->get_desc_lst()[State_Type].getBC(comp);

    IntVect ref_ratio = level > 0 ? parent->refRatio(level-1) : IntVect::TheUnitVector();

    ViscBndry bndry(grids,dmap,1,geom);
    bndry.setHomogValues(bc, ref_ratio);

    ABecLaplacian* visc_op = new ABecLaplacian(bndry,dx);
    visc_op->maxOrder(max_order);

    const Real time = navier_stokes->get_state_data(State_Type).curTime();

    setAlpha(visc_op,comp,a,b,time,rho,rho_flag,rhsscale,alphaComp,alpha_in);

    setBeta(visc_op,beta,betaComp);

    return visc_op;
}

void
Diffusion::setAlpha (ABecLaplacian*  visc_op,
                     int             comp,
                     Real            a,
                     Real            b,
                     Real            time,
                     const MultiFab& rho,
                     int             rho_flag, 
                     Real*           rhsscale,
                     int             dataComp,
                     const MultiFab* alpha_in)
{
    BL_ASSERT(visc_op != 0);

    MultiFab alpha;
    std::pair<Real,Real> scalars;
    computeAlpha(alpha, scalars, comp, a, b, time, rho, rho_flag, rhsscale, dataComp, alpha_in);

    visc_op->setScalars(scalars.first, scalars.second);
    visc_op->aCoefficients(alpha);
}

void
Diffusion::setAlpha (ABecLaplacian*  visc_op,
                     Real            a,
                     Real            b,
                     const MultiFab& rho_half,
                     int             rho_flag, 
                     Real*           rhsscale,
                     const MultiFab* alpha_in,
                     int             alpha_in_comp,
                     const MultiFab* rho,
                     int             rho_comp,
                     MultiFab&       alpha,
                     const Geometry& geom,
                     const MultiFab& volume,
                     bool            use_hoop_stress)
{
    BL_ASSERT(visc_op != 0);

    std::pair<Real,Real> scalars;
    computeAlpha(alpha, scalars, a, b, rho_half, rho_flag, rhsscale, alpha_in, alpha_in_comp,
                 rho, rho_comp, geom, volume, use_hoop_stress);

    visc_op->setScalars(scalars.first, scalars.second);

    visc_op->aCoefficients(alpha);
}

void
Diffusion::computeAlpha (MultiFab&       alpha,
                         std::pair<Real,Real>& scalars,
                         int             comp,
                         Real            a,
                         Real            b,
                         Real            time,
                         const MultiFab& rho,
                         int             rho_flag, 
                         Real*           rhsscale,
                         int             dataComp,
                         const MultiFab* alpha_in)
{
/*
#if 0
  //#ifdef AMREX_USE_EB
  //fixme? do we want to assume everything passed in has good data in enough ghost cells
  //  or do we want take ng=0 and then fill alpha's ghost cells after?
  //    int ng = eb_ngrow;
  // Don't think alpha needs any grow cells... see ng comments in diffuse scalar
    int ng = 0;
    alpha.define(grids, dmap, 1, ng, MFInfo(), navier_stokes->Factory());
      
    if (alpha_in != 0){
        BL_ASSERT(dataComp >= 0 && dataComp < alpha.nComp());
	// fixme? again original did not use any ghost cells
	MultiFab::Copy(alpha,*alpha_in,dataComp,0,1,ng);
    }
    else{
      alpha.setVal(1.0);
    }

    if ( rho_flag == 1 ) {
      MultiFab::Multiply(alpha,rho,0,0,1,ng);
    }
    else if (rho_flag == 2 || rho_flag == 3) {
      MultiFab& S = navier_stokes->get_data(State_Type,time);
      // original didn't copy any ghost cells...
      MultiFab::Multiply(alpha,S,Density,0,1,ng);
    }
  
#else
*/

    int ng = 1;

    alpha.define(grids, dmap, 1, ng, MFInfo(), navier_stokes->Factory());

    const MultiFab& volume = navier_stokes->Volume(); 

    int usehoop = (comp == Xvel && (parent->Geom(0).IsRZ()));
    int useden  = (rho_flag == 1);

    if (!usehoop)
    {
<<<<<<< HEAD
      //MultiFab::Copy(alpha, volume, 0, 0, 1, ng);
	alpha.setVal(1.0); // Here we reset to 1. to remove the volume scaling
	// Warning this will fail in Sync routines, but we will see that later
=======
	MultiFab::Copy(alpha, volume, 0, 0, 1, 1);
  alpha.setVal(1.0); // Here we reset to 1. to remove the volume scaling
                      // Warning this will fail in Sync routines, but we will see that later
>>>>>>> d2583bbf

        if (useden) 
            MultiFab::Multiply(alpha,rho,0,0,1,ng);
    }
    else
    {
#ifdef _OPENMP
#pragma omp parallel
#endif
        for (MFIter mfi(alpha,true); mfi.isValid(); ++mfi)
        {
            const Box& bx = mfi.tilebox();

            Vector<Real> rcen(bx.length(0));
            navier_stokes->Geom().GetCellLoc(rcen, bx, 0);

            const int*       lo      = bx.loVect();
            const int*       hi      = bx.hiVect();
            Real*            dat     = alpha[mfi].dataPtr();
            const Box&       abx     = alpha[mfi].box();
            const int*       alo     = abx.loVect();
            const int*       ahi     = abx.hiVect();
            const Real*      rcendat = rcen.dataPtr();
            const Real*      voli    = volume[mfi].dataPtr();
            const Box&       vbox    = volume[mfi].box();
            const int*       vlo     = vbox.loVect();
            const int*       vhi     = vbox.hiVect();
            const FArrayBox& Rh      = rho[mfi];

            DEF_CLIMITS(Rh,rho_dat,rlo,rhi);

            fort_setalpha(dat, ARLIM(alo), ARLIM(ahi),
                          lo, hi, rcendat, ARLIM(lo), ARLIM(hi), &b,
                          voli, ARLIM(vlo), ARLIM(vhi),
                          rho_dat,ARLIM(rlo),ARLIM(rhi),&usehoop,&useden);
        }
    }

    if (rho_flag == 2 || rho_flag == 3)
    {
        MultiFab& S = navier_stokes->get_data(State_Type,time);

#ifdef _OPENMP
#pragma omp parallel
#endif
	for (MFIter alphamfi(alpha,true); alphamfi.isValid(); ++alphamfi)
        {
	  BL_ASSERT(grids[alphamfi.index()].contains(alphamfi.tilebox())==1);
	    alpha[alphamfi].mult(S[alphamfi],alphamfi.tilebox(),Density,0,1);
        }
    }

    if (alpha_in != 0)
    {
        BL_ASSERT(dataComp >= 0 && dataComp < alpha.nComp());

#ifdef _OPENMP
#pragma omp parallel
#endif
        for (MFIter alphamfi(alpha,true); alphamfi.isValid(); ++alphamfi)
        {
            alpha[alphamfi].mult((*alpha_in)[alphamfi],alphamfi.tilebox(),dataComp,0,1);
        }
    }

    if (rhsscale != 0)
    {
        *rhsscale = scale_abec ? 1.0/alpha.max(0) : 1.0;

        scalars.first = a*(*rhsscale);
        scalars.second = b*(*rhsscale);
    }
    else
    {
        scalars.first = a;
        scalars.second = b;
    }
}

void
Diffusion::computeAlpha (MultiFab&       alpha,
                         std::pair<Real,Real>& scalars,
                         Real            a,
                         Real            b,
                         const MultiFab& rho_half,
                         int             rho_flag, 
                         Real*           rhsscale,
                         const MultiFab* alpha_in,
                         int             alpha_in_comp,
                         const MultiFab* rho,
                         int             rho_comp,
                         const Geometry& geom,
                         const MultiFab& volume,
                         bool            use_hoop_stress)
<<<<<<< HEAD
{

    int useden  = (rho_flag == 1);

    if (!use_hoop_stress)
    {
      alpha.setVal(1.0); // Here we reset to 1. to remove the volume scaling
      // Is this (copied from above computeAlpha) applicable?
      // Warning this will fail in Sync routines, but we will see that later
      if (useden) 
	MultiFab::Multiply(alpha,rho_half,0,0,1,0);
    }
    else
    {

#ifdef _OPENMP
#pragma omp parallel
#endif
        for (MFIter mfi(alpha,true); mfi.isValid(); ++mfi)
        {

            const Box& bx = mfi.tilebox();

            Vector<Real> rcen(bx.length(0));
            geom.GetCellLoc(rcen, bx, 0);

            const int*       lo      = bx.loVect();
            const int*       hi      = bx.hiVect();
            Real*            dat     = alpha[mfi].dataPtr();
            const Box&       abx     = alpha[mfi].box();
            const int*       alo     = abx.loVect();
            const int*       ahi     = abx.hiVect();
            const Real*      rcendat = rcen.dataPtr();
            const Real*      voli    = volume[mfi].dataPtr();
            const Box&       vbox    = volume[mfi].box();
            const int*       vlo     = vbox.loVect();
            const int*       vhi     = vbox.hiVect();
	    // fixme: Not sure which rho we want here. 
            const FArrayBox& Rh      = rho_half[mfi];
            int usehoop              = (int)use_hoop_stress;

            DEF_CLIMITS(Rh,rho_dat,rlo,rhi);

            fort_setalpha(dat, ARLIM(alo), ARLIM(ahi),
                          lo, hi, rcendat, ARLIM(lo), ARLIM(hi), &b,
                          voli, ARLIM(vlo), ARLIM(vhi),
                          rho_dat,ARLIM(rlo),ARLIM(rhi),&usehoop,&useden);
        }
    }

    if (rho_flag == 2 || rho_flag == 3)
    {
        MultiFab::Multiply(alpha,*rho,rho_comp,0,1,0);
    }

    if (alpha_in != 0)
    {
        BL_ASSERT(alpha_in_comp >= 0 && alpha_in_comp < alpha.nComp());
        MultiFab::Multiply(alpha,*alpha_in,alpha_in_comp,0,1,0);
    }

    if (rhsscale != 0)
    {
        *rhsscale = scale_abec ? 1.0/alpha.max(0) : 1.0;

        scalars.first = a*(*rhsscale);
        scalars.second = b*(*rhsscale);
    }
    else
    {
        scalars.first = a;
        scalars.second = b;
    }
}

void
Diffusion::setBeta (ABecLaplacian*         visc_op,
                    const MultiFab* const* beta,
                    int                    betaComp)
{
    BL_ASSERT(visc_op != 0);

    std::array<MultiFab,AMREX_SPACEDIM> bcoeffs;

    computeBeta(bcoeffs, beta, betaComp);

    for (int n = 0; n < AMREX_SPACEDIM; n++)
    {
        visc_op->bCoefficients(bcoeffs[n],n);
    }
}

void
Diffusion::setBeta (ABecLaplacian*         visc_op,
                    const MultiFab* const* beta,
                    int                    betaComp,
                    std::array<MultiFab,AMREX_SPACEDIM>& bcoeffs,
                    const Geometry&        geom,
                    const MultiFab* const* area,
                    bool            use_hoop_stress)
{
    BL_ASSERT(visc_op != 0);

    computeBeta(bcoeffs, beta, betaComp, geom, area, use_hoop_stress);

    for (int n = 0; n < AMREX_SPACEDIM; n++)
    {
        visc_op->bCoefficients(bcoeffs[n],n);
    }
}

void
Diffusion::computeBeta (std::array<MultiFab,AMREX_SPACEDIM>& bcoeffs,
                        const MultiFab* const* beta,
                        int                    betaComp)
=======
>>>>>>> d2583bbf
{

    int useden  = (rho_flag == 1);

    if (!use_hoop_stress)
    {
	  MultiFab::Copy(alpha, volume, 0, 0, 1, 0);
    alpha.setVal(1.0); // Here we reset to 1. to remove the volume scaling
    if (useden) 
      MultiFab::Multiply(alpha,rho_half,0,0,1,0);
    }
    else
    {

#ifdef _OPENMP
#pragma omp parallel
#endif
        for (MFIter mfi(alpha,true); mfi.isValid(); ++mfi)
        {

<<<<<<< HEAD
=======
            const Box& bx = mfi.tilebox();

            Vector<Real> rcen(bx.length(0));
            geom.GetCellLoc(rcen, bx, 0);

            const int*       lo      = bx.loVect();
            const int*       hi      = bx.hiVect();
            Real*            dat     = alpha[mfi].dataPtr();
            const Box&       abx     = alpha[mfi].box();
            const int*       alo     = abx.loVect();
            const int*       ahi     = abx.hiVect();
            const Real*      rcendat = rcen.dataPtr();
            const Real*      voli    = volume[mfi].dataPtr();
            const Box&       vbox    = volume[mfi].box();
            const int*       vlo     = vbox.loVect();
            const int*       vhi     = vbox.hiVect();

	    Print() << "Doing the RZ geometry - one" << std::endl;

            const FArrayBox& Rh      = rho_half[mfi];

	    Print() << "Doing the RZ geometry - two" << std::endl;

            int usehoop              = (int)use_hoop_stress;

            DEF_CLIMITS(Rh,rho_dat,rlo,rhi);

            fort_setalpha(dat, ARLIM(alo), ARLIM(ahi),
                          lo, hi, rcendat, ARLIM(lo), ARLIM(hi), &b,
                          voli, ARLIM(vlo), ARLIM(vhi),
                          rho_dat,ARLIM(rlo),ARLIM(rhi),&usehoop,&useden);
        }
    }

    if (rho_flag == 2 || rho_flag == 3)
    {
        MultiFab::Multiply(alpha,*rho,rho_comp,0,1,0);
    }

    if (alpha_in != 0)
    {
        BL_ASSERT(alpha_in_comp >= 0 && alpha_in_comp < alpha.nComp());
        MultiFab::Multiply(alpha,*alpha_in,alpha_in_comp,0,1,0);
    }

    if (rhsscale != 0)
    {
        *rhsscale = scale_abec ? 1.0/alpha.max(0) : 1.0;

        scalars.first = a*(*rhsscale);
        scalars.second = b*(*rhsscale);
    }
    else
    {
        scalars.first = a;
        scalars.second = b;
    }
}

void
Diffusion::setBeta (ABecLaplacian*         visc_op,
                    const MultiFab* const* beta,
                    int                    betaComp)
{
    BL_ASSERT(visc_op != 0);

    std::array<MultiFab,AMREX_SPACEDIM> bcoeffs;

    computeBeta(bcoeffs, beta, betaComp);

    for (int n = 0; n < AMREX_SPACEDIM; n++)
    {
        visc_op->bCoefficients(bcoeffs[n],n);
    }
}

void
Diffusion::setBeta (ABecLaplacian*         visc_op,
                    const MultiFab* const* beta,
                    int                    betaComp,
                    std::array<MultiFab,AMREX_SPACEDIM>& bcoeffs,
                    const Geometry&        geom,
                    const MultiFab* const* area,
                    bool            use_hoop_stress)
{
    BL_ASSERT(visc_op != 0);

    computeBeta(bcoeffs, beta, betaComp, geom, area, use_hoop_stress);

    for (int n = 0; n < AMREX_SPACEDIM; n++)
    {
        visc_op->bCoefficients(bcoeffs[n],n);
    }
}

void
Diffusion::computeBeta (std::array<MultiFab,AMREX_SPACEDIM>& bcoeffs,
                        const MultiFab* const* beta,
                        int                    betaComp)
{
    const MultiFab* area = navier_stokes->Area(); 

    for (int n = 0; n < BL_SPACEDIM; n++)
    {
	bcoeffs[n].define(area[n].boxArray(),area[n].DistributionMap(),1,0);
    }

    int allnull, allthere;
    checkBeta(beta, allthere, allnull);

    const Real* dx = navier_stokes->Geom().CellSize();

    if (allnull)
    {
        for (int n = 0; n < BL_SPACEDIM; n++)
        {
	    MultiFab::Copy(bcoeffs[n], area[n], 0, 0, 1, 0);
	    bcoeffs[n].mult(dx[n]);
        }
    }
    else
    {
#ifdef _OPENMP
#pragma omp parallel
#endif
        for (int n = 0; n < BL_SPACEDIM; n++)
        {
	    for (MFIter bcoeffsmfi(*beta[n],true); bcoeffsmfi.isValid(); ++bcoeffsmfi)
            {
 	        const Box& bx = bcoeffsmfi.tilebox();
	      
 		bcoeffs[n][bcoeffsmfi].copy(area[n][bcoeffsmfi],bx,0,bx,0,1);
		bcoeffs[n][bcoeffsmfi].mult((*beta[n])[bcoeffsmfi],bx,bx,betaComp,0,1);
		bcoeffs[n][bcoeffsmfi].mult(dx[n],bx);
            }
        }
    }
}

>>>>>>> d2583bbf

void
Diffusion::computeBeta_null (std::array<MultiFab,AMREX_SPACEDIM>& bcoeffs,
                        const MultiFab* const* beta,
                        int                    betaComp)
{
    const MultiFab* area = navier_stokes->Area();
<<<<<<< HEAD
=======

    for (int n = 0; n < BL_SPACEDIM; n++)
    {
        bcoeffs[n].define(area[n].boxArray(),area[n].DistributionMap(),1,0);
    }
    

    const Real* dx = navier_stokes->Geom().CellSize();

#ifdef _OPENMP
#pragma omp parallel
#endif
        for (int n = 0; n < BL_SPACEDIM; n++)
        {
	    for (MFIter bcoeffsmfi(*beta[n],true); bcoeffsmfi.isValid(); ++bcoeffsmfi)
            {
 	        const Box& bx = bcoeffsmfi.tilebox();
	      
 		bcoeffs[n][bcoeffsmfi].copy(area[n][bcoeffsmfi],bx,0,bx,0,1);
    bcoeffs[n][bcoeffsmfi].setVal(1.0,bx);
		bcoeffs[n][bcoeffsmfi].mult((*beta[n])[bcoeffsmfi],bx,bx,betaComp,0,1);
		//bcoeffs[n][bcoeffsmfi].mult(dx[n],bx);
            }
        }

}

void
Diffusion::computeBeta (std::array<MultiFab,AMREX_SPACEDIM>& bcoeffs,
                        const MultiFab* const* beta,
                        int                    betaComp,
                        const Geometry&        geom,
                        const MultiFab* const* area,
                        bool            use_hoop_stress)
{

    int ng = 0;
  
    int allnull, allthere;
    checkBeta(beta, allthere, allnull);

    const Real* dx = geom.CellSize();

    if (allnull)
    {
      for (int n = 0; n < BL_SPACEDIM; n++)
      {
	      MultiFab::Copy(bcoeffs[n], *area[n], 0, 0, 1, 0);

        if (use_hoop_stress){
          bcoeffs[n].mult(dx[n]);
        }
        else
        {      
          bcoeffs[n].setVal(1.0);
        }
	    }
    }
    else
    {
      //fixme
      //Print()<<"BETACOMP "<<betaComp<<"\n";
      //  for (int n = 0; n < BL_SPACEDIM; n++)
      //  {
 	//  Print()<<"dim "<<n<<", num comp = "<<beta[n]->nComp()<<"\n";
	//}

#ifdef _OPENMP
#pragma omp parallel
#endif
      for (int n = 0; n < BL_SPACEDIM; n++)
      {
	      for (MFIter bcoeffsmfi(*beta[n],true); bcoeffsmfi.isValid(); ++bcoeffsmfi)
        {
 	        const Box& bx = bcoeffsmfi.tilebox();
 		      bcoeffs[n][bcoeffsmfi].copy((*area[n])[bcoeffsmfi],bx,0,bx,0,1);
    
          if (use_hoop_stress){
            bcoeffs[n][bcoeffsmfi].mult((*beta[n])[bcoeffsmfi],bx,bx,betaComp,0,1);
		        bcoeffs[n][bcoeffsmfi].mult(dx[n],bx);
          }
          else
          {
            bcoeffs[n][bcoeffsmfi].setVal(1.0,bx);
		        bcoeffs[n][bcoeffsmfi].mult((*beta[n])[bcoeffsmfi],bx,bx,betaComp,0,1);
  //          amrex::Print() << "DEBUG BETA n " << n  << std::endl;
  //amrex::Print() << bcoeffs[n][bcoeffsmfi] << std::endl;
          }
        }
      }
    }
}

void
Diffusion::getViscTerms (MultiFab&              visc_terms,
                         int                    src_comp,
                         int                    comp, 
                         Real                   time,
                         int                    rho_flag,
                         const MultiFab* const* beta,
                         int                    betaComp)
{
    int allnull, allthere;
    checkBeta(beta, allthere, allnull);
    //
    // Before computing the godunov predictors we may have to
    // precompute the viscous source terms.  To do this we must
    // construct a Laplacian operator, set the coeficients and apply
    // it to the time N data.  First, however, we must precompute the
    // fine N bndry values.  We will do this for each scalar that diffuses.
    //
    // Note: This routine DOES NOT fill grow cells
    //
    const Real* dx = navier_stokes->Geom().CellSize();
    MultiFab&   S  = navier_stokes->get_data(State_Type,time);
>>>>>>> d2583bbf

    for (int n = 0; n < BL_SPACEDIM; n++)
    {
        bcoeffs[n].define(area[n].boxArray(),area[n].DistributionMap(),1,0);
    }
    

    const Real* dx = navier_stokes->Geom().CellSize();

#ifdef _OPENMP
#pragma omp parallel
#endif
        for (int n = 0; n < BL_SPACEDIM; n++)
        {
	    for (MFIter bcoeffsmfi(*beta[n],true); bcoeffsmfi.isValid(); ++bcoeffsmfi)
            {
 	        const Box& bx = bcoeffsmfi.tilebox();
	      
 		bcoeffs[n][bcoeffsmfi].copy(area[n][bcoeffsmfi],bx,0,bx,0,1);
		bcoeffs[n][bcoeffsmfi].setVal(1.0,bx);
		bcoeffs[n][bcoeffsmfi].mult((*beta[n])[bcoeffsmfi],bx,bx,betaComp,0,1);
		//bcoeffs[n][bcoeffsmfi].mult(dx[n],bx);
            }
        }

}

void
Diffusion::computeBeta (std::array<MultiFab,AMREX_SPACEDIM>& bcoeffs,
                        const MultiFab* const* beta,
                        int                    betaComp,
                        const Geometry&        geom,
                        const MultiFab* const* area,
                        bool                   use_hoop_stress)
{

    int ng = 0;
  
    int allnull, allthere;
    checkBeta(beta, allthere, allnull);

    const Real* dx = geom.CellSize();

    if (allnull)
    {
      for (int n = 0; n < BL_SPACEDIM; n++)
      {
        if (use_hoop_stress){
	  MultiFab::Copy(bcoeffs[n], *area[n], 0, 0, 1, 0);
	  bcoeffs[n].mult(dx[n]);
        }
        else
        {      
          bcoeffs[n].setVal(1.0);
        }
      }
    }
    else
    {

#ifdef _OPENMP
#pragma omp parallel
#endif
      for (int n = 0; n < BL_SPACEDIM; n++)
      {
	for (MFIter bcoeffsmfi(*beta[n],true); bcoeffsmfi.isValid(); ++bcoeffsmfi)
	{
	  const Box& bx = bcoeffsmfi.tilebox();
    
          if (use_hoop_stress){
	    bcoeffs[n][bcoeffsmfi].copy((*area[n])[bcoeffsmfi],bx,0,bx,0,1);
            bcoeffs[n][bcoeffsmfi].mult((*beta[n])[bcoeffsmfi],bx,bx,betaComp,0,1);
	    bcoeffs[n][bcoeffsmfi].mult(dx[n],bx);
          }
          else
	  {
            bcoeffs[n][bcoeffsmfi].setVal(1.0,bx);
	    bcoeffs[n][bcoeffsmfi].mult((*beta[n])[bcoeffsmfi],bx,bx,betaComp,0,1);
          }
        }
      }
    }
}

void
Diffusion::getViscTerms (MultiFab&              visc_terms,
                         int                    src_comp,
                         int                    comp, 
                         Real                   time,
                         int                    rho_flag,
                         const MultiFab* const* beta,
                         int                    betaComp)
{
    int allnull, allthere;
    checkBeta(beta, allthere, allnull);
    //
    // Before computing the godunov predictors we may have to
    // precompute the viscous source terms.  To do this we must
    // construct a Laplacian operator, set the coeficients and apply
    // it to the time N data.  First, however, we must precompute the
    // fine N bndry values.  We will do this for each scalar that diffuses.
    //
    // Note: This routine DOES NOT fill grow cells
    //
    const Real* dx = navier_stokes->Geom().CellSize();
    MultiFab&   S  = navier_stokes->get_data(State_Type,time);

    //
    // FIXME
    // LinOp classes cannot handle multcomponent MultiFabs yet,
    // construct the components one at a time and copy to visc_terms.
    //
#if 1
    // old way with volume weighted beta
    if (is_diffusive[comp])
    {
        MultiFab visc_tmp(grids,dmap,1,1), s_tmp(grids,dmap,1,1);

        ViscBndry visc_bndry;
        getBndryData(visc_bndry,comp,1,time,rho_flag);
        //
        // Set up operator and apply to compute viscous terms.
        //
        const Real a = 0.0;
        const Real b = allnull ? -visc_coef[comp] : -1.0;

        ABecLaplacian visc_op(visc_bndry,dx);

        visc_op.setScalars(a,b);
        visc_op.maxOrder(max_order);

	// setBeta still puts in vol factor???
        setBeta(&visc_op,beta,betaComp);
        //
        // Copy to single component multifab for operator classes.
        //
        MultiFab::Copy(s_tmp,S,comp,0,1,0);

        if (rho_flag == 2)
        {
            //
            // We want to evaluate (div beta grad) S, not rho*S.
            //
	    MultiFab::Divide(s_tmp, S, Density, 0, 1, 0);
        }

        visc_op.apply(visc_tmp,s_tmp);
        //
        // Must divide by volume.
        //
        {
	    const MultiFab& volume = navier_stokes->Volume(); 
	    MultiFab::Divide(visc_tmp, volume, 0, 0, 1, 0);
        }

#if (BL_SPACEDIM == 2)
        if (comp == Xvel && parent->Geom(0).IsRZ())
        {
#ifdef _OPENMP
#pragma omp parallel
#endif
	  for (MFIter visc_tmpmfi(visc_tmp,true); visc_tmpmfi.isValid(); ++visc_tmpmfi)
            {
                //
                // visc_tmp[k] += -mu * u / r^2
                //
                const int  i   = visc_tmpmfi.index();
                const Box& bx  = visc_tmpmfi.tilebox();
		            const Box& tmpbx = visc_tmpmfi.validbox();

		            Box        vbx = amrex::grow(tmpbx,visc_tmp.nGrow());
                Box        sbx = amrex::grow(s_tmp.box(i),s_tmp.nGrow());
                Vector<Real> rcen(bx.length(0));
                navier_stokes->Geom().GetCellLoc(rcen, bx, 0);
                const int*  lo      = bx.loVect();
                const int*  hi      = bx.hiVect();
                const int*  vlo     = vbx.loVect();
                const int*  vhi     = vbx.hiVect();
                const int*  slo     = sbx.loVect();
                const int*  shi     = sbx.hiVect();
                Real*       vdat    = visc_tmp[visc_tmpmfi].dataPtr();
                Real*       sdat    = s_tmp[visc_tmpmfi].dataPtr();
                const Real* rcendat = rcen.dataPtr();
                const Real  mu      = visc_coef[comp];
                hoopsrc(ARLIM(lo), ARLIM(hi),
                vdat, ARLIM(vlo), ARLIM(vhi),
                sdat, ARLIM(slo), ARLIM(shi),
                rcendat, &mu);
            }
        }
#endif

        MultiFab::Copy(visc_terms,visc_tmp,0,comp-src_comp,1,0);
    }
    else {
      int ngrow = visc_terms.nGrow();
      visc_terms.setVal(0.0,comp-src_comp,1,ngrow);
    }
#else
    // mlmg way ...
    if (is_diffusive[comp])
    {
      // fixme for EB? again guessing 
        int ng = 1;
	// should try visc_tmp.nGrow = 0
        MultiFab visc_tmp(grids,dmap,1,ng), s_tmp(grids,dmap,1,ng);
        //
        // Set up operator and apply to compute viscous terms.
        //
        const Real a = 0.0;
        const Real b = allnull ? -visc_coef[comp] : -1.0;

	LPInfo info;
	info.setAgglomeration(agglomeration);
	info.setConsolidation(consolidation);
	info.setMaxCoarseningLevel(0);
	// let MLMG take care of r-z 
	//info.setMetricTerm(false);

#ifdef AMREX_USE_EB
	// create the right data holder for passing to MLEBABecLap
	amrex::Vector<const amrex::EBFArrayBoxFactory*> ebf(1);
	//ebf.resize(1);
	ebf[0] = &(dynamic_cast<EBFArrayBoxFactory const&>(navier_stokes->Factory()));
	
	MLEBABecLap mlabec({navier_stokes->Geom()}, {grids}, {dmap}, info, ebf);
#else	  
	MLABecLaplacian mlabec({navier_stokes->Geom()},{grids},{dmap},info);
#endif
	// default max_order=2
	// mfix says:
	// It is essential that we set MaxOrder of the solver to 2
	// if we want to use the standard sol(i)-sol(i-1) approximation
	// for the gradient at Dirichlet boundaries.
	// The solver's default order is 3 and this uses three points for the
	// gradient at a Dirichlet boundary.
	mlabec.setMaxOrder(max_order);
	
	{
	  // set BCs

	  std::array<LinOpBCType,AMREX_SPACEDIM> mlmg_lobc;
	  std::array<LinOpBCType,AMREX_SPACEDIM> mlmg_hibc;
	  setDomainBC(mlmg_lobc, mlmg_hibc, comp);
	  
	  mlabec.setDomainBC(mlmg_lobc, mlmg_hibc);
  
	  MultiFab crsedata;
	    
	  if (level > 0) {
	    auto& crse_ns = *(coarser->navier_stokes);
	    crsedata.define(crse_ns.boxArray(), crse_ns.DistributionMap(), 1, ng);
	    AmrLevel::FillPatch(crse_ns,crsedata,ng,time,State_Type,comp,1);
	    if (rho_flag == 2) {
	      // We want to evaluate (div beta grad) S, not rho*S.
	      const MultiFab& rhotime = crse_ns.get_rho(time);
	      MultiFab::Divide(crsedata,rhotime,0,0,1,ng);
	    }
	    mlabec.setCoarseFineBC(&crsedata, crse_ratio[0]);
	  }
	  
	  AmrLevel::FillPatch(*navier_stokes,s_tmp,ng,time,State_Type,comp,1);
	  if (rho_flag == 2) {
	    const MultiFab& rhotime = navier_stokes->get_rho(time);
	    MultiFab::Divide(s_tmp,rhotime,0,0,1,ng);
	  }
	  // fixme? Do we need/want this???
	  // mfix does this
	  //EB_set_covered(s_tmp, 0, 1, ng, covered_val);
	  //s_tmp.FillBoundary (geom.periodicity());
	  mlabec.setLevelBC(0, &s_tmp);
	}
	
	mlabec.setScalars(a,b);
	// mlabec.setACoeffs() not needed since a = 0.0 

	{
	  std::array<MultiFab,BL_SPACEDIM> bcoeffs;
	  computeBeta(bcoeffs, beta, betaComp);
	  mlabec.setBCoeffs(0, amrex::GetArrOfConstPtrs(bcoeffs));
	}

	// Do we need something like this cribbed from mfix???
	// This sets the coefficient on the wall and defines it as a homogeneous
	// Dirichlet bc for the solve. mu_g is the viscosity at cc in mfix
	// matches what's in bcoeff
	//mlabec.setEBHomogDirichlet ( 0, (*mu_g[lev]) );

	MLMG mgn(mlabec);
	mgn.setVerbose(verbose);

	mgn.apply({&visc_tmp},{&s_tmp});

	//fixme
	// // compare to old method...
	// VisMF::Write(visc_terms,"VT");
	// VisMF::Write(visc_tmp,"VTtmp");
        // MultiFab diff(grids,dmap,1,1);
	// MultiFab::Copy(diff,visc_tmp,0,0,1,0);
	// MultiFab::Subtract(diff,visc_terms,comp-src_comp,0,1,0);
	// VisMF::Write(diff,"VTdiff");
	// std::cout << "Min and max of the diff are " << diff.min(0,0) <<" "
	// 	  <<diff.max(0,0)<<"\n";
	// MultiFab::Copy(diff,visc_tmp,0,0,1,0);
	// MultiFab::Divide(diff,visc_terms,comp-src_comp,0,1,0);
	// VisMF::Write(diff,"VTdiff2");
	///
	MultiFab::Copy(visc_terms,visc_tmp,0,comp-src_comp,1,0);
    }
    else {
      int ngrow = visc_terms.nGrow();
      visc_terms.setVal(0.0,comp-src_comp,1,ngrow);
    }
#endif
}

void
Diffusion::getTensorViscTerms (MultiFab&              visc_terms, 
                               Real                   time,
                               const MultiFab* const* beta,
                               int                    betaComp)
{
    const MultiFab& volume = navier_stokes->Volume(); 
    const MultiFab* area   = navier_stokes->Area();

    int allthere;
    checkBeta(beta, allthere);

    const int src_comp = Xvel;
    const int ncomp    = visc_terms.nComp();

    if (ncomp < BL_SPACEDIM)
        amrex::Abort("Diffusion::getTensorViscTerms(): visc_terms needs at least BL_SPACEDIM components");
    //
    // Before computing the godunov predicitors we may have to
    // precompute the viscous source terms.  To do this we must
    // construct a Laplacian operator, set the coeficients and apply
    // it to the time N data.  First, however, we must precompute the
    // fine N bndry values.  We will do this for each scalar that diffuses.
    //
    // Note: This routine DOES NOT fill grow cells
    //
    const Real* dx   = navier_stokes->Geom().CellSize();
    MultiFab&   S    = navier_stokes->get_data(State_Type,time);
    //
    // FIXME
    // LinOp classes cannot handle multcomponent MultiFabs yet,
    // construct the components one at a time and copy to visc_terms.
    //
    if (is_diffusive[src_comp])
    {
        int ng = 1;
	MultiFab visc_tmp(grids,dmap,BL_SPACEDIM,0,MFInfo(),navier_stokes->Factory()),
	  //old way
	s_tmp(grids,dmap,BL_SPACEDIM,ng,MFInfo(),navier_stokes->Factory());
	MultiFab::Copy(s_tmp,S,Xvel,0,BL_SPACEDIM,0);
	// need to create an alias multifab
	//MultiFab s_tmp(S, amrex::make_alias, Xvel, AMREX_SPACEDIM);

	//fixme? not sure if we need this
	visc_tmp.setVal(0.);  

        //
        // Set up operator and apply to compute viscous terms.
        //
        const Real a = 0.0;
        const Real b = -1.0;

	// MLMG tensor solver
      {	
	LPInfo info;
	info.setAgglomeration(agglomeration);
	info.setConsolidation(consolidation);
	info.setMaxCoarseningLevel(0);
	info.setMetricTerm(false);
	
#ifdef AMREX_USE_EB
      const auto& ebf = &dynamic_cast<EBFArrayBoxFactory const&>(navier_stokes->Factory());
      MLEBTensorOp tensorop({navier_stokes->Geom()}, {grids}, {dmap}, info, {ebf});
#else
	MLTensorOp tensorop({navier_stokes->Geom()}, {grids}, {dmap}, info);
#endif	
	tensorop.setMaxOrder(tensor_max_order);
	
	// create right container
	Array<LinOpBCType,AMREX_SPACEDIM> mlmg_lobc[AMREX_SPACEDIM];
	Array<LinOpBCType,AMREX_SPACEDIM> mlmg_hibc[AMREX_SPACEDIM];
	// fill it
	for (int i=0; i<AMREX_SPACEDIM; i++)
	  setDomainBC(mlmg_lobc[i], mlmg_hibc[i], Xvel+i);
	// pass to op
	tensorop.setDomainBC({AMREX_D_DECL(mlmg_lobc[0],mlmg_lobc[1],mlmg_lobc[2])},
			     {AMREX_D_DECL(mlmg_hibc[0],mlmg_hibc[1],mlmg_hibc[2])});
	
	// set coarse-fine BCs
	{	    
	  MultiFab crsedata;
	  
	  if (level > 0) {
	    auto& crse_ns = *(coarser->navier_stokes);
	    crsedata.define(crse_ns.boxArray(), crse_ns.DistributionMap(),
			    AMREX_SPACEDIM, ng);
	    AmrLevel::FillPatch(crse_ns, crsedata, ng, time, State_Type, Xvel,
				AMREX_SPACEDIM);
	    
	    tensorop.setCoarseFineBC(&crsedata, crse_ratio[0]);
	  }
	    
	  AmrLevel::FillPatch(*navier_stokes,s_tmp,ng,time,State_Type,Xvel,AMREX_SPACEDIM);
	  
	  // fixme? Do we need/want this
	  // seems like this ought be to have been done in FillPatch...
	  // EB_set_covered(Soln, 0, AMREX_SPACEDIM, ng, 1.2345e30);
	  ///

	  tensorop.setLevelBC(0, &s_tmp);
	  
	  // FIXME: check divergence of vel
	  // MLNodeLaplacian mllap({navier_stokes->Geom()}, {grids}, {dmap}, info);
	  // mllap.setDomainBC(mlmg_lobc[0], mlmg_hibc[0]);
	  // Rhs2.setVal(0.);
	  // mllap.compDivergence({&Rhs2}, {&s_tmp});
	  // amrex::WriteSingleLevelPlotfile("div_"+std::to_string(count), Rhs2, {AMREX_D_DECL("x","y","z")},navier_stokes->Geom(), 0.0, 0);
	  //
	}

	tensorop.setScalars(a, b);
	
	Array<MultiFab,AMREX_SPACEDIM> face_bcoef;
	computeBeta(face_bcoef,beta,betaComp);
	
	tensorop.setShearViscosity(0, amrex::GetArrOfConstPtrs(face_bcoef));
	//ebtensorop.setEBShearViscosity(0, bcoef);
	// not usually needed for gasses
	// ebtensorop.setBulkViscosity(0, .);
	// ebtensorop.setEBBulkViscosity(0, .);
	  
	MLMG mlmg(tensorop);
	// FIXME -- consider making new parameters max_iter and bottom_verbose
	//mlmg.setMaxIter(max_iter);
	mlmg.setMaxFmgIter(max_fmg_iter);
	mlmg.setVerbose(10);
	mlmg.setBottomVerbose(10);
	//mlmg.setBottomVerbose(bottom_verbose);
	  
	mlmg.apply({&visc_tmp}, {&s_tmp});
      }
	
#if 0
	// old tensor solver
        ViscBndryTensor visc_bndry;
        getTensorBndryData(visc_bndry,time);

        DivVis tensor_op(visc_bndry,dx);
        tensor_op.maxOrder(tensor_max_order);
        tensor_op.setScalars(a,b);

        tensor_op.ZeroACoefficients();

        for (int n = 0; n < BL_SPACEDIM; n++)
        {
	        MultiFab bcoeffs(area[n].boxArray(),area[n].DistributionMap(),1,0);
	    
#ifdef _OPENMP
#pragma omp parallel
#endif
          for (MFIter bcoeffsmfi(*beta[n],true); bcoeffsmfi.isValid(); ++bcoeffsmfi)
          {
	          const Box& bx = bcoeffsmfi.tilebox();
	      
	         	bcoeffs[bcoeffsmfi].copy(area[n][bcoeffsmfi],bx,0,bx,0,1);
            bcoeffs[bcoeffsmfi].mult(dx[n],bx);
            bcoeffs[bcoeffsmfi].mult((*beta[n])[bcoeffsmfi],bx,bx,betaComp,0,1);
          }
	    
	        tensor_op.bCoefficients(bcoeffs,n); // not thread safe?
        }

        //MultiFab::Copy(s_tmp,S,Xvel,0,BL_SPACEDIM,0);

        MultiFab vt(grids,dmap,BL_SPACEDIM,0,MFInfo(),navier_stokes->Factory());
	vt.setVal(0.);
        tensor_op.apply(vt,s_tmp);

	//compare visc terms...
	static int count = 0; count++;
	// amrex::WriteSingleLevelPlotfile("vto_"+std::to_string(count), vt, {AMREX_D_DECL("x","y","z")},navier_stokes->Geom(), 0.0, 0);
	// amrex::WriteSingleLevelPlotfile("vtn_"+std::to_string(count), visc_tmp, {AMREX_D_DECL("x","y","z")},navier_stokes->Geom(), 0.0, 0);	
	// MultiFab::Subtract(vt,visc_terms,0,0,AMREX_SPACEDIM,0);
	// //amrex::WriteSingleLevelPlotfile("vtd_"+std::to_string(count), vt, {AMREX_D_DECL("x","y","z")},navier_stokes->Geom(), 0.0, 0);
	// VisMF::Write(vt,"vtdiff");

    // fixme -- compare 
    // MultiFab** tmp = new MultiFab*[1]; 
    // int dir = 0;
    // if (count >= 2) //for (int dir = 0; dir < 1; dir++)
    // {
    //   tmp[dir] = new MultiFab(grids,dmap,AMREX_SPACEDIM,0);
    //   MultiFab::Copy(*tmp[dir],vt,0,0,AMREX_SPACEDIM,0);
    //   MultiFab::Subtract(*tmp[dir],visc_tmp,0,0,AMREX_SPACEDIM,0);
    //   VisMF::Write(*tmp[dir],"tmp"+std::to_string(count));

    //   Vector<Real> nrm0,nrm1,nrm2;
    // 	  Real n0=0.,n1=0.,n2=0.;
    // 	  nrm0 = tmp[dir]->norm0({AMREX_D_DECL(0,1,2)});
    // 	  nrm1 = tmp[dir]->norm1({AMREX_D_DECL(0,1,2)});
    // 	  nrm2 = tmp[dir]->norm2({AMREX_D_DECL(0,1,2)});
    // 	  for (int i = 0; i<AMREX_SPACEDIM; i++){
    // 	    n0=max(nrm0[i],n0);
    // 	    n1+=nrm1[i];
    // 	    n2+=nrm2[i];
    // 	  }
    // 	  n1*=pow(navier_stokes->Geom().CellSize()[0],AMREX_SPACEDIM)/AMREX_SPACEDIM;
    // 	  n2*=pow(navier_stokes->Geom().CellSize()[0],AMREX_SPACEDIM)/AMREX_SPACEDIM;
    // 	  Print()<<(navier_stokes->Geom().Domain().hiVect())[0]+1<<" "
    // 	  	  <<navier_stokes->Geom().CellSize()[0]<<" "
    // 	  	  <<n0<<" "<<n1<<" "<<n2<<" \n";
    // 	  std::ofstream datafile;
    // 	  datafile.open("vtDiff"+std::to_string(dir)+".txt", std::ofstream::out | std::ofstream::app);
    // 	  datafile<<(navier_stokes->Geom().Domain().hiVect())[0]+1<<" "
    // 	  	  <<navier_stokes->Geom().CellSize()[0]<<" "
    // 	  	  <<n0<<" "<<n1<<" "<<n2<<" \n";
    // 	  datafile.close();

    // }

#endif

	//
        // Must divide by volume.
        //
        for (int n = 0; n < BL_SPACEDIM; ++n) {
          MultiFab::Divide(visc_tmp, volume, 0, n, 1, 0);
	       }

#if (BL_SPACEDIM == 2)
        if (parent->Geom(0).IsRZ())
        {
            int fort_xvel_comp = Xvel+1;

#ifdef _OPENMP
#pragma omp parallel
#endif
            for (MFIter vmfi(visc_tmp,true); vmfi.isValid(); ++vmfi)
            {
                const int  k   = vmfi.index();
                const Box& bx  = vmfi.tilebox();
                const Box& tmpbx  = vmfi.validbox();
                Box        vbx = amrex::grow(tmpbx,visc_tmp.nGrow());
                Box        sbx = amrex::grow(s_tmp.box(k),s_tmp.nGrow());

                Vector<Real> rcen;
                rcen.resize(bx.length(0));

                navier_stokes->Geom().GetCellLoc(rcen, bx, 0);

                const int*       lo        = bx.loVect();
                const int*       hi        = bx.hiVect();
                const int*       vlo       = vbx.loVect();
                const int*       vhi       = vbx.hiVect();
                const int*       slo       = sbx.loVect();
                const int*       shi       = sbx.hiVect();
                Real*            vdat      = visc_tmp[vmfi].dataPtr();
                Real*            sdat      = s_tmp[vmfi].dataPtr();
                const Real*      rcendat   = rcen.dataPtr();
                const FArrayBox& betax     = (*beta[0])[vmfi];
                const Real*      betax_dat = betax.dataPtr(betaComp);
                const int*       betax_lo  = betax.loVect();
                const int*       betax_hi  = betax.hiVect();
                const FArrayBox& betay     = (*beta[1])[vmfi];
                const Real*      betay_dat = betay.dataPtr(betaComp);
                const int*       betay_lo  = betay.loVect();
                const int*       betay_hi  = betay.hiVect();

                tensor_hoopsrc(&fort_xvel_comp,ARLIM(lo), ARLIM(hi),
                               vdat, ARLIM(vlo), ARLIM(vhi),
                               sdat, ARLIM(slo), ARLIM(shi),
                               rcendat, 
                               betax_dat,ARLIM(betax_lo),ARLIM(betax_hi),
                               betay_dat,ARLIM(betay_lo),ARLIM(betay_hi));
            }
        }
#endif
        MultiFab::Copy(visc_terms,visc_tmp,0,0,BL_SPACEDIM,0);
    }
    else
    {
        int ngrow = visc_terms.nGrow();
        visc_terms.setVal(0.0,src_comp,BL_SPACEDIM,ngrow);
    }
}

#include <AMReX_Utility.H>

void
Diffusion::getBndryData (ViscBndry& bndry,
                         int        src_comp,
                         int        num_comp,
                         Real       time,
                         int        rho_flag)
{
    BL_ASSERT(num_comp == 1);
    //
    // Fill phys bndry vals of grow cells of (tmp) multifab passed to bndry.
    //
    // TODO -- A MultiFab is a huge amount of space in which to pass along
    // the phys bc's.  InterpBndryData needs a more efficient interface.
    //
    const int     nGrow = 1;
    const BCRec&  bc    = navier_stokes->get_desc_lst()[State_Type].getBC(src_comp);

    bndry.define(grids,dmap,num_comp,navier_stokes->Geom());

    const MultiFab& rhotime = navier_stokes->get_rho(time);

    MultiFab S(grids, dmap, num_comp, nGrow);

    AmrLevel::FillPatch(*navier_stokes,S,nGrow,time,State_Type,src_comp,num_comp);

    if (rho_flag == 2) {
        for (int n = 0; n < num_comp; ++n)
        {
	         MultiFab::Divide(S,rhotime,0,n,1,nGrow);
	      }
    }

    S.setVal(BL_SAFE_BOGUS, 0, num_comp, 0);
    
    if (level == 0)
    {
        bndry.setBndryValues(S,0,0,num_comp,bc);
    }
    else
    {
        BoxArray cgrids = grids;
        cgrids.coarsen(crse_ratio);
        BndryRegister crse_br(cgrids,dmap,0,1,2,num_comp);
        //
        // interp for solvers over ALL c-f brs, need safe data.
        //
        crse_br.setVal(BL_BOGUS);
        coarser->FillBoundary(crse_br,src_comp,0,num_comp,time,rho_flag);
        bndry.setBndryValues(crse_br,0,S,0,0,num_comp,crse_ratio,bc);
    }
}

void
Diffusion::getBndryDataGivenS (ViscBndry& bndry,
                               MultiFab&  Rho_and_spec,
                               MultiFab&  Rho_and_spec_crse,
                               int        state_ind,
                               int        src_comp,
                               int        num_comp)
{
    BL_ASSERT(num_comp == 1);
    const int     nGrow = 1;
    //
    // Fill phys bndry vals of grow cells of (tmp) multifab passed to bndry.
    //
    // TODO -- A MultiFab is a huge amount of space in which to pass along
    // the phys bc's.  InterpBndryData needs a more efficient interface.
    //
    const BCRec& bc = navier_stokes->get_desc_lst()[State_Type].getBC(state_ind);

    bndry.define(grids,dmap,num_comp,navier_stokes->Geom());

    if (level == 0)
    {
        bndry.setBndryValues(Rho_and_spec,src_comp,0,num_comp,bc);
    }
    else
    {
        BoxArray cgrids = grids;
        cgrids.coarsen(crse_ratio);
        BndryRegister crse_br(cgrids,dmap,0,1,2,num_comp);
        //
        // interp for solvers over ALL c-f brs, need safe data.
        //
        crse_br.setVal(BL_BOGUS);
        crse_br.copyFrom(Rho_and_spec_crse,nGrow,src_comp,0,num_comp);
        bndry.setBndryValues(crse_br,0,Rho_and_spec,src_comp,0,num_comp,crse_ratio,bc);
    }
}


void
Diffusion::FillBoundary (BndryRegister& bdry,
                         int            state_ind,
                         int            dest_comp,
                         int            num_comp,
                         Real           time,
                         int            rho_flag)
{
    //
    // Need one grow cell filled for linear solvers.
    // We assume filPatch gets this right, where possible.
    //
    const int     nGrow = 1;

    const MultiFab& rhotime = navier_stokes->get_rho(time);

    MultiFab S(navier_stokes->boxArray(),
               navier_stokes->DistributionMap(),
               num_comp,nGrow);

    AmrLevel::FillPatch(*navier_stokes,S,nGrow,time,State_Type,state_ind,num_comp);

    if (rho_flag == 2) {
        for (int n = 0; n < num_comp; ++n) {
	    MultiFab::Divide(S,rhotime,0,n,1,nGrow);
	}
    }

    //
    // Copy into boundary register.
    //
    bdry.copyFrom(S,nGrow,0,dest_comp,num_comp);
    
}

void
Diffusion::getTensorBndryData (ViscBndryTensor& bndry, 
                               Real             time)
{
    const int num_comp = BL_SPACEDIM;
    const int src_comp = Xvel;
    const int nDer     = MCLinOp::bcComponentsNeeded();
    //
    // Create the BCRec's interpreted by ViscBndry objects
    //
    Vector<BCRec> bcarray(nDer, BCRec(D_DECL(EXT_DIR,EXT_DIR,EXT_DIR),
                                     D_DECL(EXT_DIR,EXT_DIR,EXT_DIR)));

    for (int idim = 0; idim < BL_SPACEDIM; idim++)
        bcarray[idim] = navier_stokes->get_desc_lst()[State_Type].getBC(src_comp+idim);

    bndry.define(grids,dmap,nDer,navier_stokes->Geom());

    const int nGrow = 1;

    MultiFab S(grids,dmap,num_comp,nGrow);

    AmrLevel::FillPatch(*navier_stokes,S,nGrow,time,State_Type,src_comp,num_comp);

    S.setVal(BL_SAFE_BOGUS, 0, num_comp, 0);
    
    if (level == 0)
    {
        bndry.setBndryValues(S,0,0,num_comp,bcarray);
    }
    else
    {
        BoxArray cgrids(grids);
        cgrids.coarsen(crse_ratio);
        BndryRegister crse_br(cgrids,dmap,0,1,1,num_comp);
        crse_br.setVal(BL_BOGUS);
        const int rho_flag = 0;
        coarser->FillBoundary(crse_br,src_comp,0,num_comp,time,rho_flag);
        bndry.setBndryValues(crse_br,0,S,0,0,num_comp,crse_ratio[0],bcarray);
    }
}

void
Diffusion::checkBetas (const MultiFab* const* beta1, 
                       const MultiFab* const* beta2,
                       int&                   allthere,
                       int&                   allnull) const
{
    int allnull1, allnull2, allthere1, allthere2;

    checkBeta(beta1,allthere1,allnull1);
    checkBeta(beta2,allthere2,allnull2);
    allnull  = allnull1 && allnull2;
    allthere = allthere1 && allthere2;

    if (!(allthere || allnull))
        amrex::Abort("Diffusion::checkBetas(): betas must either be all 0 or all non-0");
}

void
Diffusion::checkBeta (const MultiFab* const* beta,
                      int&                   allthere,
<<<<<<< HEAD
                      int&                   allnull) //const
=======
                      int&                   allnull)
>>>>>>> d2583bbf
{
    allnull  = 1;
    allthere = beta != 0;

    if (allthere)
    {
        for (int d = 0; d < BL_SPACEDIM; d++)
        {
            allnull = allnull && beta[d] == 0;
            allthere = allthere && beta[d] != 0;
        }
    }

    if (!(allthere || allnull))
        amrex::Abort("Diffusion::checkBeta(): betas must be all 0 or all non-0");
}

void
Diffusion::checkBeta (const MultiFab* const* beta,
                      int&                   allthere) const
{
    allthere = beta != 0;

    if (allthere)
    {
        for (int d = 0; d < BL_SPACEDIM; d++)
            allthere = allthere && beta[d] != 0;
    }

    if (!allthere)
        amrex::Abort("Diffusion::checkBeta(): betas must be all non-0");
}

//
// This routine computes the vector div mu SI, where I is the identity 
// tensor, S = div U, and mu is constant.
//

void
Diffusion::compute_divmusi (Real      time,
                            Real      mu,
                            MultiFab& divmusi)
{
    //
    // Compute on valid region.  Calling function should fill grow cells.
    //
    if (mu > 0.0)
    {
        const int     nGrowDU  = 1;
        const Real*   dx       = navier_stokes->Geom().CellSize();
        std::unique_ptr<MultiFab> divu_fp ( navier_stokes->getDivCond(nGrowDU,time) );

#ifdef _OPENMP
#pragma omp parallel
#endif
        for (MFIter divmusimfi(divmusi,true); divmusimfi.isValid(); ++divmusimfi)
        {
            FArrayBox& fab  = divmusi[divmusimfi];
            FArrayBox& divu = (*divu_fp)[divmusimfi];
            const Box& box  = divmusimfi.tilebox();

            div_mu_si(box.loVect(), box.hiVect(), dx, &mu,
		      ARLIM(divu.loVect()), ARLIM(divu.hiVect()),
		      divu.dataPtr(),
		      ARLIM(fab.loVect()),  ARLIM(fab.hiVect()),
		      fab.dataPtr());
        }
    }
    else
    {
        const int nGrow = 0; // Not to fill grow cells here
        divmusi.setVal(0,nGrow);
    }
}

//
// This routine computes the vector div beta SI, where I is the identity 
// tensor, S = div U, and beta is non-constant.
//

void
Diffusion::compute_divmusi (Real                   time,
                            const MultiFab* const* beta,
                            MultiFab&              divmusi)
{
    const int     nGrowDU  = 1;
    const Real*   dx       = navier_stokes->Geom().CellSize();
    std::unique_ptr<MultiFab> divu_fp ( navier_stokes->getDivCond(nGrowDU,time) );

#ifdef _OPENMP
#pragma omp parallel
#endif
    for (MFIter divmusimfi(divmusi,true); divmusimfi.isValid(); ++divmusimfi)
    {
        FArrayBox& divu = (*divu_fp)[divmusimfi];
        const Box& box  = divmusimfi.tilebox();

        DEF_CLIMITS((*beta[0])[divmusimfi],betax,betaxlo,betaxhi);
        DEF_CLIMITS((*beta[1])[divmusimfi],betay,betaylo,betayhi);

#if (BL_SPACEDIM==3)
        DEF_CLIMITS((*beta[2])[divmusimfi],betaz,betazlo,betazhi);
#endif

        div_varmu_si(box.loVect(),box.hiVect(), dx,
		     ARLIM(divu.loVect()), ARLIM(divu.hiVect()),
		     divu.dataPtr(),
		     ARLIM(betaxlo), ARLIM(betaxhi), betax,
		     ARLIM(betaylo), ARLIM(betayhi), betay,
#if (BL_SPACEDIM==3)
		     ARLIM(betazlo), ARLIM(betazhi), betaz,
#endif
		     ARLIM(divmusi[divmusimfi].loVect()), ARLIM(divmusi[divmusimfi].hiVect()),
		     divmusi[divmusimfi].dataPtr());
    }
}


//
// SAS: The following function is a temporary fix in the migration from
//      using is_conservative and rho_flag over to using advectionType
//      and diffusionType.
//
int
Diffusion::set_rho_flag(const DiffusionForm compDiffusionType)
{
    int rho_flag = 0;

    switch (compDiffusionType)
    {
        case Laplacian_S:
            rho_flag = 0;
            break;

        case RhoInverse_Laplacian_S:
            rho_flag = 1;
            break;

        case Laplacian_SoverRho:
            rho_flag = 2;
            break;

	    //NOTE: rho_flag = 3 is used in a different context for
	    //      do_mom_diff==1
	    
        default:
            amrex::Print() << "compDiffusionType = " << compDiffusionType << '\n';
            amrex::Abort("An unknown NavierStokesBase::DiffusionForm was used in set_rho_flag");
    }

    return rho_flag;
}

bool
Diffusion::are_any(const Vector<DiffusionForm>& diffusionType,
                   const DiffusionForm         testForm,
                   const int                   sComp,
                   const int                   nComp)
{
    for (int comp = sComp; comp < sComp + nComp; ++comp)
    {
        if (diffusionType[comp] == testForm)
            return true;
    }

    return false;
}

int
Diffusion::how_many(const Vector<DiffusionForm>& diffusionType,
                    const DiffusionForm         testForm,
                    const int                   sComp,
                    const int                   nComp)
{
    int counter = 0;

    for (int comp = sComp; comp < sComp + nComp; ++comp)
    {
        if (diffusionType[comp] == testForm)
            ++counter;
    }

    return counter;
}

void
Diffusion::setDomainBC (std::array<LinOpBCType,AMREX_SPACEDIM>& mlmg_lobc,
                        std::array<LinOpBCType,AMREX_SPACEDIM>& mlmg_hibc,
                        int src_comp)
{
    const BCRec& bc = navier_stokes->get_desc_lst()[State_Type].getBC(src_comp);

    for (int idim = 0; idim < AMREX_SPACEDIM; ++idim)
    {
        if (parent->Geom(0).isPeriodic(idim))
        {
            mlmg_lobc[idim] = mlmg_hibc[idim] = LinOpBCType::Periodic;
        }
        else
        {
            int pbc = bc.lo(idim);
            if (pbc == EXT_DIR)
            {
                mlmg_lobc[idim] = LinOpBCType::Dirichlet;
            }
            else if (pbc == FOEXTRAP      ||
                     pbc == HOEXTRAP      || 
                     pbc == REFLECT_EVEN)
            {
                mlmg_lobc[idim] = LinOpBCType::Neumann;
            }
            else if (pbc == REFLECT_ODD)
            {
                mlmg_lobc[idim] = LinOpBCType::reflect_odd;
            }
            else
            {
                mlmg_lobc[idim] = LinOpBCType::bogus;
            }

            pbc = bc.hi(idim);
            if (pbc == EXT_DIR)
            {
                mlmg_hibc[idim] = LinOpBCType::Dirichlet;
            }
            else if (pbc == FOEXTRAP      ||
                     pbc == HOEXTRAP      || 
                     pbc == REFLECT_EVEN)
            {
                mlmg_hibc[idim] = LinOpBCType::Neumann;
            }
            else if (pbc == REFLECT_ODD)
            {
                mlmg_hibc[idim] = LinOpBCType::reflect_odd;
            }
            else
            {
                mlmg_hibc[idim] = LinOpBCType::bogus;
            }
        }
    }
}

void
Diffusion::setDomainBC (std::array<LinOpBCType,AMREX_SPACEDIM>& mlmg_lobc,
                            std::array<LinOpBCType,AMREX_SPACEDIM>& mlmg_hibc,
                            const BCRec& bc)
{

    for (int idim = 0; idim < AMREX_SPACEDIM; ++idim)
    {
      // fixme??? not sure DefaultGeometry really returns what's desired: parent->Geom(0)
      if (DefaultGeometry().isPeriodic(idim))
        {
            mlmg_lobc[idim] = mlmg_hibc[idim] = LinOpBCType::Periodic;
        }
        else
        {
            int pbc = bc.lo(idim);
            if (pbc == EXT_DIR)
            {
                mlmg_lobc[idim] = LinOpBCType::Dirichlet;
            }
            else if (pbc == FOEXTRAP      ||
                     pbc == HOEXTRAP      || 
                     pbc == REFLECT_EVEN)
            {
                mlmg_lobc[idim] = LinOpBCType::Neumann;
            }
            else if (pbc == REFLECT_ODD)
            {
                mlmg_lobc[idim] = LinOpBCType::reflect_odd;
            }
            else
            {
                mlmg_lobc[idim] = LinOpBCType::bogus;
            }

            pbc = bc.hi(idim);
            if (pbc == EXT_DIR)
            {
                mlmg_hibc[idim] = LinOpBCType::Dirichlet;
            }
            else if (pbc == FOEXTRAP      ||
                     pbc == HOEXTRAP      || 
                     pbc == REFLECT_EVEN)
            {
                mlmg_hibc[idim] = LinOpBCType::Neumann;
            }
            else if (pbc == REFLECT_ODD)
            {
                mlmg_hibc[idim] = LinOpBCType::reflect_odd;
            }
            else
            {
                mlmg_hibc[idim] = LinOpBCType::bogus;
            }
        }
    }
}


// Below we introduce back the previous diffuse_scalar routine
// in order to use it for solving the constant viscosity case.
// It was removed before because the new diffuse_scalar is oriented to multi-species

void
Diffusion::diffuse_velocity_constant_mu (Real                   dt,
                                         int                    sigma,
                                         Real                   be_cn_theta,
                                         const MultiFab&        rho_half,
                                         int                    rho_flag,
                                         MultiFab* const*       fluxn,
                                         MultiFab* const*       fluxnp1,
                                         int                    fluxComp,
                                         MultiFab*              delta_rhs, 
                                         int                    rhsComp,
                                         const MultiFab*        alpha, 
                                         int                    alphaComp,
                                         const MultiFab* const* betan, 
                                         const MultiFab* const* betanp1,
                                         int                    betaComp,
                                         const SolveMode&       solve_mode,
                                         bool                   add_old_time_divFlux)
{
    //
    // This routine expects that physical BC's have been loaded into
    // the grow cells of the old and new state at this level.  If rho_flag==2,
    // the values there are rho.phi, where phi is the quantity being diffused.
    // Values in these cells will be preserved.  Also, if there are any
    // explicit update terms, these have already incremented the new state
    // on the valid region (i.e., on the valid region the new state is the old
    // state + dt*Div(explicit_fluxes), e.g.)
    //
    
    //if (verbose)
      amrex::Print() << "... Diffusion::diffuse_scalar(): " 
                     << navier_stokes->get_desc_lst()[State_Type].name(sigma) 
                     << " lev: " << level << '\n';

    const Real strt_time = ParallelDescriptor::second();

    int allnull, allthere;
    checkBeta(betan, allthere, allnull);
    checkBeta(betanp1, allthere, allnull);
    
    //VisMF::Write(*betan[0],"betan");
    //VisMF::Write(*betanp1[0],"betanp1");
    
    
    // if (!navier_stokes->variable_vel_visc)
    //{
    //  allnull = 1;
    //}
    //else
    //{
    //  amrex::Abort("variable_vel_visc true, we should not be in the scalar solve for viscosity");
    //}

    // FIXME -- need to check on ghost cells of all MFs passed in
    //
    //FIXME - check that parameters betan betanp1, alpha are EB aware
    // only acoeff and bcoeff need to be EB aware; they're what goes to MLMG
    // what about fluxes?
    //
    
    BL_ASSERT(solve_mode==ONEPASS || (delta_rhs && delta_rhs->boxArray()==grids));
    //
    // At this point, S_old has bndry at time N, S_new has bndry at time N+1
    //
    // CEG - looking back through code suggests this is not true for IAMR
    //  right now. Need to fix in calling functions...
    MultiFab& S_old = navier_stokes->get_old_data(State_Type);
    MultiFab& S_new = navier_stokes->get_new_data(State_Type);

    // Talking with weiqun, thinks no ghost cells are actually needed for MLMG, only
    // Note for cell-centered solver, you need to call setLevelBC.  That needs to have
    // one ghost cell if there is Dirichlet BC.
    // Trying out ng = 0 ... get failed assertion from setLevelBC bc Soln is used a
    //   temporary for that
    // const int ng = eb_ngrow;
    // const int ng_rhs = eb_ngrow;
    const int ng = 1;
    const int ng_rhs = 0;

    //
    // Set up Rhs.
    //
    MultiFab Rhs(grids,dmap,1,ng_rhs,MFInfo(),navier_stokes->Factory()),
      Soln(grids,dmap,1,ng,MFInfo(),navier_stokes->Factory());
    
    if (add_old_time_divFlux && be_cn_theta!=1)
    {
      
      Print()<<"DEBUG WE ARE IN THIS PART 1 ....\n";
      
        Real a = 0.0;
        Real b = -(1.0-be_cn_theta)*dt;
        if (allnull)
    	  b *= visc_coef[sigma];

	if(verbose)
	  Print()<<"Adding old time diff ....\n";

	LPInfo info;
	info.setAgglomeration(agglomeration);
	info.setConsolidation(consolidation);
	info.setMaxCoarseningLevel(0);
	// let MLMG take care of r-z 
	//info.setMetricTerm(false);

#ifdef AMREX_USE_EB
	// create the right data holder for passing to MLEBABecLap
	amrex::Vector<const amrex::EBFArrayBoxFactory*> ebf(1);
	//ebf.resize(1);
	ebf[0] = &(dynamic_cast<EBFArrayBoxFactory const&>(navier_stokes->Factory()));
	
	MLEBABecLap mlabec({navier_stokes->Geom()}, {grids}, {dmap}, info, ebf);
#else	  
	MLABecLaplacian mlabec({navier_stokes->Geom()},{grids},{dmap},info);
#endif
	// default max_order=2
	// mfix says:
	// It is essential that we set MaxOrder of the solver to 2
	// if we want to use the standard sol(i)-sol(i-1) approximation
	// for the gradient at Dirichlet boundaries.
	// The solver's default order is 3 and this uses three points for the
	// gradient at a Dirichlet boundary.
	mlabec.setMaxOrder(max_order);
	
	std::array<LinOpBCType,AMREX_SPACEDIM> mlmg_lobc;
	std::array<LinOpBCType,AMREX_SPACEDIM> mlmg_hibc;
	setDomainBC(mlmg_lobc, mlmg_hibc, sigma);
	
	mlabec.setDomainBC(mlmg_lobc, mlmg_hibc);

	const Real prev_time   = navier_stokes->get_state_data(State_Type).prevTime();
	{	    
	  MultiFab crsedata;
	    
	  if (level > 0) {
	    auto& crse_ns = *(coarser->navier_stokes);
	    crsedata.define(crse_ns.boxArray(), crse_ns.DistributionMap(), 1, ng);
	    AmrLevel::FillPatch(crse_ns,crsedata,ng,prev_time,State_Type,sigma,1);
	    if (rho_flag == 2) {
	      const MultiFab& rhotime = crse_ns.get_rho(prev_time);
	      MultiFab::Divide(crsedata,rhotime,0,0,1,ng);
	    }
	    mlabec.setCoarseFineBC(&crsedata, crse_ratio[0]);
	  }
//Soln.setVal(0.);

	  AmrLevel::FillPatch(*navier_stokes,Soln,ng,prev_time,State_Type,sigma,1);
    	      //amrex::Print() << "\n DEBUG Soln \n";
    //amrex::Print() << Soln[0];
    
	  if (rho_flag == 2) {
	    const MultiFab& rhotime = navier_stokes->get_rho(prev_time);
	    MultiFab::Divide(Soln,rhotime,0,0,1,ng);
	  }
	  // fixme? Do we need/want next 2 lines? mfix does this
	  //EB_set_covered(Soln, 0, 1, ng, 1.2345e30);
	  Soln.FillBoundary ((navier_stokes->Geom()).periodicity());
	  ///
	  mlabec.setLevelBC(0, &Soln);
	}

	{
	  mlabec.setScalars(a, b);
	  // not needed since a = 0.0
	  //mlabec.setACoeffs(0, acoef);
	}

	{
	  std::array<MultiFab,BL_SPACEDIM> bcoeffs;
	  computeBeta_null(bcoeffs, betan, betaComp);
	  mlabec.setBCoeffs(0, amrex::GetArrOfConstPtrs(bcoeffs));
	}

	// We probably need something like this cribbed from mfix???
	// This sets the coefficient on the wall and defines it as a homogeneous
	// Dirichlet bc for the solve. mu_g is the viscosity at cc in mfix
	// matches what's in bcoeff
	//mlabec.setEBHomogDirichlet ( 0, (*mu_g[lev]) );

	MLMG mgn(mlabec);
	mgn.setVerbose(verbose);

    
	mgn.apply({&Rhs},{&Soln});
  
  //	    amrex::Print() << "\n DEBUG RHS \n";
  //  amrex::Print() << Rhs[0];
    //amrex::Print() << "\n DEBUG Soln \n";
    //amrex::Print() << Soln[0];

	AMREX_D_TERM(MultiFab flxx(*fluxn[0], amrex::make_alias, fluxComp, 1);,
		     MultiFab flxy(*fluxn[1], amrex::make_alias, fluxComp, 1);,
		     MultiFab flxz(*fluxn[2], amrex::make_alias, fluxComp, 1););
	std::array<MultiFab*,AMREX_SPACEDIM> fp{AMREX_D_DECL(&flxx,&flxy,&flxz)};
	mgn.getFluxes({fp},{&Soln});

	const MultiFab* area   = navier_stokes->Area();
	int nghost = 0;
#ifdef AMREX_USE_EB
	// now dx, areas, and vol are not constant.
	std::array<const amrex::MultiCutFab*,AMREX_SPACEDIM>areafrac = ebf[0]->getAreaFrac();
#ifdef _OPENMP
#pragma omp parallel
#endif
	for (MFIter mfi(Soln,true); mfi.isValid(); ++mfi)
	{  
	    Box bx = mfi.tilebox();

	    // need face-centered tilebox for each direction
	    D_TERM(const Box& xbx = mfi.tilebox(IntVect::TheDimensionVector(0));,
		   const Box& ybx = mfi.tilebox(IntVect::TheDimensionVector(1));,
		   const Box& zbx = mfi.tilebox(IntVect::TheDimensionVector(2)););
	    
	    // this is to check efficiently if this tile contains any eb stuff
	    const EBFArrayBox& in_fab = static_cast<EBFArrayBox const&>(Soln[mfi]);
	    const EBCellFlagFab& flags = in_fab.getEBCellFlagFab();

	    if(flags.getType(amrex::grow(bx, nghost)) == FabType::covered)
	    {
	      // If tile is completely covered by EB geometry, set 
	      // value to some very large number so we know if
	      // we accidentaly use these covered vals later in calculations
	      D_TERM(fluxn[0]->setVal(1.2345e30, xbx, fluxComp, 1);,
		     fluxn[1]->setVal(1.2345e30, ybx, fluxComp, 1);,
		     fluxn[2]->setVal(1.2345e30, zbx, fluxComp, 1););
	    }
	    else
	    {
	      // No cut cells in tile + nghost-cell witdh halo -> use non-eb routine
	      if(flags.getType(amrex::grow(bx, nghost)) == FabType::regular)
	      {		
		for (int i = 0; i < BL_SPACEDIM; ++i)
		{
		  (*fluxn[i])[mfi].mult(-b/dt,fluxComp,1);
		  (*fluxn[i])[mfi].mult(area[i][mfi],0,fluxComp,1);
		}
	      }
	      else
	      {
		// Use EB routines
		for (int i = 0; i < BL_SPACEDIM; ++i)
		{
		  (*fluxn[i])[mfi].mult(-b/dt,fluxComp,1);
		  (*fluxn[i])[mfi].mult(area[i][mfi],0,fluxComp,1);
		  (*fluxn[i])[mfi].mult((*areafrac[i])[mfi],0,fluxComp,1);
		}
	      }
	    }        
	}
#else // non-EB
	for (int i = 0; i < BL_SPACEDIM; ++i)
	{
	  // FIXME?  keep non-EB doing things old way, or change?
	  Print()<<"new area weighting...\n";
	  MultiFab::Multiply(*fluxn[i],area[i],0,fluxComp,1,nghost);
	  (*fluxn[i]).mult(-b/dt,fluxComp,1,nghost);
	  //(*fluxn[i]).mult(-b/(dt*navier_stokes->Geom().CellSize()[i]),fluxComp,1,nghost);
	}
#endif
    }	
    else
    {
      for (int n = 0; n < BL_SPACEDIM; n++)
	fluxn[n]->setVal(0.,fluxComp,1);

      Rhs.setVal(0.);
    }
    // why is this not part of if(add_old_time_divFlux) above???
    //  ///////////////////////////////////////
    // fixme --- RZ not working yet. Something's wrong related to hoop stress.
    //   With a = 0, Soln out of mlmg.solve() matches dev
    //   BUT, comments below say hoop stess is missing and must be added 
    //   so, it appears that IAMR and MLMG disagree on the computation of
    //      b del dot (beta grad S_old) 
    //
    //     // Add hoop stress for x-velocity in r-z coordinates
//     // Note: we have to add hoop stress explicitly because the hoop
//     // stress which is added through the operator in getViscOp
//     // is eliminated by setting a = 0.
//     //
#if (BL_SPACEDIM == 2) 
    if (sigma == Xvel && parent->Geom(0).IsRZ())
    {
      amrex::Abort("r-z still under development. \n");

      // this should not be needed if using MLMG metric terms, right?
// #ifdef _OPENMP
// #pragma omp parallel
// #endif
// 	{
// 	    Vector<Real> rcen;

// 	    for (MFIter Rhsmfi(Rhs,true); Rhsmfi.isValid(); ++Rhsmfi)
// 	    {
// 		const Box& bx   = Rhsmfi.tilebox();
		
// 		const Box& rbx  = Rhsmfi.validbox();
// 		const Box& sbx  = S_old[Rhsmfi].box();
// 		const Box& vbox = volume[Rhsmfi].box();
		
// 		rcen.resize(bx.length(0));
// 		navier_stokes->Geom().GetCellLoc(rcen, bx, 0);
		
// 		const int*  lo      = bx.loVect();
// 		const int*  hi      = bx.hiVect();
// 		const int*  rlo     = rbx.loVect();
// 		const int*  rhi     = rbx.hiVect();
// 		const int*  slo     = sbx.loVect();
// 		const int*  shi     = sbx.hiVect();
// 		Real*       rhs     = Rhs[Rhsmfi].dataPtr();
// 		const Real* sdat    = S_old[Rhsmfi].dataPtr(sigma);
// 		const Real* rcendat = rcen.dataPtr();
// 		const Real  coeff   = (1.0-be_cn_theta)*visc_coef[sigma]*dt;
// 		const Real* voli    = volume[Rhsmfi].dataPtr();
// 		const int*  vlo     = vbox.loVect();
// 		const int*  vhi     = vbox.hiVect();

// 		hooprhs(ARLIM(lo),ARLIM(hi),
// 			rhs, ARLIM(rlo), ARLIM(rhi), 
// 			sdat, ARLIM(slo), ARLIM(shi),
// 			rcendat, &coeff, voli, ARLIM(vlo),ARLIM(vhi));
// 	    }
// 	}
     }
 #endif
    /////////////////////

    //
    // If this is a predictor step, put "explicit" updates passed via S_new
    // into delta_rhs after scaling by rho_half if reqd, so they dont get lost,
    // pull it off S_new to avoid double counting
    //   (for rho_flag == 1:
    //       S_new = S_old - dt.(U.Grad(phi)); want Rhs -= rho_half.(U.Grad(phi)),
    //    else
    //       S_new = S_old - dt.Div(U.Phi),   want Rhs -= Div(U.Phi) )
    //
    if (solve_mode == PREDICTOR)
    {
#ifdef _OPENMP
#pragma omp parallel
#endif
    {
        FArrayBox tmpfab;
        for (MFIter Smfi(S_new, true); Smfi.isValid(); ++Smfi)
        {
            const Box& box = Smfi.tilebox();
            tmpfab.resize(box,1);
            tmpfab.copy(S_new[Smfi],box,sigma,box,0,1);
            tmpfab.minus(S_old[Smfi],box,sigma,0,1);
            S_new[Smfi].minus(tmpfab,box,0,sigma,1); // Remove this term from S_new
            tmpfab.mult(1.0/dt,box,0,1);
            if (rho_flag == 1)
                tmpfab.mult(rho_half[Smfi],box,0,0,1);
            if (alpha!=0)
                tmpfab.mult((*alpha)[Smfi],box,alphaComp,0,1);            
            (*delta_rhs)[Smfi].plus(tmpfab,box,0,rhsComp,1);
        }
    }
    }
    //amrex::Print() << "\n DEBUG RHS \n";
    //amrex::Print() << Rhs[0];
    //
    // Add body sources
    //
    if (delta_rhs != 0)
    {
      if (verbose)
	Print()<<"Adding body forces ... \n";
#ifdef _OPENMP
#pragma omp parallel
#endif
    {
        FArrayBox tmpfab;
        for (MFIter mfi(*delta_rhs,true); mfi.isValid(); ++mfi)
        {
            const Box& box = mfi.tilebox();
            tmpfab.resize(box,1);
            tmpfab.copy((*delta_rhs)[mfi],box,rhsComp,box,0,1);
            tmpfab.mult(dt,box,0,1);
            //tmpfab.mult(volume[mfi],box,0,0,1);
            Rhs[mfi].plus(tmpfab,box,0,0,1);
        }
    }
    }

    //amrex::Print() << "\n DEBUG RHS \n";
    //amrex::Print() << Rhs[0];
    
    //
    // Increment Rhs with S_old*V (or S_old*V*rho_half if rho_flag==1
    //                             or S_old*V*rho_old  if rho_flag==3)
    //  (Note: here S_new holds S_old, but also maybe an explicit increment
    //         from advection if solve_mode != PREDICTOR)
    //
    // fixme??? does Soln need ghost cells here? -- No
    MultiFab::Copy(Soln,S_new,sigma,0,1,0);

#ifdef _OPENMP
#pragma omp parallel
#endif
    for (MFIter mfi(Soln,true); mfi.isValid(); ++mfi)
    {
        const Box& box = mfi.tilebox();
        //Soln[mfi].mult(volume[mfi],box,0,0,1);
        if (rho_flag == 1)
            Soln[mfi].mult(rho_half[mfi],box,0,0,1);
        if (rho_flag == 3)
            Soln[mfi].mult((navier_stokes->rho_ptime)[mfi],box,0,0,1);
        if (alpha!=0)
            Soln[mfi].mult((*alpha)[mfi],box,alphaComp,0,1);
        Rhs[mfi].plus(Soln[mfi],box,0,0,1);
    }
    //amrex::Print() << "\n DEBUG RHS \n";
    //amrex::Print() << Rhs[0];
    //amrex::Print() << "\n DEBUG Soln \n";
    //amrex::Print() << Soln[0];

    //
    // Make a good guess for Soln
    //
    MultiFab::Copy(Soln,S_new,sigma,0,1,0);
    if (rho_flag == 2) {
#ifdef _OPENMP
#pragma omp parallel
#endif
    for (MFIter Smfi(Soln,true); Smfi.isValid(); ++Smfi) {
            Soln[Smfi].divide(S_new[Smfi],Smfi.tilebox(),Density,0,1);
        }
    }
    //
    // Construct viscous operator with bndry data at time N+1.
    //
    Real a = 1.0;
    Real b = be_cn_theta*dt;
    if (allnull) {
        b *= visc_coef[sigma];
    }


    const Real cur_time = navier_stokes->get_state_data(State_Type).curTime();
    Real       rhsscale = 1.0;

    // fixme?
    // make sure state/vel ghost cells are properly filled
    // I think a FillPatch is required
      
    LPInfo info;
    info.setAgglomeration(agglomeration);
    info.setConsolidation(consolidation);
    // default is true, see AMReX_MLLinOp.H
    //info.setMetricTerm(false);
#ifdef AMREX_USE_EB
    // create the right data holder for passing to ABecLap
    amrex::Vector<const amrex::EBFArrayBoxFactory*> ebf(1);
    //ebf.resize(1);
    ebf[0] = &(dynamic_cast<EBFArrayBoxFactory const&>(navier_stokes->Factory()));
    
    MLEBABecLap mlabec({navier_stokes->Geom()}, {grids}, {dmap}, info, ebf);
#else
    MLABecLaplacian mlabec({navier_stokes->Geom()}, {grids}, {dmap}, info);
#endif
    // default max_order = 2
    mlabec.setMaxOrder(max_order);

    std::array<LinOpBCType,AMREX_SPACEDIM> mlmg_lobc;
    std::array<LinOpBCType,AMREX_SPACEDIM> mlmg_hibc;
    setDomainBC(mlmg_lobc, mlmg_hibc, sigma);
            
    mlabec.setDomainBC(mlmg_lobc, mlmg_hibc);
    {
      MultiFab crsedata;
      if (level > 0) {
	auto& crse_ns = *(coarser->navier_stokes);
	crsedata.define(crse_ns.boxArray(), crse_ns.DistributionMap(), 1, ng,
			MFInfo(),navier_stokes->Factory());
	AmrLevel::FillPatch(crse_ns,crsedata,ng,cur_time,State_Type,sigma,1);
	if (rho_flag == 2) {
	  const MultiFab& rhotime = crse_ns.get_rho(cur_time);
	  MultiFab::Divide(crsedata,rhotime,0,0,1,ng);
	}
	mlabec.setCoarseFineBC(&crsedata, crse_ratio[0]);
      }
      MultiFab S(grids,dmap,1,ng,MFInfo(),navier_stokes->Factory());
      AmrLevel::FillPatch(*navier_stokes,S,ng,cur_time,State_Type,sigma,1);
      if (rho_flag == 2) {
	const MultiFab& rhotime = navier_stokes->get_rho(cur_time);
	MultiFab::Divide(S,rhotime,0,0,1,ng);
      }
      // fixme? Do we need/want next 2 lines? mfix does this
      //EB_set_covered(S, 0, 1, ng, 1.2345e30);
      S.FillBoundary ((navier_stokes->Geom()).periodicity());
      ///
      mlabec.setLevelBC(0, &S);
    }

    {
      MultiFab acoef;
      std::pair<Real,Real> scalars;
      computeAlpha(acoef, scalars, sigma, a, b, cur_time, rho_half, rho_flag,
		   &rhsscale, alphaComp, alpha);
      mlabec.setScalars(scalars.first, scalars.second);
      mlabec.setACoeffs(0, acoef);
    }
        
    {
      std::array<MultiFab,BL_SPACEDIM> bcoeffs;
      computeBeta_null(bcoeffs, betanp1, betaComp);
      mlabec.setBCoeffs(0, amrex::GetArrOfConstPtrs(bcoeffs));
    }

    // Do we need something like this cribbed from mfix???
    // This sets the coefficient on the wall and defines it as a homogeneous
    // Dirichlet bc for the solve. mu_g is the viscosity at cc in mfix
    // matches what's in bcoeff
    //mlabec.setEBHomogDirichlet ( 0, (*mu_g[lev]) );

    MLMG mlmg(mlabec);
    if (use_hypre) {
      mlmg.setBottomSolver(MLMG::BottomSolver::hypre);
      mlmg.setBottomVerbose(hypre_verbose);
    }
    mlmg.setMaxFmgIter(max_fmg_iter);
    mlmg.setVerbose(verbose);

    Rhs.mult(rhsscale,0,1,ng_rhs);
    const Real S_tol     = visc_tol;
    const Real S_tol_abs = get_scaled_abs_tol(Rhs, visc_tol);

    // do we need this? --- Seems no, since ng=0 in copy to S_new below
    // This ensures that ghost cells of sol are correctly filled when returned from the solver
    //mlmg.setFinalFillBC(true);


    
    mlmg.solve({&Soln}, {&Rhs}, S_tol, S_tol_abs);
    
    AMREX_D_TERM(MultiFab flxx(*fluxnp1[0], amrex::make_alias, fluxComp, 1);,
		 MultiFab flxy(*fluxnp1[1], amrex::make_alias, fluxComp, 1);,
		 MultiFab flxz(*fluxnp1[2], amrex::make_alias, fluxComp, 1););
    std::array<MultiFab*,AMREX_SPACEDIM> fp{AMREX_D_DECL(&flxx,&flxy,&flxz)};
    mlmg.getFluxes({fp});

    const MultiFab* area   = navier_stokes->Area();
    int nghost = fluxnp1[0]->nGrow(); // this = 0
#ifdef AMREX_USE_EB
    // now dx, areas, and vol are not constant.
    std::array<const amrex::MultiCutFab*,AMREX_SPACEDIM>areafrac = ebf[0]->getAreaFrac();
#ifdef _OPENMP
#pragma omp parallel
#endif
    for (MFIter mfi(Soln,true); mfi.isValid(); ++mfi)
    {  
      Box bx = mfi.tilebox();

      // need face-centered tilebox for each direction
      D_TERM(const Box& xbx = mfi.tilebox(IntVect::TheDimensionVector(0));,
	     const Box& ybx = mfi.tilebox(IntVect::TheDimensionVector(1));,
	     const Box& zbx = mfi.tilebox(IntVect::TheDimensionVector(2)););
      
      // this is to check efficiently if this tile contains any eb stuff
      const EBFArrayBox& in_fab = static_cast<EBFArrayBox const&>(Soln[mfi]);
      const EBCellFlagFab& flags = in_fab.getEBCellFlagFab();
      
      if(flags.getType(amrex::grow(bx, nghost)) == FabType::covered)
      {
	// If tile is completely covered by EB geometry, set 
	// value to some very large number so we know if
	// we accidentaly use these covered vals later in calculations
	D_TERM(fluxnp1[0]->setVal(1.2345e30, xbx, fluxComp, 1);,
	       fluxnp1[1]->setVal(1.2345e30, ybx, fluxComp, 1);,
	       fluxnp1[2]->setVal(1.2345e30, zbx, fluxComp, 1););
      }
      else
      {
	// No cut cells in tile + nghost-cell witdh halo -> use non-eb routine
	if(flags.getType(amrex::grow(bx, nghost)) == FabType::regular)
        {		
	  for (int i = 0; i < BL_SPACEDIM; ++i)
	  {
	    (*fluxnp1[i])[mfi].mult(b/dt,fluxComp,1);
	    (*fluxnp1[i])[mfi].mult(area[i][mfi],0,fluxComp,1);
	  }
	}
	else
	{
	  // Use EB routines
	  for (int i = 0; i < BL_SPACEDIM; ++i)
	  {
	    (*fluxnp1[i])[mfi].mult(b/dt,fluxComp,1);
	    (*fluxnp1[i])[mfi].mult(area[i][mfi],0,fluxComp,1);
	    (*fluxnp1[i])[mfi].mult((*areafrac[i])[mfi],0,fluxComp,1);
	  }
	}
      }        
    }
#else
    for (int i = 0; i < BL_SPACEDIM; ++i)
    {
      // fixme? new way to test EB
      (*fluxnp1[i]).mult(b/dt,fluxComp,1,nghost);
      MultiFab::Multiply(*fluxnp1[i],area[i],0,fluxComp,1,nghost);
    }
#endif

    //
    // Copy into state variable at new time, without bc's
    //
    //amrex::Print() << "\n DEBUG SOLN \n";
    //amrex::Print() << Soln[0];
    MultiFab::Copy(S_new,Soln,0,sigma,1,0);
    
    if (rho_flag == 2) {
#ifdef _OPENMP
#pragma omp parallel
#endif
    for (MFIter Smfi(S_new,true); Smfi.isValid(); ++Smfi) {
            S_new[Smfi].mult(S_new[Smfi],Smfi.tilebox(),Density,sigma,1);
	}
    }

    if (verbose)
    {
        const int IOProc   = ParallelDescriptor::IOProcessorNumber();
        Real      run_time = ParallelDescriptor::second() - strt_time;

        ParallelDescriptor::ReduceRealMax(run_time,IOProc);

	amrex::Print() << "Diffusion::diffuse_scalar(): lev: " << level
		       << ", time: " << run_time << '\n';
    }
}<|MERGE_RESOLUTION|>--- conflicted
+++ resolved
@@ -21,17 +21,12 @@
 #include <iomanip>
 #include <array>
 
-<<<<<<< HEAD
-=======
-#include <fstream>
->>>>>>> d2583bbf
 #include <iostream>
 
 #include <AMReX_MLMG.H>
 #ifdef AMREX_USE_EB
 #include <AMReX_EBFArrayBox.H>
 #include <AMReX_MLEBABecLap.H>
-<<<<<<< HEAD
 #include <AMReX_MLEBTensorOp.H>
 #include <AMReX_EBMultiFabUtil.H>
 #include <AMReX_EBFabFactory.H>
@@ -39,12 +34,6 @@
 #include <AMReX_MLABecLaplacian.H>
 #include <AMReX_MLTensorOp.H>
 #endif
-=======
-#include <AMReX_EBMultiFabUtil.H>
-#include <AMReX_EBFabFactory.H>
-#endif
-#include <AMReX_MLABecLaplacian.H>
->>>>>>> d2583bbf
 
 using namespace amrex;
 
@@ -257,11 +246,7 @@
 
 Real
 Diffusion::get_scaled_abs_tol (const MultiFab& rhs,
-<<<<<<< HEAD
                                Real            reduction) //const
-=======
-                               Real            reduction)
->>>>>>> d2583bbf
 {
     return reduction * rhs.norm0();
 }
@@ -304,7 +289,6 @@
                            bool                      add_old_time_divFlux,
                            const amrex::Vector<int>& is_diffusive)
 {
-<<<<<<< HEAD
     //
     // This routine expects that physical BC's have been loaded into
     // the grow cells of the old and new state at this level.  If rho_flag==2,
@@ -350,123 +334,13 @@
     //
     
     bool has_coarse_data = S_new.size() > 1;
-=======
-  //
-  // This routine expects that physical BC's have been loaded into
-  // the grow cells of the old and new state at this level.  If rho_flag==2,
-  // the values there are rho.phi, where phi is the quantity being diffused.
-  // Values in these cells will be preserved.  Also, if there are any
-  // explicit update terms, these have already incremented the new state
-  // on the valid region (i.e., on the valid region the new state is the old
-  // state + dt*Div(explicit_fluxes), e.g.)
-  //
-
-  if (verbose) amrex::Print() << "Starting diffuse_scalar" << "\n";
-  
-#if (BL_SPACEDIM == 3)
-  // Here we ensure that R-Z related routines cannot be called in 3D
-  if (add_hoop_stress){
-    amrex::Abort("in diffuse_scalar: add_hoop_stress for R-Z geometry called in 3D !");
-  }
-#endif
-
-#ifdef AMREX_USE_EB
-  // Here we ensure that R-Z cannot work with EB (for now)
-  if (add_hoop_stress){
-    amrex::Abort("in diffuse_scalar: add_hoop_stress for R-Z geometry not yet working with EB support !");
-  }
-#endif
-
-  
-  bool has_coarse_data = S_old.size() > 1;
-    
-  const Real strt_time = ParallelDescriptor::second();
-
-  int allnull, allthere;
-  checkBeta(betan, allthere, allnull);
-  checkBeta(betanp1, allthere, allnull);
-
-  Real dt = curr_time - prev_time;
-  const int ng = 1;
-// FIXME - if be_cn_theta==1, should it be okay to pass nullptr for S_old???
-  BL_ASSERT(S_new[0]->nGrow()>0); // && S_old[0]->nGrow()>0);
-  const BoxArray& ba = S_new[0]->boxArray();
-  const DistributionMapping& dm = S_new[0]->DistributionMap();
-  const DistributionMapping* dmc = (has_coarse_data ? &(S_new[1]->DistributionMap()) : 0);
-  const BoxArray* bac = (has_coarse_data ? &(S_new[1]->boxArray()) : 0);
-    
-  BL_ASSERT(solve_mode==ONEPASS || (delta_rhs && delta_rhs->boxArray()==ba));
-  BL_ASSERT(volume.DistributionMap() == dm);
- 
- // Below is another way to bring the factory information 
- const auto& ebfactory = S_new[0]->Factory();
- 
-  MultiFab Rhs(ba,dm,1,0,MFInfo(),ebfactory);
-  MultiFab Soln(ba,dm,1,ng,MFInfo(),ebfactory);
-  MultiFab alpha(ba,dm,1,0,MFInfo(),ebfactory);
->>>>>>> d2583bbf
-
-  std::array<MultiFab,AMREX_SPACEDIM> bcoeffs;
-  for (int n = 0; n < BL_SPACEDIM; n++)
-  {
-    BL_ASSERT(area[n]->DistributionMap() == dm); 
-    bcoeffs[n].define(area[n]->boxArray(),dm,1,0,MFInfo(),ebfactory);
-  }
-  auto Solnc = std::unique_ptr<MultiFab>(new MultiFab());
-  if (has_coarse_data)
-  {
-    Solnc->define(*bac, *dmc, 1, ng, MFInfo(), ebfactory);
-  }
-
-  std::array<LinOpBCType,AMREX_SPACEDIM> mlmg_lobc;
-  std::array<LinOpBCType,AMREX_SPACEDIM> mlmg_hibc;
-
-  // why bother making this time n operator for purely implicit cases?
-  LPInfo infon;
-  infon.setAgglomeration(agglomeration);
-  infon.setConsolidation(consolidation);
-  infon.setMetricTerm(false);
-  //fixme? not in dev
-  //the coarsenings are unnecessary, and potentially expensive.
-  infon.setMaxCoarseningLevel(0);
-  
-#ifdef AMREX_USE_EB
-	// create the right data holder for passing to MLEBABecLap
-	amrex::Vector<const amrex::EBFArrayBoxFactory*> ebf(1);
-	//ebf.resize(1);
-	ebf[0] = &(dynamic_cast<EBFArrayBoxFactory const&>(ebfactory));
-	
-	MLEBABecLap opn({geom}, {ba}, {dm}, infon, ebf);
-#else	  
-  MLABecLaplacian opn({geom}, {ba}, {dm}, infon);
-#endif  
-   
-  opn.setMaxOrder(max_order);
-  MLMG mgn(opn);
-  //why not set these switches for time n too???
-  // ans from MArc: Solver options and coarsened versions of operator not required for time-n version ABec op.  The solver options are irrelevant, and the coarsenings are unnecessary, and potentially expensive.
-  // if (use_hypre) {
-  //   mgn.setBottomSolver(MLMG::BottomSolver::hypre);
-  //   mgn.setBottomVerbose(hypre_verbose);
-  // }
-  // mgn.setMaxFmgIter(max_fmg_iter);
-  mgn.setVerbose(verbose);
-
-  LPInfo infonp1;
-  // why not set these additional options like for time n
-  infonp1.setAgglomeration(agglomeration);
-  infonp1.setConsolidation(consolidation);
-  infonp1.setMetricTerm(false);
-      
-#ifdef AMREX_USE_EB
-  MLEBABecLap opnp1({geom}, {ba}, {dm}, infonp1, ebf);
-#else	  
-  MLABecLaplacian opnp1({geom}, {ba}, {dm}, infonp1);
-#endif
-  
-  opnp1.setMaxOrder(max_order);
-
-<<<<<<< HEAD
+
+    const Real strt_time = ParallelDescriptor::second();
+
+    int allnull, allthere;
+    checkBeta(betan, allthere, allnull);
+    checkBeta(betanp1, allthere, allnull);
+
     //
     // At this point, S_old has bndry at time N, S_new has bndry at time N+1
     //
@@ -496,9 +370,9 @@
     
   BL_ASSERT(solve_mode==ONEPASS || (delta_rhs && delta_rhs->boxArray()==ba));
   BL_ASSERT(volume.DistributionMap() == dm);
- 
+
   const auto& ebfactory = S_new[0]->Factory();
- 
+
   MultiFab Rhs(ba,dm,1,0,MFInfo(),ebfactory);
   MultiFab Soln(ba,dm,1,ng,MFInfo(),ebfactory);
   MultiFab alpha(ba,dm,1,0,MFInfo(),ebfactory);
@@ -573,17 +447,6 @@
   mgnp1.setMaxFmgIter(max_fmg_iter);
   mgnp1.setVerbose(verbose);
 
-=======
-  MLMG mgnp1(opnp1);
-  if (use_hypre)
-  {
-    mgnp1.setBottomSolver(MLMG::BottomSolver::hypre);
-    mgnp1.setBottomVerbose(hypre_verbose);
-  }
-  mgnp1.setMaxFmgIter(max_fmg_iter);
-  mgnp1.setVerbose(verbose);
-
->>>>>>> d2583bbf
   setDomainBC(mlmg_lobc, mlmg_hibc, bc); // Same for all comps, by assumption
   // FIXME -- need to check on DefaultGeometry().getPeriodicity() in setDomainBC_msd()
   opn.setDomainBC(mlmg_lobc, mlmg_hibc);
@@ -666,15 +529,10 @@
   
 	    int nghost = 0;
 #ifdef AMREX_USE_EB
-<<<<<<< HEAD
 	// now dx, areas, and vol are not constant.
 	std::array<const amrex::MultiCutFab*,AMREX_SPACEDIM>areafrac = ebf[0]->getAreaFrac();
 	// fixme? Could use areaFrac-> ToMultiFab instead... won't work for r-z
 	//MultiFab ToMultiFab (Real regular_value, Real covered_value) const;
-=======
-      // now dx, areas, and vol are not constant.
-      std::array<const amrex::MultiCutFab*,AMREX_SPACEDIM>areafrac = ebf[0]->getAreaFrac();
->>>>>>> d2583bbf
 #ifdef _OPENMP
 #pragma omp parallel
 #endif
@@ -721,13 +579,8 @@
               (*fluxn[i])[mfi].mult((*areafrac[i])[mfi],0,fluxComp+icomp,1);
             }
           }  
-<<<<<<< HEAD
 	}        
       }
-=======
-	      }        
-	    }
->>>>>>> d2583bbf
 #else // non-EB
       
       for (int i = 0; i < BL_SPACEDIM; ++i)
@@ -741,11 +594,7 @@
         else // Generic case for non-EB and 2D or 3D Cartesian
         {
           MultiFab::Multiply(*fluxn[i],(*area[i]),0,fluxComp+icomp,1,nghost);
-<<<<<<< HEAD
 	  (*fluxn[i]).mult(-b/dt,fluxComp+icomp,1,nghost);
-=======
-	        (*fluxn[i]).mult(-b/dt,fluxComp+icomp,1,nghost);
->>>>>>> d2583bbf
         }
       }
 #endif
@@ -774,14 +623,10 @@
 #ifdef _OPENMP
 #pragma omp parallel
 #endif
-      {
+    {
         FArrayBox tmpfab;
         for (MFIter Smfi(*S_new[0], true); Smfi.isValid(); ++Smfi)
-<<<<<<< HEAD
         {
-=======
-          {
->>>>>>> d2583bbf
             const Box& box = Smfi.tilebox();
             tmpfab.resize(box,1);
             tmpfab.copy((*S_new[0])[Smfi],box,sigma,box,0,1);
@@ -793,35 +638,25 @@
             if (alpha_in!=0)
               tmpfab.mult((*alpha_in)[Smfi],box,alpha_in_comp+icomp,0,1);            
             Rhs[Smfi].plus(tmpfab,box,0,rhsComp+icomp,1);
-<<<<<<< HEAD
 	}
-=======
-          }
->>>>>>> d2583bbf
       }
     }
 
     //
     // Add body sources (like chemistry contribution)
     //
-
     if (delta_rhs != 0)
     {
 #ifdef _OPENMP
 #pragma omp parallel
 #endif
-      {
+    {
         FArrayBox tmpfab;
         for (MFIter mfi(*delta_rhs,true); mfi.isValid(); ++mfi)
-          {
+        {
             const Box& box = mfi.tilebox();
             tmpfab.resize(box,1);
-<<<<<<< HEAD
             tmpfab.copy((*delta_rhs)[mfi],box,rhsComp+icomp,box,0,1);          
-=======
-            tmpfab.copy((*delta_rhs)[mfi],box,rhsComp+icomp,box,0,1);
-            
->>>>>>> d2583bbf
             tmpfab.mult(dt,box,0,1);
 #if (BL_SPACEDIM == 2)
         // Here we keep the weighting by the volume for non-EB && R-Z case 
@@ -917,17 +752,10 @@
        Rhs[mfi].plus(Soln[mfi],box,0,0,1);
      }
 
-<<<<<<< HEAD
      //Fixme???
      // dev fillPatch'es S_new (both levels) before passing to MLMG op
      // It's now assumed that S_new has been FillPatch'ed before passing to diffuse_scalar
      // CHECK THAT THIS IS ACTUALLY DONE...
-=======
-	   //Fixme???
-	   // dev fillPatch'es S_new (both levels) before passing to MLMG op
-	   // It's now assumed that S_new has been FillPatch'ed before passing to diffuse_scalar
-	   // CHECK THAT THIS IS ACTUALLY DONE...
->>>>>>> d2583bbf
 
      //
      // Construct viscous operator with bndry data at time N+1.
@@ -942,7 +770,6 @@
      Real rhsscale = 1.0;
 
      {
-<<<<<<< HEAD
        if (has_coarse_data)
        {
 	 MultiFab::Copy(*Solnc,*S_new[1],sigma,0,1,ng);
@@ -956,21 +783,6 @@
 		
        MultiFab::Copy(Soln,*S_new[0],sigma,0,1,ng);
        if (rho_flag == 2)
-=======
-	     if (has_coarse_data)
-       {
-		     MultiFab::Copy(*Solnc,*S_new[1],sigma,0,1,ng);
-		     if (rho_flag == 2)
-         {
-		       MultiFab::Divide(*Solnc,*Rho_new[1],Rho_comp,0,1,ng);
-		     }
-		     // what about rho_flag ==3 ?
-		     opnp1.setCoarseFineBC(Solnc.get(), cratio[0]);
-	   	 }
-		
-		   MultiFab::Copy(Soln,*S_new[0],sigma,0,1,ng);
-	     if (rho_flag == 2)
->>>>>>> d2583bbf
        {
          MultiFab::Divide(Soln,*Rho_new[0],Rho_comp,0,1,ng);
        }
@@ -1004,11 +816,7 @@
 
 //amrex::WriteSingleLevelPlotfile("Soln_before_solve"+std::to_string(count110), Soln, {"Sol"}, geom, 0.0, 0);
 //	    	    
-<<<<<<< HEAD
      mgnp1.solve({&Soln}, {&Rhs}, S_tol, S_tol_abs);
-=======
-	   mgnp1.solve({&Soln}, {&Rhs}, S_tol, S_tol_abs);
->>>>>>> d2583bbf
      
 //amrex::WriteSingleLevelPlotfile("Soln_after_solve"+std::to_string(count110), Soln, {"Sol"}, geom, 0.0, 0);
 //amrex::WriteSingleLevelPlotfile("Rhs"+std::to_string(count110), Rhs, {"Rhs"}, geom, 0.0, 0);
@@ -1063,7 +871,6 @@
       else
       {
 	// No cut cells in tile + nghost-cell witdh halo -> use non-eb routine
-<<<<<<< HEAD
 	if(flags.getType(amrex::grow(bx, nghost)) == FabType::regular)
         {
 	  for (int i = 0; i < BL_SPACEDIM; ++i)
@@ -1072,16 +879,6 @@
 	    (*fluxnp1[i])[mfi].mult((*area[i])[mfi],0,fluxComp+icomp,1);
 	  }
 	}
-=======
-	      if(flags.getType(amrex::grow(bx, nghost)) == FabType::regular)
-        {
-	        for (int i = 0; i < BL_SPACEDIM; ++i)
-	        {
-	          (*fluxnp1[i])[mfi].mult(b/dt,fluxComp+icomp,1);
-	          (*fluxnp1[i])[mfi].mult((*area[i])[mfi],0,fluxComp+icomp,1);
-	        }
-	      }
->>>>>>> d2583bbf
         else
         {
         // Use EB routines
@@ -1136,16 +933,11 @@
         for (MFIter Smfi(*S_new[0],true); Smfi.isValid(); ++Smfi) {
                 (*S_new[0])[Smfi].mult((*Rho_new[0])[Smfi],Smfi.tilebox(),Rho_comp,sigma,1);
         }
-<<<<<<< HEAD
      }
-=======
-	   }
->>>>>>> d2583bbf
 
     if (verbose) amrex::Print() << "Done with diffuse_scalar" << "\n";
 
   }
-<<<<<<< HEAD
 
   if (verbose)
   {
@@ -1154,17 +946,6 @@
     ParallelDescriptor::ReduceRealMax(run_time,IOProc);
     amrex::Print() << "Diffusion::diffuse_scalar() time: " << run_time << '\n';
   }
-=======
-
-  if (verbose)
-  {
-    const int IOProc   = ParallelDescriptor::IOProcessorNumber();
-    Real      run_time = ParallelDescriptor::second() - strt_time;
-    ParallelDescriptor::ReduceRealMax(run_time,IOProc);
-    amrex::Print() << "Diffusion::diffuse_scalar() time: " << run_time << '\n';
-  }
-
->>>>>>> d2583bbf
 }
 
 void
@@ -2005,7 +1786,7 @@
                           int                    rho_flag,
                           const MultiFab* const* beta,
                           int                    betaComp,
-			                    bool                   update_fluxreg)
+			  bool                   update_fluxreg)
 {
     BL_ASSERT(rho_flag == 1|| rho_flag == 3);
 
@@ -2057,7 +1838,6 @@
 //   may want to bring a constant viscosity option back later
 //
 void
-<<<<<<< HEAD
 Diffusion::diffuse_Vsync_constant_mu (MultiFab&       Vsync,
                                       Real            dt,
                                       Real            be_cn_theta,
@@ -2248,8 +2028,6 @@
 */
 
 void
-=======
->>>>>>> d2583bbf
 Diffusion::diffuse_tensor_Vsync (MultiFab&              Vsync,
                                  Real                   dt,
                                  Real                   be_cn_theta,
@@ -2281,7 +2059,7 @@
     if (verbose > 1)
     {
         Real r_norm = Rhs.norm0();
-	      amrex::Print() << "Original max of Vsync " << r_norm << '\n';
+	amrex::Print() << "Original max of Vsync " << r_norm << '\n';
     }
     //
     // Multiply RHS by volume and density.
@@ -2459,16 +2237,12 @@
     if (verbose > 1)
     {
         Real s_norm = Soln.norm0(0,Soln.nGrow());
-	      amrex::Print() << "Final max of Vsync " << s_norm << '\n';
+	amrex::Print() << "Final max of Vsync " << s_norm << '\n';
     }
 
     if (level > 0)
     {
-<<<<<<< HEAD
         FluxBoxes fb(navier_stokes, BL_SPACEDIM);
-=======
-	      FluxBoxes fb(navier_stokes, BL_SPACEDIM);
->>>>>>> d2583bbf
         MultiFab** tensorflux = fb.get();
 
 	// MultiFab** tensorflux_old = new MultiFab*[BL_SPACEDIM];
@@ -3103,15 +2877,9 @@
 
     if (!usehoop)
     {
-<<<<<<< HEAD
       //MultiFab::Copy(alpha, volume, 0, 0, 1, ng);
 	alpha.setVal(1.0); // Here we reset to 1. to remove the volume scaling
 	// Warning this will fail in Sync routines, but we will see that later
-=======
-	MultiFab::Copy(alpha, volume, 0, 0, 1, 1);
-  alpha.setVal(1.0); // Here we reset to 1. to remove the volume scaling
-                      // Warning this will fail in Sync routines, but we will see that later
->>>>>>> d2583bbf
 
         if (useden) 
             MultiFab::Multiply(alpha,rho,0,0,1,ng);
@@ -3206,7 +2974,6 @@
                          const Geometry& geom,
                          const MultiFab& volume,
                          bool            use_hoop_stress)
-<<<<<<< HEAD
 {
 
     int useden  = (rho_flag == 1);
@@ -3322,129 +3089,6 @@
 Diffusion::computeBeta (std::array<MultiFab,AMREX_SPACEDIM>& bcoeffs,
                         const MultiFab* const* beta,
                         int                    betaComp)
-=======
->>>>>>> d2583bbf
-{
-
-    int useden  = (rho_flag == 1);
-
-    if (!use_hoop_stress)
-    {
-	  MultiFab::Copy(alpha, volume, 0, 0, 1, 0);
-    alpha.setVal(1.0); // Here we reset to 1. to remove the volume scaling
-    if (useden) 
-      MultiFab::Multiply(alpha,rho_half,0,0,1,0);
-    }
-    else
-    {
-
-#ifdef _OPENMP
-#pragma omp parallel
-#endif
-        for (MFIter mfi(alpha,true); mfi.isValid(); ++mfi)
-        {
-
-<<<<<<< HEAD
-=======
-            const Box& bx = mfi.tilebox();
-
-            Vector<Real> rcen(bx.length(0));
-            geom.GetCellLoc(rcen, bx, 0);
-
-            const int*       lo      = bx.loVect();
-            const int*       hi      = bx.hiVect();
-            Real*            dat     = alpha[mfi].dataPtr();
-            const Box&       abx     = alpha[mfi].box();
-            const int*       alo     = abx.loVect();
-            const int*       ahi     = abx.hiVect();
-            const Real*      rcendat = rcen.dataPtr();
-            const Real*      voli    = volume[mfi].dataPtr();
-            const Box&       vbox    = volume[mfi].box();
-            const int*       vlo     = vbox.loVect();
-            const int*       vhi     = vbox.hiVect();
-
-	    Print() << "Doing the RZ geometry - one" << std::endl;
-
-            const FArrayBox& Rh      = rho_half[mfi];
-
-	    Print() << "Doing the RZ geometry - two" << std::endl;
-
-            int usehoop              = (int)use_hoop_stress;
-
-            DEF_CLIMITS(Rh,rho_dat,rlo,rhi);
-
-            fort_setalpha(dat, ARLIM(alo), ARLIM(ahi),
-                          lo, hi, rcendat, ARLIM(lo), ARLIM(hi), &b,
-                          voli, ARLIM(vlo), ARLIM(vhi),
-                          rho_dat,ARLIM(rlo),ARLIM(rhi),&usehoop,&useden);
-        }
-    }
-
-    if (rho_flag == 2 || rho_flag == 3)
-    {
-        MultiFab::Multiply(alpha,*rho,rho_comp,0,1,0);
-    }
-
-    if (alpha_in != 0)
-    {
-        BL_ASSERT(alpha_in_comp >= 0 && alpha_in_comp < alpha.nComp());
-        MultiFab::Multiply(alpha,*alpha_in,alpha_in_comp,0,1,0);
-    }
-
-    if (rhsscale != 0)
-    {
-        *rhsscale = scale_abec ? 1.0/alpha.max(0) : 1.0;
-
-        scalars.first = a*(*rhsscale);
-        scalars.second = b*(*rhsscale);
-    }
-    else
-    {
-        scalars.first = a;
-        scalars.second = b;
-    }
-}
-
-void
-Diffusion::setBeta (ABecLaplacian*         visc_op,
-                    const MultiFab* const* beta,
-                    int                    betaComp)
-{
-    BL_ASSERT(visc_op != 0);
-
-    std::array<MultiFab,AMREX_SPACEDIM> bcoeffs;
-
-    computeBeta(bcoeffs, beta, betaComp);
-
-    for (int n = 0; n < AMREX_SPACEDIM; n++)
-    {
-        visc_op->bCoefficients(bcoeffs[n],n);
-    }
-}
-
-void
-Diffusion::setBeta (ABecLaplacian*         visc_op,
-                    const MultiFab* const* beta,
-                    int                    betaComp,
-                    std::array<MultiFab,AMREX_SPACEDIM>& bcoeffs,
-                    const Geometry&        geom,
-                    const MultiFab* const* area,
-                    bool            use_hoop_stress)
-{
-    BL_ASSERT(visc_op != 0);
-
-    computeBeta(bcoeffs, beta, betaComp, geom, area, use_hoop_stress);
-
-    for (int n = 0; n < AMREX_SPACEDIM; n++)
-    {
-        visc_op->bCoefficients(bcoeffs[n],n);
-    }
-}
-
-void
-Diffusion::computeBeta (std::array<MultiFab,AMREX_SPACEDIM>& bcoeffs,
-                        const MultiFab* const* beta,
-                        int                    betaComp)
 {
     const MultiFab* area = navier_stokes->Area(); 
 
@@ -3485,7 +3129,6 @@
     }
 }
 
->>>>>>> d2583bbf
 
 void
 Diffusion::computeBeta_null (std::array<MultiFab,AMREX_SPACEDIM>& bcoeffs,
@@ -3493,124 +3136,6 @@
                         int                    betaComp)
 {
     const MultiFab* area = navier_stokes->Area();
-<<<<<<< HEAD
-=======
-
-    for (int n = 0; n < BL_SPACEDIM; n++)
-    {
-        bcoeffs[n].define(area[n].boxArray(),area[n].DistributionMap(),1,0);
-    }
-    
-
-    const Real* dx = navier_stokes->Geom().CellSize();
-
-#ifdef _OPENMP
-#pragma omp parallel
-#endif
-        for (int n = 0; n < BL_SPACEDIM; n++)
-        {
-	    for (MFIter bcoeffsmfi(*beta[n],true); bcoeffsmfi.isValid(); ++bcoeffsmfi)
-            {
- 	        const Box& bx = bcoeffsmfi.tilebox();
-	      
- 		bcoeffs[n][bcoeffsmfi].copy(area[n][bcoeffsmfi],bx,0,bx,0,1);
-    bcoeffs[n][bcoeffsmfi].setVal(1.0,bx);
-		bcoeffs[n][bcoeffsmfi].mult((*beta[n])[bcoeffsmfi],bx,bx,betaComp,0,1);
-		//bcoeffs[n][bcoeffsmfi].mult(dx[n],bx);
-            }
-        }
-
-}
-
-void
-Diffusion::computeBeta (std::array<MultiFab,AMREX_SPACEDIM>& bcoeffs,
-                        const MultiFab* const* beta,
-                        int                    betaComp,
-                        const Geometry&        geom,
-                        const MultiFab* const* area,
-                        bool            use_hoop_stress)
-{
-
-    int ng = 0;
-  
-    int allnull, allthere;
-    checkBeta(beta, allthere, allnull);
-
-    const Real* dx = geom.CellSize();
-
-    if (allnull)
-    {
-      for (int n = 0; n < BL_SPACEDIM; n++)
-      {
-	      MultiFab::Copy(bcoeffs[n], *area[n], 0, 0, 1, 0);
-
-        if (use_hoop_stress){
-          bcoeffs[n].mult(dx[n]);
-        }
-        else
-        {      
-          bcoeffs[n].setVal(1.0);
-        }
-	    }
-    }
-    else
-    {
-      //fixme
-      //Print()<<"BETACOMP "<<betaComp<<"\n";
-      //  for (int n = 0; n < BL_SPACEDIM; n++)
-      //  {
- 	//  Print()<<"dim "<<n<<", num comp = "<<beta[n]->nComp()<<"\n";
-	//}
-
-#ifdef _OPENMP
-#pragma omp parallel
-#endif
-      for (int n = 0; n < BL_SPACEDIM; n++)
-      {
-	      for (MFIter bcoeffsmfi(*beta[n],true); bcoeffsmfi.isValid(); ++bcoeffsmfi)
-        {
- 	        const Box& bx = bcoeffsmfi.tilebox();
- 		      bcoeffs[n][bcoeffsmfi].copy((*area[n])[bcoeffsmfi],bx,0,bx,0,1);
-    
-          if (use_hoop_stress){
-            bcoeffs[n][bcoeffsmfi].mult((*beta[n])[bcoeffsmfi],bx,bx,betaComp,0,1);
-		        bcoeffs[n][bcoeffsmfi].mult(dx[n],bx);
-          }
-          else
-          {
-            bcoeffs[n][bcoeffsmfi].setVal(1.0,bx);
-		        bcoeffs[n][bcoeffsmfi].mult((*beta[n])[bcoeffsmfi],bx,bx,betaComp,0,1);
-  //          amrex::Print() << "DEBUG BETA n " << n  << std::endl;
-  //amrex::Print() << bcoeffs[n][bcoeffsmfi] << std::endl;
-          }
-        }
-      }
-    }
-}
-
-void
-Diffusion::getViscTerms (MultiFab&              visc_terms,
-                         int                    src_comp,
-                         int                    comp, 
-                         Real                   time,
-                         int                    rho_flag,
-                         const MultiFab* const* beta,
-                         int                    betaComp)
-{
-    int allnull, allthere;
-    checkBeta(beta, allthere, allnull);
-    //
-    // Before computing the godunov predictors we may have to
-    // precompute the viscous source terms.  To do this we must
-    // construct a Laplacian operator, set the coeficients and apply
-    // it to the time N data.  First, however, we must precompute the
-    // fine N bndry values.  We will do this for each scalar that diffuses.
-    //
-    // Note: This routine DOES NOT fill grow cells
-    //
-    const Real* dx = navier_stokes->Geom().CellSize();
-    MultiFab&   S  = navier_stokes->get_data(State_Type,time);
->>>>>>> d2583bbf
 
     for (int n = 0; n < BL_SPACEDIM; n++)
     {
@@ -3779,9 +3304,9 @@
                 //
                 const int  i   = visc_tmpmfi.index();
                 const Box& bx  = visc_tmpmfi.tilebox();
-		            const Box& tmpbx = visc_tmpmfi.validbox();
-
-		            Box        vbx = amrex::grow(tmpbx,visc_tmp.nGrow());
+		const Box& tmpbx = visc_tmpmfi.validbox();
+
+		Box        vbx = amrex::grow(tmpbx,visc_tmp.nGrow());
                 Box        sbx = amrex::grow(s_tmp.box(i),s_tmp.nGrow());
                 Vector<Real> rcen(bx.length(0));
                 navier_stokes->Geom().GetCellLoc(rcen, bx, 0);
@@ -3796,9 +3321,9 @@
                 const Real* rcendat = rcen.dataPtr();
                 const Real  mu      = visc_coef[comp];
                 hoopsrc(ARLIM(lo), ARLIM(hi),
-                vdat, ARLIM(vlo), ARLIM(vhi),
-                sdat, ARLIM(slo), ARLIM(shi),
-                rcendat, &mu);
+			vdat, ARLIM(vlo), ARLIM(vhi),
+			sdat, ARLIM(slo), ARLIM(shi),
+			rcendat, &mu);
             }
         }
 #endif
@@ -4072,21 +3597,21 @@
 
         for (int n = 0; n < BL_SPACEDIM; n++)
         {
-	        MultiFab bcoeffs(area[n].boxArray(),area[n].DistributionMap(),1,0);
+	    MultiFab bcoeffs(area[n].boxArray(),area[n].DistributionMap(),1,0);
 	    
 #ifdef _OPENMP
 #pragma omp parallel
 #endif
-          for (MFIter bcoeffsmfi(*beta[n],true); bcoeffsmfi.isValid(); ++bcoeffsmfi)
-          {
-	          const Box& bx = bcoeffsmfi.tilebox();
+            for (MFIter bcoeffsmfi(*beta[n],true); bcoeffsmfi.isValid(); ++bcoeffsmfi)
+            {
+	        const Box& bx = bcoeffsmfi.tilebox();
 	      
-	         	bcoeffs[bcoeffsmfi].copy(area[n][bcoeffsmfi],bx,0,bx,0,1);
-            bcoeffs[bcoeffsmfi].mult(dx[n],bx);
-            bcoeffs[bcoeffsmfi].mult((*beta[n])[bcoeffsmfi],bx,bx,betaComp,0,1);
-          }
+		bcoeffs[bcoeffsmfi].copy(area[n][bcoeffsmfi],bx,0,bx,0,1);
+                bcoeffs[bcoeffsmfi].mult(dx[n],bx);
+                bcoeffs[bcoeffsmfi].mult((*beta[n])[bcoeffsmfi],bx,bx,betaComp,0,1);
+            }
 	    
-	        tensor_op.bCoefficients(bcoeffs,n); // not thread safe?
+	    tensor_op.bCoefficients(bcoeffs,n); // not thread safe?
         }
 
         //MultiFab::Copy(s_tmp,S,Xvel,0,BL_SPACEDIM,0);
@@ -4142,9 +3667,9 @@
 	//
         // Must divide by volume.
         //
-        for (int n = 0; n < BL_SPACEDIM; ++n) {
-          MultiFab::Divide(visc_tmp, volume, 0, n, 1, 0);
-	       }
+	for (int n = 0; n < BL_SPACEDIM; ++n) {
+	    MultiFab::Divide(visc_tmp, volume, 0, n, 1, 0);
+	}
 
 #if (BL_SPACEDIM == 2)
         if (parent->Geom(0).IsRZ())
@@ -4158,11 +3683,11 @@
             {
                 const int  k   = vmfi.index();
                 const Box& bx  = vmfi.tilebox();
-                const Box& tmpbx  = vmfi.validbox();
+		const Box& tmpbx  = vmfi.validbox();
                 Box        vbx = amrex::grow(tmpbx,visc_tmp.nGrow());
                 Box        sbx = amrex::grow(s_tmp.box(k),s_tmp.nGrow());
 
-                Vector<Real> rcen;
+		Vector<Real> rcen;
                 rcen.resize(bx.length(0));
 
                 navier_stokes->Geom().GetCellLoc(rcen, bx, 0);
@@ -4186,11 +3711,11 @@
                 const int*       betay_hi  = betay.hiVect();
 
                 tensor_hoopsrc(&fort_xvel_comp,ARLIM(lo), ARLIM(hi),
-                               vdat, ARLIM(vlo), ARLIM(vhi),
-                               sdat, ARLIM(slo), ARLIM(shi),
-                               rcendat, 
-                               betax_dat,ARLIM(betax_lo),ARLIM(betax_hi),
-                               betay_dat,ARLIM(betay_lo),ARLIM(betay_hi));
+			       vdat, ARLIM(vlo), ARLIM(vhi),
+			       sdat, ARLIM(slo), ARLIM(shi),
+			       rcendat, 
+			       betax_dat,ARLIM(betax_lo),ARLIM(betax_hi),
+			       betay_dat,ARLIM(betay_lo),ARLIM(betay_hi));
             }
         }
 #endif
@@ -4231,10 +3756,9 @@
     AmrLevel::FillPatch(*navier_stokes,S,nGrow,time,State_Type,src_comp,num_comp);
 
     if (rho_flag == 2) {
-        for (int n = 0; n < num_comp; ++n)
-        {
-	         MultiFab::Divide(S,rhotime,0,n,1,nGrow);
-	      }
+        for (int n = 0; n < num_comp; ++n) {
+	    MultiFab::Divide(S,rhotime,0,n,1,nGrow);
+	}
     }
 
     S.setVal(BL_SAFE_BOGUS, 0, num_comp, 0);
@@ -4295,7 +3819,6 @@
     }
 }
 
-
 void
 Diffusion::FillBoundary (BndryRegister& bdry,
                          int            state_ind,
@@ -4393,11 +3916,7 @@
 void
 Diffusion::checkBeta (const MultiFab* const* beta,
                       int&                   allthere,
-<<<<<<< HEAD
                       int&                   allnull) //const
-=======
-                      int&                   allnull)
->>>>>>> d2583bbf
 {
     allnull  = 1;
     allthere = beta != 0;
@@ -4589,7 +4108,6 @@
                         int src_comp)
 {
     const BCRec& bc = navier_stokes->get_desc_lst()[State_Type].getBC(src_comp);
-
     for (int idim = 0; idim < AMREX_SPACEDIM; ++idim)
     {
         if (parent->Geom(0).isPeriodic(idim))

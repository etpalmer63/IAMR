--- conflicted
+++ resolved
@@ -1938,74 +1938,6 @@
       Rhs[Rhsmfi].mult(rhsscale,bx);
     }
 
-<<<<<<< HEAD
-        mlmg.solve({&Soln}, {&Rhs}, S_tol, S_tol_abs);
-
-        int flux_allthere, flux_allnull;
-        checkBeta(flux, flux_allthere, flux_allnull);
-        if (flux_allthere)
-        {
-            AMREX_D_TERM(MultiFab flxx(*flux[0], amrex::make_alias, fluxComp, 1);,
-                         MultiFab flxy(*flux[1], amrex::make_alias, fluxComp, 1);,
-                         MultiFab flxz(*flux[2], amrex::make_alias, fluxComp, 1););
-            std::array<MultiFab*,AMREX_SPACEDIM> fp{AMREX_D_DECL(&flxx,&flxy,&flxz)};
-            mlmg.getFluxes({fp});
-            for (int i = 0; i < BL_SPACEDIM; ++i) {
-                (*flux[i]).mult(b/(dt*navier_stokes->Geom().CellSize()[i]),fluxComp,1,0);
-            }
-        }
-    }
-    else
-    {
-//	amrex::Abort("Non-MLMG solver no longer supported");
-#if 1
-        std::unique_ptr<ABecLaplacian> visc_op
-            (getViscOp(state_ind,a,b,rho_half,rho_flag,&rhsscale,beta,betaComp,alpha,alphaComp));
-        visc_op->maxOrder(max_order);
-        //
-        // Compute RHS.
-        //
-#ifdef _OPENMP
-#pragma omp parallel
-#endif
-        for (MFIter Rhsmfi(Rhs,true); Rhsmfi.isValid(); ++Rhsmfi)
-        {
-            const Box& bx = Rhsmfi.tilebox();
-            Rhs[Rhsmfi].mult(volume[Rhsmfi],bx,0,0);
-            if (rho_flag == 1)
-                Rhs[Rhsmfi].mult(rho_half[Rhsmfi],bx,0,0);
-            Rhs[Rhsmfi].mult(rhsscale,bx);
-        }
-
-        //
-        // Construct solver and call it.
-        //
-        if (use_cg_solve)
-        {
-            CGSolver cg(*visc_op,use_mg_precond_flag);
-            cg.solve(Soln,Rhs,S_tol,S_tol_abs);
-        }
-        else
-        {
-
-            MultiGrid mg(*visc_op);
-
-            mg.solve(Soln,Rhs,S_tol,S_tol_abs);
-
-	    amrex::Print() << "Doing mg solve in diffuse_Ssync..." << '\n';
-        }
-
-        int flux_allthere, flux_allnull;
-        checkBeta(flux, flux_allthere, flux_allnull);
-        if (flux_allthere)
-        {
-            bool do_applyBC = true;
-            visc_op->compFlux(D_DECL(*flux[0],*flux[1],*flux[2]),Soln,do_applyBC,LinOp::Inhomogeneous_BC,0,fluxComp);
-            for (int i = 0; i < BL_SPACEDIM; ++i)
-                (*flux[i]).mult(b/(dt*navier_stokes->Geom().CellSize()[i]),fluxComp,1,0);
-        }
-#endif
-=======
     mlmg.solve({&Soln}, {&Rhs}, S_tol, S_tol_abs);
         
     int flux_allthere, flux_allnull;
@@ -2020,7 +1952,6 @@
       for (int i = 0; i < BL_SPACEDIM; ++i) {
         (*flux[i]).mult(b/(dt*navier_stokes->Geom().CellSize()[i]),fluxComp,1,0);
        }
->>>>>>> 34333aec
     }
 
     MultiFab::Copy(Ssync,Soln,0,sigma,1,0);

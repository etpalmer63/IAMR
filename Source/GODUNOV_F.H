--- conflicted
+++ resolved
@@ -74,65 +74,6 @@
                                const int* use_forces_in_trans, const int* ppm_type, const int* iconserv);
 
 
-<<<<<<< HEAD
-   void estate_bds(const amrex::Real* s_dat, const amrex::Real* tfr_dat, const amrex::Real* divu_dat,
-		    ARLIM_P(s_lo),ARLIM_P(s_hi),
-		    const amrex::Real* xlo_dat, 
-		    const amrex::Real* xhi_dat, const amrex::Real* slx_dat, 
-		    amrex::Real* slxscr, amrex::Real* stxlo, amrex::Real* stxhi,
-		    const amrex::Real* uedge_dat, ARLIM_P(ue_lo), ARLIM_P(ue_hi),
-                    const amrex::Real* stx,       ARLIM_P(stx_lo),ARLIM_P(stx_hi),
-		    const amrex::Real* ylo_dat, 
-		    const amrex::Real* yhi_dat, const amrex::Real* sly_dat, 
-		    amrex::Real* slyscr, amrex::Real* stylo, amrex::Real* styhi,
-		    const amrex::Real* vedge_dat, ARLIM_P(ve_lo), ARLIM_P(ve_hi),
-                    const amrex::Real* sty,       ARLIM_P(sty_lo),ARLIM_P(sty_hi),
-#if (BL_SPACEDIM == 3)
-		    const amrex::Real* zlo_dat, 
-		    const amrex::Real* zhi_dat, const amrex::Real* slz_dat, 
-		    amrex::Real* slzscr, amrex::Real* stzlo, amrex::Real* stzhi,
-		    const amrex::Real* wedge_dat, ARLIM_P(we_lo), ARLIM_P(we_hi),
-                    const amrex::Real* stz,       ARLIM_P(stz_lo),ARLIM_P(stz_hi),
-#endif
-		    ARLIM_P(ww_lo),ARLIM_P(ww_hi),
-		    const int* bc, const int* lo, const int* hi, 
-		    amrex::Real* dt, const amrex::Real* dx, int* fort_ind, 
-		    int* use_forces_in_trans, int* iconserv);
-   
-   void extrap_vel_to_faces(const int* lo, const int* hi,
-                            amrex::Real* u_dat, const int* u_lo, const int* u_hi,
-                            const int* ubc,
-                            const amrex::Real* tfx_dat, const int* tfx_lo, const int* tfx_hi,
-                            amrex::Real*       umac_dat, const int* umac_lo, const int* umac_hi,
-                            const int* vbc,
-                            const amrex::Real* tfy_dat, const int* tfy_lo, const int* tfy_hi,
-                            amrex::Real*       vmac_dat, const int* vmac_lo, const int* vmac_hi,
-#if (AMREX_SPACEDIM == 3)
-                            const int* wbc,
-                            const amrex::Real* tfz_dat, const int* tfz_lo, const int* tfz_hi,
-                            amrex::Real*       wmac_dat, const int* wmac_lo, const int* wmac_hi,
-#endif
-                            const amrex::Real* dt, const amrex::Real* dx,
-                            int* use_forces_in_trans, int* ppm_type);
-
-    void extrap_state_to_faces(const int* lo, const int* hi,
-                               const amrex::Real* s_dat, const int* s_lo, const int* s_hi,  const int* nc,
-                               const amrex::Real* tf_dat, const int* tf_lo, const int* tf_hi,
-                               const amrex::Real* du_dat, const int* du_lo, const int* du_hi,
-                               const amrex::Real* u_dat, const int* u_lo, const int* u_hi,
-                               amrex::Real* xstate_dat, const int* xstate_lo, const int* xstate_hi,
-                               const amrex::Real* v_dat, const int* v_lo, const int* v_hi,
-                               amrex::Real* ystate_dat, const int* ystate_lo, const int* ystate_hi,
-#if (AMREX_SPACEDIM == 3)
-                               const amrex::Real* w_dat, const int* w_lo, const int* w_hi,
-                               amrex::Real* zstate_dat, const int* zstate_lo, const int* zstate_hi,
-#endif
-                               const amrex::Real* dt, const amrex::Real* dx, const int* bc, const int* state_ind,
-                               const int* use_forces_in_trans, const int* ppm_type, const int* iconserv);
-
-
-=======
->>>>>>> 38247d3f
    void adv_forcing(const amrex::Real* aofs_dat, ARLIM_P(a_lo), ARLIM_P(a_hi),
 
 			 const amrex::Real* xflux_dat, ARLIM_P(xflux_lo),ARLIM_P(xflux_hi),

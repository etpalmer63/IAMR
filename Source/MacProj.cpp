

#include <AMReX_LO_BCTYPES.H>
#include <AMReX_Geometry.H>
#include <AMReX_ParmParse.H>
#include <MacProj.H>
#include <AMReX_MacBndry.H>
#include <MacOpMacDrivers.H>
#include <NavierStokesBase.H>
#include <MACPROJ_F.H>
#include <MacOutFlowBC.H>

#ifdef AMREX_USE_EB
#include <iamr_mol.H>
#endif

#include <iamr_godunov.H>

//fixme, for writesingle level plotfile
#include<AMReX_PlotFileUtil.H>

using namespace amrex;

#define DEF_LIMITS(fab,fabdat,fablo,fabhi)      \
    const int* fablo = (fab).loVect();          \
    const int* fabhi = (fab).hiVect();          \
    Real* fabdat = (fab).dataPtr();

#define DEF_CLIMITS(fab,fabdat,fablo,fabhi)     \
    const int* fablo = (fab).loVect();          \
    const int* fabhi = (fab).hiVect();          \
    const Real* fabdat = (fab).dataPtr();

#define DEF_BOX_LIMITS(box,boxlo,boxhi)         \
    const int* boxlo = (box).loVect();          \
    const int* boxhi = (box).hiVect();

namespace
{
    bool initialized = false;
}
//
// Set defaults for these in Initialize()!!!
//
int  MacProj::verbose;
Real MacProj::mac_tol;
Real MacProj::mac_abs_tol;
Real MacProj::mac_sync_tol;
int  MacProj::do_outflow_bcs;
int  MacProj::fix_mac_sync_rhs;
int  MacProj::check_umac_periodicity;
int  MacProj::anel_grow       = 1;

namespace
{
    bool benchmarking;
    Real umac_periodic_test_Tol;
}

void
MacProj::Initialize ()
{
    if (initialized) return;
    //
    // Set defaults here!!!
    //
    benchmarking                    = false;
    umac_periodic_test_Tol          = 1.e-10;
    MacProj::verbose                = 0;
    MacProj::mac_tol                = 1.0e-12;
    MacProj::mac_abs_tol            = 1.0e-16;
    MacProj::mac_sync_tol           = 1.0e-8;
    MacProj::do_outflow_bcs         = 1;
    MacProj::fix_mac_sync_rhs       = 0;
    //
    // Only check umac periodicity when debugging.  Can be overridden on input.
    //
#ifndef AMREX_DEBUG
    MacProj::check_umac_periodicity = 0;
#else
    MacProj::check_umac_periodicity = 1;
#endif

    ParmParse pp("mac");

    pp.query("v",                      verbose);
    pp.query("mac_tol",                mac_tol);
    pp.query("mac_abs_tol",            mac_abs_tol);
    pp.query("mac_sync_tol",           mac_sync_tol);
    pp.query("benchmarking",           benchmarking);
    pp.query("do_outflow_bcs",         do_outflow_bcs);
    pp.query("fix_mac_sync_rhs",       fix_mac_sync_rhs);
    pp.query("check_umac_periodicity", check_umac_periodicity);
    pp.query("umac_periodic_test_Tol", umac_periodic_test_Tol);

    amrex::ExecOnFinalize(MacProj::Finalize);

    initialized = true;
}

void
MacProj::Finalize ()
{
    initialized = false;
}

//
// Setup functions follow
//

MacProj::MacProj (Amr*   _parent,
                  int    _finest_level,
                  BCRec* _phys_bc,
                  int    /*not used*/)
    :
    parent(_parent),
    LevelData(_finest_level+1),
    phys_bc(_phys_bc),
    phi_bcs(_finest_level+1),
    mac_phi_crse(_finest_level+1),
    mac_reg(_finest_level+1),
    anel_coeff(_finest_level+1),
    finest_level(_finest_level)
{
    Initialize();

    if (verbose) amrex::Print() << "Creating mac_projector\n";

    finest_level_allocated = finest_level;

    for (int lev = 0; lev <= finest_level; lev++)
        anel_coeff[lev] = 0;
}

MacProj::~MacProj () {}


void
MacProj::install_level (int       level,
                        AmrLevel* level_data)
{
    if (verbose) amrex::Print() << "Installing MacProj level " << level << '\n';
    if (parent->finestLevel() < finest_level)
        for (int lev = parent->finestLevel() + 1; lev <= finest_level; lev++)
            mac_reg[lev].reset();

    finest_level = parent->finestLevel();

    if (level > finest_level_allocated)
    {
        finest_level_allocated = finest_level;
        LevelData.resize(finest_level+1);
        phi_bcs.resize(finest_level+1);
        mac_phi_crse.resize(finest_level+1);
        mac_reg.resize(finest_level+1);
    }

    LevelData[level] = level_data;

    BuildPhiBC(level);

    if (level > 0)
    {
        mac_reg[level].reset(new FluxRegister(LevelData[level]->boxArray(),
                                              LevelData[level]->DistributionMap(),
                                              parent->refRatio(level-1),level,1));
    }

    if (level > anel_coeff.size()-1) {
        anel_coeff.resize(level+1);
        anel_coeff[level] = 0;
    }
}
void
MacProj::install_anelastic_coefficient (int               level,
                                        Real**            _anel_coeff)
{
    if (verbose) amrex::Print() << "Installing anel_coeff into MacProj level " << level << '\n';

    if (level > anel_coeff.size()-1) anel_coeff.resize(level+1);
    anel_coeff[level] = _anel_coeff;
}
void
MacProj::build_anelastic_coefficient (int      level,
                                      Real**& _anel_coeff)
{
    const BoxArray& grids = parent->getLevel(level).boxArray();
    const int N = grids.size();
    _anel_coeff = new Real*[N];
    for (int i = 0; i < grids.size(); i++)
    {
        const int jlo = grids[i].smallEnd(AMREX_SPACEDIM-1)-anel_grow;
        const int jhi = grids[i].bigEnd(AMREX_SPACEDIM-1)+anel_grow;
        const int len = jhi - jlo + 1;

        _anel_coeff[i] = new Real[len];

        // FIXME!
        // This is just a placeholder for testing. Should create (problem
        // dependent) build_coefficient() function in problem directory
        // ...Perhaps also need to worry about deleting anel_coeff
        // Also not sure why Projection and MacProj have separate anel_coeff
        // arrays, since they both appear to be cell centered.
        for (int j=0; j<len; j++)
            _anel_coeff[i][j] = 0.05*(jlo+j);
    }
}

// xxxxx Can we skip this if using mlmg?
void
MacProj::BuildPhiBC (int level)
{
    const BoxArray& grids   = LevelData[level]->boxArray();
    const Geometry& geom    = parent->Geom(level);
    const int       ngrds   = grids.size();
    phi_bcs[level].resize(ngrds);
    const Box&      domain  = geom.Domain();
    const int*      domlo   = domain.loVect();
    const int*      domhi   = domain.hiVect();
    const int*      phys_lo = phys_bc->lo();
    const int*      phys_hi = phys_bc->hi();

    for (int i = 0; i < ngrds; i++)
    {
        BCRec&     bc = phi_bcs[level][i];
        const Box& grdbx = grids[i];
        const int* lo = grdbx.loVect();
        const int* hi = grdbx.hiVect();

        for (int dir = 0; dir < BL_SPACEDIM; dir++)
        {
            if (lo[dir] == domlo[dir])
            {
                bc.setLo(dir,phys_lo[dir]==Outflow ? LO_DIRICHLET : LO_NEUMANN);
            }
            else
            {
                bc.setLo(dir,LO_DIRICHLET);
            }
            if (hi[dir] == domhi[dir])
            {
                bc.setHi(dir,phys_hi[dir]==Outflow ? LO_DIRICHLET : LO_NEUMANN);
            }
            else
            {
                bc.setHi(dir,LO_DIRICHLET);
            }
        }
    }
}

void
MacProj::setup (int level)
{
    if (level < parent->maxLevel())
    {
        if (mac_phi_crse[level] == nullptr)
        {
            const BoxArray& grids = LevelData[level]->boxArray();
            const DistributionMapping& dmap = LevelData[level]->DistributionMap();
            mac_phi_crse[level].reset(new MultiFab(grids,dmap,1,1, MFInfo(), LevelData[level]->Factory()));
            mac_phi_crse[level]->setVal(0.0);
        }
    }
}

void
MacProj::cleanup (int level)
{
    if (level < parent->maxLevel())
        mac_phi_crse[level].reset();
}

//
// Projection functions follow ...
//
static
bool
grids_on_side_of_domain (const BoxArray&    grids,
                         const Box&         domain,
                         const Orientation& outFace)
{
    const int idir = outFace.coordDir();

    if (outFace.isLow())
    {
        for (int igrid = 0; igrid < grids.size(); igrid++)
        {
            if (grids[igrid].smallEnd(idir) == domain.smallEnd(idir))
            {
                return true;
            }
        }
    }

    if (outFace.isHigh())
    {
        for (int igrid = 0; igrid < grids.size(); igrid++)
        {
            if (grids[igrid].bigEnd(idir) == domain.bigEnd(idir))
            {
                return true;
            }
        }
    }

    return false;
}

//
// Compute the level advance mac projection.
//

void
MacProj::mac_project (int             level,
                      MultiFab*       u_mac,
                      MultiFab&       S,
                      Real            dt,
                      Real            time,
                      const MultiFab& divu,
                      int             have_divu,
                      const BCRec&    density_math_bc,
                      bool            increment_vel_register )
{
    BL_PROFILE("MacProj::mac_project()");
    if (verbose) amrex::Print() << "... mac_project at level " << level << '\n';

    const BoxArray& grids      = LevelData[level]->boxArray();
    const DistributionMapping& dmap = LevelData[level]->DistributionMap();
    const Geometry& geom       = parent->Geom(level);
    const Real*     dx         = geom.CellSize();
    const int       max_level  = parent->maxLevel();
    MultiFab*       mac_phi    = 0;
    NavierStokesBase&   ns     = *(NavierStokesBase*) &(parent->getLevel(level));
    const MultiFab& volume     = ns.Volume();
    const MultiFab* area_level = ns.Area();
    IntVect         crse_ratio = level > 0 ? parent->refRatio(level-1)
        : IntVect::TheZeroVector();
    //
    // If finest level possible no need to make permanent mac_phi for bcs.
    //
    std::unique_ptr<MultiFab> raii;
    if (level == max_level) {
        raii.reset(new MultiFab(grids,dmap,1,1, MFInfo(), LevelData[level]->Factory()));
        mac_phi = raii.get();
    } else {
        mac_phi = mac_phi_crse[level].get();
    }

    mac_phi->setVal(0.0);
    //
    // HACK!!!
    //
    // Some of the routines we call assume that density has one valid
    // ghost cell.  We enforce that assumption by setting it here.
    //
    const MultiFab& rhotime = ns.get_rho(time);
    MultiFab::Copy(S, rhotime, 0, Density, 1, 1);

    if (OutFlowBC::HasOutFlowBC(phys_bc) && have_divu && do_outflow_bcs) {
        set_outflow_bcs(level, mac_phi, u_mac, S, divu);
    }

    //
    // Compute the nondivergent velocities, by creating the linop
    // and multigrid operator appropriate for the solved system.
    //
    // Initialize the rhs with divu.
    //
    const Real rhs_scale = 2.0/dt;
    MultiFab Rhs(grids,dmap,1,0, MFInfo(), LevelData[level]->Factory());

    Rhs.copy(divu);

    MultiFab area_tmp[AMREX_SPACEDIM];
    if (anel_coeff[level] != 0) {
    for (int i = 0; i < AMREX_SPACEDIM; ++i) {
        area_tmp[i].define(area_level[i].boxArray(), area_level[i].DistributionMap(), 1, 1, MFInfo(), LevelData[level]->Factory());
        MultiFab::Copy(area_tmp[i], area_level[i], 0, 0, 1, 1);
    }
        scaleArea(level,area_tmp,anel_coeff[level]);
    }

    const MultiFab* area = (anel_coeff[level] != 0) ? area_tmp : area_level;

    MultiFab* cphi = (level == 0) ? nullptr : mac_phi_crse[level-1].get();
    mlmg_mac_level_solve(parent, cphi, *phys_bc, density_math_bc, level, Density, mac_tol, mac_abs_tol,
                         rhs_scale, S, Rhs, u_mac, mac_phi, verbose);


    Rhs.clear();
    //
    // Test that u_mac is divergence free
    //
    if (verbose)
        check_div_cond(level, u_mac);

    if (increment_vel_register)
    {
        //
        // Store advection velocities in mac registers at crse/fine boundaries.
        //
        // Initialize advection velocity registers with coarse grid velocity.
        //
        if (level < finest_level)
        {
            FluxRegister& mr = *mac_reg[level+1];

            mr.setVal(0.0);

            for (int dir = 0; dir < AMREX_SPACEDIM; dir++)
            {
                mr.CrseInit(u_mac[dir],area[dir],dir,0,0,1,-1.0);
            }

            if (verbose)
            {
                Real sumreg = mr.SumReg(0);

                amrex::Print() << "LEVEL " << level << " MACREG: CrseInit sum = " << sumreg << std::endl;
            }
        }
        //
        // Increment in fine grid velocity to velocity registers.
        //
        if (level > 0)
        {
            const Real mult = 1.0/parent->nCycle(level);

            for (int dir = 0; dir < BL_SPACEDIM; dir++)
            {
                mac_reg[level]->FineAdd(u_mac[dir],area[dir],dir,0,0,1,mult);
            }

            if (verbose)
            {
                Real sumreg = mac_reg[level]->SumReg(0);
                amrex::Print() << "LEVEL "                  << level
                               << " MACREG: FineAdd sum = " << sumreg << std::endl;
            }
        }
    }

    if (check_umac_periodicity)
        test_umac_periodic(level,u_mac);

}

//
// Compute the corrective pressure used in the mac_sync.
//
void
MacProj::mac_sync_solve (int       level,
                         Real      dt,
                         MultiFab& rho_half,
                         const BCRec& rho_math_bc,
                         IntVect&  fine_ratio,
                         Array<MultiFab*,AMREX_SPACEDIM>& Ucorr,
                         MultiFab* Rhs_increment )
{
    BL_ASSERT(level < finest_level);

    if (verbose) amrex::Print() << "... mac_sync_solve at level " << level << '\n';

    if (verbose && benchmarking) ParallelDescriptor::Barrier();

    const Real      strt_time  = ParallelDescriptor::second();
    const BoxArray& grids      = LevelData[level]->boxArray();
    const DistributionMapping& dmap = LevelData[level]->DistributionMap();
    const Geometry& geom       = parent->Geom(level);
    const Real*     dx         = geom.CellSize();
    const BoxArray& fine_boxes = LevelData[level+1]->boxArray();
    IntVect         crse_ratio = level > 0 ? parent->refRatio(level-1)
        : IntVect::TheZeroVector();
    const NavierStokesBase& ns_level   = *(NavierStokesBase*) &(parent->getLevel(level));
    const MultiFab&     volume     = ns_level.Volume();
    const MultiFab*     area_level = ns_level.Area();
    //
    // Reusing storage here, since there should be no more need for the
    // values in mac_phi at this level and mac_sync_phi only need to last
    // into the call to mac_sync_compute.  Hope this works...  (LHH).
    //
    MultiFab* mac_sync_phi = mac_phi_crse[level].get();

    //
    // Solve the sync system.
    //
    //
    // Alloc and define RHS by doing a reflux-like operation in coarse
    // grid cells adjacent to fine grids.  The values in these
    // cells should be SUM{MR/VOL} where the sum is taken over
    // all edges of a cell that adjoin fine grids, MR = value in
    // MAC register, VOL = cell volume.  All other cells have a
    // value of zero (including crse cells under fine grids).
    //
    MultiFab Rhs(grids,dmap,1,0, MFInfo(), LevelData[level]->Factory());
    Rhs.setVal(0.0);
    //
    // Reflux subtracts values at hi edge of coarse cell and
    // adds values at lo edge.  We want the opposite here so
    // set scale to -1 & alloc space for Rhs.
    //
    FluxRegister& mr = *mac_reg[level+1];
    const Real scale = -1.0;

    mr.Reflux(Rhs,volume,scale,0,0,1,geom);

    BoxArray baf = fine_boxes;

    baf.coarsen(fine_ratio);

#ifdef _OPENMP
#pragma omp parallel if (Gpu::notInLaunchRegion())
#endif
    // fixme? Should do some real tests to see if tiling here is a win or not
    for (MFIter mfi(Rhs,TilingIfNotGPU()); mfi.isValid(); ++mfi)
    {
        BL_ASSERT(grids[mfi.index()].contains(mfi.tilebox()) );

        const std::vector< std::pair<int,Box> >& isects = baf.intersections(mfi.tilebox());

        auto const& rhs = Rhs.array(mfi);  
        for (int ii = 0, N = isects.size(); ii < N; ii++)
        {
            amrex::ParallelFor(isects[ii].second, [rhs]
            AMREX_GPU_DEVICE (int i, int j, int k) noexcept
            {
               rhs(i,j,k) = 0.0;
            });
        }
    }

    if (Rhs_increment)
    {
        MultiFab::Add(Rhs,*Rhs_increment,0,0,1,0);
    }

    mac_sync_phi->setVal(0.0);

    //
    // Now define edge centered coefficients and adjust RHS for MAC solve.
    //
    const Real rhs_scale = 2.0/dt;

    MultiFab area_tmp[AMREX_SPACEDIM];
    if (anel_coeff[level] != 0) {
       for (int i = 0; i < AMREX_SPACEDIM; ++i) {
           area_tmp[i].define(area_level[i].boxArray(), area_level[i].DistributionMap(), 1, 1, MFInfo(), LevelData[level]->Factory());
           MultiFab::Copy(area_tmp[i], area_level[i], 0, 0, 1, 1);
       }
       scaleArea(level,area_tmp,anel_coeff[level]);
    }

    const MultiFab* area = (anel_coeff[level] != 0) ? area_tmp : area_level;

    //
    // Compute Ucorr, including filling ghost cells for EB
    //
    mlmg_mac_sync_solve(parent,*phys_bc, rho_math_bc, level, mac_sync_tol, mac_abs_tol,
                        rhs_scale, area, volume, rho_half, Rhs, mac_sync_phi,
                        Ucorr, verbose);

    if (verbose)
    {
        const int IOProc   = ParallelDescriptor::IOProcessorNumber();
        Real      run_time = ParallelDescriptor::second() - strt_time;

        ParallelDescriptor::ReduceRealMax(run_time,IOProc);

        amrex::Print() << "MacProj::mac_sync_solve(): time: " << run_time << std::endl;
    }
}

//
// After solving for mac_sync_phi in mac_sync_solve(), we
// can now do the sync advect step.  This consists of two steps
//
// 1. compute u_corr as the gradient of mac_sync_phi --- Now part of mac_sync_solve
// 2. compute advective tendency of u_corr and
//    add into Vsync or Ssync
//
// If increment_sync is non-null, the (i-BL_SPACEDIM)-th component
// of (*Ssync) is incremented only when increment[i]==1
// This is useful if that component gets incrmnted in a non-standard way.
//
void
MacProj::mac_sync_compute (int                   level,
                           Array<MultiFab*,AMREX_SPACEDIM>& Ucorr,
                           MultiFab*             u_mac,
                           MultiFab&             Vsync,
                           MultiFab&             Ssync,
                           MultiFab&             rho_half,
                           FluxRegister*         adv_flux_reg,
                           Vector<AdvectionForm>& advectionType,
                           Real                  prev_time,
                           Real                  prev_pres_time,
                           Real                  dt,
                           int                   NUM_STATE,
                           Real                  be_cn_theta,
                           bool                  modify_reflux_normal_vel,
                           int                   do_mom_diff,
                           const Vector<int>&    increment_sync,
                           bool                  update_fluxreg)
{
    if (modify_reflux_normal_vel)
        amrex::Abort("modify_reflux_normal_vel is no longer supported");
    //
    // Get parameters.
    //
    const BoxArray& grids               = LevelData[level]->boxArray();
    const DistributionMapping& dmap     = LevelData[level]->DistributionMap();
    const Geometry& geom                = parent->Geom(level);
    const Real*     dx                  = geom.CellSize();
    const int       numscal             = NUM_STATE - AMREX_SPACEDIM;
    NavierStokesBase&   ns_level        = *(NavierStokesBase*) &(parent->getLevel(level));
    const MultiFab& volume              = ns_level.Volume();
    const MultiFab* area                = ns_level.Area();
    bool            use_forces_in_trans = ns_level.GodunovUseForcesInTrans();

    //NOTE
    // Visc terms, GradP, forces not used in EB advection algorithm
    MultiFab vel_visc_terms(grids,dmap,AMREX_SPACEDIM,1,MFInfo(),ns_level.Factory());
    MultiFab scal_visc_terms(grids,dmap,numscal,1,MFInfo(),ns_level.Factory());

    vel_visc_terms.setVal(0,1);  // Initialize to make calls below safe
    scal_visc_terms.setVal(0,1); // Initialize to make calls below safe
    //
    // Get viscous forcing.
    //
    if (be_cn_theta != 1.0)
    {
        bool do_get_visc_terms = false;

        for (int i=0; i < AMREX_SPACEDIM; ++i)
            if (increment_sync.empty() || increment_sync[i]==1)
                do_get_visc_terms = true;

        if (do_get_visc_terms || use_forces_in_trans)
            ns_level.getViscTerms(vel_visc_terms,Xvel,AMREX_SPACEDIM,prev_time);

        do_get_visc_terms = false;
        for (int i=AMREX_SPACEDIM; i < increment_sync.size(); ++i)
            if (increment_sync.empty() || increment_sync[i]==1)
                do_get_visc_terms = true;

        if (do_get_visc_terms)
            ns_level.getViscTerms(scal_visc_terms,AMREX_SPACEDIM,numscal,prev_time);
    }

#ifdef AMREX_USE_EB
    const int  nghost  = 2;

    MultiFab& Gp = ns_level.getGradP();
#else
    const int  nghost  = 0;

    MultiFab Gp(grids,dmap,AMREX_SPACEDIM,1,MFInfo(),ns_level.Factory());
    ns_level.getGradP(Gp, prev_pres_time);
#endif

    std::unique_ptr<MultiFab> divu_fp (ns_level.getDivCond(1,prev_time));

    //
    // Compute the mac sync correction.
    //
    MultiFab fluxes[AMREX_SPACEDIM];
    for (int i = 0; i < AMREX_SPACEDIM; i++)
    {
        const BoxArray& ba = LevelData[level]->getEdgeBoxArray(i);
        fluxes[i].define(ba, dmap, NUM_STATE, nghost, MFInfo(),ns_level.Factory());
    }

    FillPatchIterator S_fpi(ns_level,vel_visc_terms,ns_level.GodunovHypgrow(),
                            prev_time,State_Type,0,NUM_STATE);
    MultiFab& Smf = S_fpi.get_mf();


#ifdef AMREX_USE_EB
    //
    // EB algorithm
    //
    // Use a block here so all temporaries will go out of scope once
    // it is done being executed
    {
        MultiFab edgestate[AMREX_SPACEDIM];
        const int  ncomp   = 1;         // Number of components to process at once
        Vector<BCRec>  math_bcs(ncomp);
        const Box& domain = geom.Domain();

        for (int i = 0; i < AMREX_SPACEDIM; ++i)
        {
            const BoxArray& ba = ns_level.getEdgeBoxArray(i);
            edgestate[i].define(ba, dmap, ncomp, nghost, MFInfo(), ns_level.Factory());
        }

        for (int comp = 0; comp < NUM_STATE; ++comp)
        {
            if (increment_sync.empty() || increment_sync[comp]==1)
            {
                // Get BCs for this component
                math_bcs = ns_level.fetchBCArray(State_Type, comp, ncomp);

                // Select sync MF and its component for processing
                const int  sync_comp = comp < AMREX_SPACEDIM ? comp   : comp-AMREX_SPACEDIM;
                MultiFab*  sync_ptr  = comp < AMREX_SPACEDIM ? &Vsync : &Ssync;


                MOL::ComputeSyncAofs(*sync_ptr, sync_comp, ncomp, Smf, comp,
                                     D_DECL(u_mac[0],u_mac[1],u_mac[2]),
                                     D_DECL(*Ucorr[0],*Ucorr[1],*Ucorr[2]),
                                     D_DECL(edgestate[0],edgestate[1],edgestate[2]), 0, false,
                                     D_DECL(fluxes[0],fluxes[1],fluxes[2]), comp,
                                     math_bcs, geom  );

            }
        }
    }
#else


    Print() << "NEW SYNC ALGO" << std::endl;

    const int ncomp  = 1; // Number of components to process at once
    const int ngrow  = 1; // Number of ghost nodes
    MultiFab edgestate[AMREX_SPACEDIM];
    MultiFab cfluxes[AMREX_SPACEDIM];
    MultiFab forcing_term(grids, dmap, NUM_STATE, ngrow);

    for (int i(0); i < AMREX_SPACEDIM; i++)
    {
        const BoxArray& ba = LevelData[level]->getEdgeBoxArray(i);
        cfluxes[i].define(ba, dmap, AMREX_SPACEDIM, ngrow);
        cfluxes[i].setVal(0.0);
        edgestate[i].define(ba, dmap, AMREX_SPACEDIM, ngrow);
    }

    // Store momenta multifab if conservative approach is used,
    // i.e. rho* u.
    // We make it with AMREX_SPACEDIM components instead of only one
    // (loop below is done component by component) because ComputeSyncAofs will
    // need to know which component of velocity is being processed.
    MultiFab momenta;
    if  (do_mom_diff == 1)
    {
        momenta.define(grids,dmap, AMREX_SPACEDIM, Smf.nGrow());
        MultiFab::Copy(momenta,Smf,0,0,AMREX_SPACEDIM, Smf.nGrow());
        for (int d=0; d < AMREX_SPACEDIM; ++d )
            MultiFab::Multiply( momenta, Smf, Density, d, 1, Smf.nGrow());
    }


    //
    // Compute forcing terms for all component
    //
    for (MFIter Smfi(Smf,true); Smfi.isValid(); ++Smfi)
    {
<<<<<<< HEAD
        FArrayBox tforces;
        const Box& bx  = Smfi.tilebox();
        ns_level.getForce(tforces,bx,ngrow,0,NUM_STATE,prev_time,Smf[Smfi],Smf[Smfi],Density);
        forcing_term[Smfi].copy<RunOn::Host>(tforces);
    }
=======
        Vector<int> ns_level_bc;
        FArrayBox tforces, tvelforces, U;
        FArrayBox flux[AMREX_SPACEDIM], Rho;
>>>>>>> be1f9f1a



<<<<<<< HEAD
    for (int comp = 0; comp < NUM_STATE; ++comp)
    {
        if (increment_sync.empty() || increment_sync[comp]==1)
        {
=======
            const Box& forcebx = grow(bx,1);
            tforces.resize(forcebx,NUM_STATE);
            ns_level.getForce(tforces,forcebx,1,0,NUM_STATE,prev_time,Smf[Smfi],Smf[Smfi],Density);
>>>>>>> be1f9f1a

            //
            // Compute total forcing term
            //
<<<<<<< HEAD
            for (MFIter Smfi(Smf,true); Smfi.isValid(); ++Smfi)
            {
                const Box& bx  = Smfi.tilebox();
=======
            godunov->Sum_tf_gp_visc(tforces, 0, vel_visc_terms[Smfi], 0, Gp[Smfi], 0, Rho, 0);
            godunov->Sum_tf_divu_visc(S, AMREX_SPACEDIM, tforces, AMREX_SPACEDIM, numscal,
                                      scal_visc_terms[Smfi], 0, divu, 0, Rho, 0, 1);
            if (use_forces_in_trans)
            {
                tvelforces.resize(forcebx,AMREX_SPACEDIM);
                ns_level.getForce(tvelforces,bx,1,Xvel,BL_SPACEDIM,prev_time,Smf[Smfi],Smf[Smfi],Density);
                godunov->Sum_tf_gp_visc(tvelforces,0,vel_visc_terms[Smfi],0,Gp[Smfi],0,Rho,0);
            }
            //
            // Get the sync FABS.
            //
            FArrayBox& u_sync = Vsync[Smfi];
            FArrayBox& s_sync = Ssync[Smfi];
>>>>>>> be1f9f1a

                FArrayBox Rho;
                Rho.resize(amrex::grow(bx,ngrow),1);
                Rho.copy<RunOn::Host>(Smf[Smfi],Density,0,1);

<<<<<<< HEAD
                //
                // Compute total forcing terms.
                //
                auto const& tf    = forcing_term.array(Smfi,comp);
                auto const& rho   = Rho.const_array();
                auto const  gbx   = grow(bx,ngrow);
=======
            for (int comp = 0; comp < NUM_STATE; comp++)
            {
                if (increment_sync.empty() || increment_sync[comp]==1)
                {
                    const int  sync_ind = comp < AMREX_SPACEDIM ? comp  : comp-BL_SPACEDIM;
                    FArrayBox& temp     = comp < AMREX_SPACEDIM ? u_sync : s_sync;
                    ns_level_bc         = ns_level.fetchBCArray(State_Type,bx,comp,1);
>>>>>>> be1f9f1a

                if (comp < AMREX_SPACEDIM)  // Velocity/Momenta
                {
                    auto const& visc = vel_visc_terms[Smfi].const_array(comp);
                    auto const& gp   = Gp[Smfi].const_array(comp);

<<<<<<< HEAD
                    amrex::ParallelFor(gbx, [tf, visc, gp, rho]
                    AMREX_GPU_DEVICE (int i, int j, int k) noexcept
=======
                    if (do_mom_diff == 1 && comp < AMREX_SPACEDIM)
>>>>>>> be1f9f1a
                    {
                        tf(i,j,k)  += visc(i,j,k) - gp(i,j,k);
                    });

<<<<<<< HEAD
                    if ( not (do_mom_diff == 1 ) )
                        forcing_term[Smfi].divide<RunOn::Host>(Rho);
=======
                    for (int d=0; d<AMREX_SPACEDIM; ++d)
                    {
                        const Box& ebx = amrex::surroundingNodes(bx,d);
                        flux[d].resize(ebx,BL_SPACEDIM+1);
                    }
>>>>>>> be1f9f1a

                }
                else  // Scalars
                {
                    auto const& visc = scal_visc_terms[Smfi].const_array(comp-AMREX_SPACEDIM);
                    auto const& S    = Smf.const_array(Smfi,comp);
                    auto const& divu = divu_fp -> const_array(Smfi);
                    amrex::ParallelFor(bx, [tf, visc, S, divu]
                    AMREX_GPU_DEVICE (int i, int j, int k) noexcept
                    {
                        tf(i,j,k) += visc(i,j,k) - S(i,j,k) * divu(i,j,k);
                    });
                }
            }


            //
            // Perform sync
            //
            auto math_bcs = ns_level.fetchBCArray(State_Type, comp, ncomp);

            // Select sync MF and its component for processing
            const int  sync_comp   = comp < AMREX_SPACEDIM ? comp   : comp-AMREX_SPACEDIM;
            MultiFab*  sync_ptr    = comp < AMREX_SPACEDIM ? &Vsync : &Ssync;
            const bool is_velocity = comp < AMREX_SPACEDIM ? true   : false;

            const auto& Q = (do_mom_diff == 1 and comp < AMREX_SPACEDIM) ? momenta : Smf;

            amrex::Gpu::DeviceVector<int> iconserv;
            iconserv.resize(1, 0);
            iconserv[0] = (advectionType[comp] == Conservative) ? 1 : 0;

            Godunov::ComputeSyncAofs(*sync_ptr, sync_comp, ncomp,
                                     Q, comp,
                                     AMREX_D_DECL(u_mac[0],u_mac[1],u_mac[2]),
                                     AMREX_D_DECL(*Ucorr[0],*Ucorr[1],*Ucorr[2]),
                                     AMREX_D_DECL(edgestate[0],edgestate[1],edgestate[2]), 0, false,
                                     AMREX_D_DECL(cfluxes[0],cfluxes[1],cfluxes[2]), 0,
                                     forcing_term, comp, *divu_fp,
                                     math_bcs, geom, iconserv, dt,
                                     ns_level.GodunovUsePPM(), ns_level.GodunovUseForcesInTrans(),
                                     is_velocity );

            if (level > 0 && update_fluxreg)
            {
                for (int d = 0; d < AMREX_SPACEDIM; ++d)
                    MultiFab::Copy(fluxes[d], cfluxes[d], 0, comp, 1, ngrow );
            }

        }

    }
#endif


    if (level > 0 && update_fluxreg){
        const Real mlt =  -1.0/( (double) parent->nCycle(level));
        for (int d = 0; d < BL_SPACEDIM; d++){
            for (int comp = 0; comp < NUM_STATE; comp++){
                if (increment_sync.empty() || increment_sync[comp]==1){
                    adv_flux_reg->FineAdd(fluxes[d],d,comp,comp,1,-dt);
                }
            }
            //
            // Include grad_phi(aka Ucorr) in the mac registers corresponding
            // to the next coarsest interface.
            //
            mac_reg[level]->FineAdd(*Ucorr[d],area[d],d,0,0,1,mlt);
        }
    }
}

//
// This routine does a sync advect step for a single
// scalar component. Unlike the preceding routine, the
// half-time edge states are passed in from the calling routine.
// This routine is useful when the edge states are computed
// in a physics-class-specific manner. (For example, as they are
// in the calculation of div rho U h = div U sum_l (rho Y)_l h_l(T)).
//
void
MacProj::mac_sync_compute (int                    level,
                           Array<MultiFab*,AMREX_SPACEDIM>& Ucorr,
                           MultiFab&              Sync,
                           int                    comp,
                           int                    s_ind,
                           MultiFab* const*       sync_edges,
                           int                    eComp,
                           MultiFab&              rho_half,
                           FluxRegister*          adv_flux_reg,
                           Vector<AdvectionForm>&  advectionType,
                           bool                   modify_reflux_normal_vel,
                           Real                   dt,
                           bool                   update_fluxreg)
{
    if (modify_reflux_normal_vel)
        amrex::Abort("modify_reflux_normal_vel is no longer supported");

    const DistributionMapping& dmap     = LevelData[level]->DistributionMap();
    const Geometry& geom         = parent->Geom(level);
    NavierStokesBase& ns_level   = *(NavierStokesBase*) &(parent->getLevel(level));
    const MultiFab& volume       = ns_level.Volume();
    const MultiFab* area         = ns_level.Area();

#ifdef AMREX_USE_EB
    const int  nghost  = 2;
#else
    const int  nghost  = 0;
#endif

    const int  ncomp   = 1;         // Number of components to process at once

    MultiFab fluxes[BL_SPACEDIM];
    for (int i = 0; i < BL_SPACEDIM; i++)
    {
        const BoxArray& ba = LevelData[level]->getEdgeBoxArray(i);
        fluxes[i].define(ba, dmap, 1, nghost, MFInfo(),ns_level.Factory());
    }

    //
    // Compute the mac sync correction.
    //
#ifdef AMREX_USE_EB
    //
    // EB algorithm
    //
    // Use a block here so all temporaries will go out of scope once
    // it is done being executed
    {

        Vector<BCRec>  math_bcs(ncomp);
        const Box& domain = geom.Domain();

	// Get BCs for this component
	// FIXME?  *think* comp should be okay here. Seems comp is the state index
	// and not the index for Sync.
	math_bcs = ns_level.fetchBCArray(State_Type, comp, ncomp);

	MOL::ComputeSyncAofs(Sync, s_ind, ncomp,
			     Sync, s_ind, // this is not used when we pass edge states
			     D_DECL(*Ucorr[0],*Ucorr[1],*Ucorr[2]),  // this is not used when we pass edge states
			     D_DECL(*Ucorr[0],*Ucorr[1],*Ucorr[2]),
			     D_DECL(*sync_edges[0],*sync_edges[1],*sync_edges[2]), eComp, true,
			     D_DECL(fluxes[0],fluxes[1],fluxes[2]), 0,
			     math_bcs, geom  );

    }
#else
    //
    // non-EB algorithm
    //

    // Bogus arguments -- they will not be used since we don't need to recompute the edge states
    Vector<BCRec>  bcs;
    Gpu::DeviceVector<int> iconserv;

#ifdef _OPENMP
#pragma omp parallel
#endif
    for (MFIter Syncmfi(Sync,true); Syncmfi.isValid(); ++Syncmfi)
    {
        const Box& bx = Syncmfi.tilebox();

        Godunov::ComputeSyncAofs(Sync, s_ind, ncomp,
                                 MultiFab(), s_ind,                      // this is not used when known_edgestate = true
                                 AMREX_D_DECL(*Ucorr[0],*Ucorr[1],*Ucorr[2]),  // this is not used when we pass edge states
                                 AMREX_D_DECL(*Ucorr[0],*Ucorr[1],*Ucorr[2]),
                                 AMREX_D_DECL(*sync_edges[0],*sync_edges[1],*sync_edges[2]), eComp, true,
                                 AMREX_D_DECL(fluxes[0],fluxes[1],fluxes[2]), 0,
                                 MultiFab(), 0, MultiFab(),                        // this is not used when known_edgestate = true
                                 bcs, geom, iconserv, 0.0, false, false, false  ); // this is not used when known_edgestate = true


    }

#endif

    if (level > 0 && update_fluxreg)
    {
        for (int d = 0; d < AMREX_SPACEDIM; ++d)
        {
            adv_flux_reg->FineAdd(fluxes[d],d,0,comp,1,-dt);
        }
    }
}

//
// Check the mac divergence.
//
void
MacProj::check_div_cond (int      level,
                         MultiFab U_edge[]) const
{
    const NavierStokesBase& ns_level = *(NavierStokesBase*) &(parent->getLevel(level));
    const MultiFab& volume       = ns_level.Volume();
    const MultiFab* area         = ns_level.Area();

    MultiFab dmac(volume.boxArray(),volume.DistributionMap(),1,0);
   
#ifdef _OPENMP
#pragma omp parallel if (Gpu::notInLaunchRegion())
#endif
    for (MFIter mfi(dmac,TilingIfNotGPU());mfi.isValid();++mfi)
    {
        const Box& bx = mfi.tilebox();
        auto const& cc_divu   = dmac.array(mfi);
        D_TERM(auto const& ux_e = U_edge[0].array(mfi);,
               auto const& uy_e = U_edge[1].array(mfi);,
               auto const& uz_e = U_edge[2].array(mfi););
        D_TERM(auto const& xarea  = area[0].array(mfi);,
               auto const& yarea  = area[1].array(mfi);,
               auto const& zarea  = area[2].array(mfi););
        auto const& vol       = volume.array(mfi);

        amrex::ParallelFor(bx, [cc_divu,D_DECL(ux_e,uy_e,uz_e),
                                        D_DECL(xarea,yarea,zarea), vol]
        AMREX_GPU_DEVICE (int i, int j, int k) noexcept 
        {
            cc_divu(i,j,k) = D_TERM(  xarea(i+1,j,k)*ux_e(i+1,j,k) - xarea(i,j,k)*ux_e(i,j,k),
                                    + yarea(i,j+1,k)*uy_e(i,j+1,k) - yarea(i,j,k)*uy_e(i,j,k),
                                    + zarea(i,j,k+1)*uz_e(i,j,k+1) - zarea(i,j,k)*uz_e(i,j,k));
            cc_divu(i,j,k) /= vol(i,j,k);
        });
    }

    Real sm = amrex::ReduceSum(dmac, 0, []
    AMREX_GPU_HOST_DEVICE (Box const& bx, Array4<Real const> const& dmac_arr) -> Real
    {
        Real tmp = 0.0;
        AMREX_LOOP_3D(bx, i, j, k,
        {
            tmp += dmac_arr(i,j,k);
        });
        return tmp;
    });

    if (verbose)
    {
        const int IOProc = ParallelDescriptor::IOProcessorNumber();

        ParallelDescriptor::ReduceRealSum(sm,IOProc);

        amrex::Print().SetPrecision(15) << "SUM of DIV(U_edge) = " << sm << '\n';
    }
}

void
MacProj::set_outflow_bcs (int             level,
                          MultiFab*       mac_phi,
                          const MultiFab* u_mac,
                          const MultiFab& S,
                          const MultiFab& divu)
{
    //
    // This code is very similar to the outflow BC stuff in the Projection
    // class except that here the the phi to be solved for lives on the
    // out-directed faces.  The projection equation to satisfy is
    //
    //   (1/r)(d/dr)[r/rho dphi/dr] = dv/dr - S
    //
    bool hasOutFlow;
    Orientation outFaces[2*BL_SPACEDIM];
    int numOutFlowFaces;

    OutFlowBC::GetOutFlowFaces(hasOutFlow,outFaces,phys_bc,numOutFlowFaces);

    const BoxArray&   grids  = LevelData[level]->boxArray();
    const Geometry&   geom   = parent->Geom(level);
    const Box&        domain = parent->Geom(level).Domain();
    //
    // Create 1-wide cc box just outside boundary to hold phi.
    // Create 1-wide cc box just inside  boundary to hold rho,u,divu.
    //
    BoxList ccBoxList, phiBoxList;
    // numOutFlowFaces gives the number of outflow faces on the entire
    //   problem domain
    // nOutFlowTouched gives the number of outflow faces a level touches, so
    //   nOutFlowTouched = numOutFlowFaces for level 0, but
    //   nOutFlowTouched <= numOutFlowFaces for levels > 0, since
    //   finer levels may not span the entire problem domain
    int nOutFlowTouched = 0;
    for (int iface = 0; iface < numOutFlowFaces; iface++)
    {
        if (grids_on_side_of_domain(grids,geom.Domain(),outFaces[iface]))
        {
            nOutFlowTouched++;
            const int outDir    = outFaces[iface].coordDir();

            Box ccBndBox;
            if (outFaces[iface].faceDir() == Orientation::high)
            {
                ccBndBox = amrex::adjCellHi(domain,outDir,2);
                ccBndBox.shift(outDir,-2);
            }
            else
            {
                ccBndBox = amrex::adjCellLo(domain,outDir,2);
                ccBndBox.shift(outDir,2);
            }
            ccBoxList.push_back(ccBndBox);

            Box phiBox  = amrex::adjCell(domain,outFaces[iface],1);
            phiBoxList.push_back(phiBox);

            const Box&     valid_ccBndBox       = ccBndBox & domain;
            const BoxArray uncovered_outflow_ba = amrex::complementIn(valid_ccBndBox,grids);

            if (uncovered_outflow_ba.size() &&
                amrex::intersect(grids,valid_ccBndBox).size())
                amrex::Error("MacProj: Cannot yet handle partially refined outflow");
        }
    }

    if ( !ccBoxList.isEmpty() )
    {
        BoxArray  ccBoxArray( ccBoxList);
        BoxArray phiBoxArray(phiBoxList);
        ccBoxList.clear();
        phiBoxList.clear();

        FArrayBox rhodat[2*BL_SPACEDIM];
        FArrayBox divudat[2*BL_SPACEDIM];
        FArrayBox phidat[2*BL_SPACEDIM];

        for ( int iface = 0; iface < nOutFlowTouched; ++iface)
        {
            rhodat[iface].resize(ccBoxArray[iface], 1);
            divudat[iface].resize(ccBoxArray[iface], 1);
            phidat[iface].resize(phiBoxArray[iface], 1);

            if (Gpu::inLaunchRegion()) {
               phidat[iface].setVal<RunOn::Gpu>(0.0);
            } else {
               phidat[iface].setVal<RunOn::Cpu>(0.0);
            }
            divu.copyTo(divudat[iface]);
            S.copyTo(rhodat[iface], Density, 0, 1);
        }

        // rhodat.copy(S, Density, 0, 1);
        // divudat.copy(divu, 0, 0, 1);

        //
        // Load ec data.
        //

        FArrayBox uedat[BL_SPACEDIM][2*BL_SPACEDIM];
        for (int i = 0; i < BL_SPACEDIM; ++i)
        {
            BoxArray edgeArray(ccBoxArray);
            edgeArray.surroundingNodes(i);
            for ( int iface = 0; iface < nOutFlowTouched; ++iface)
            {
                uedat[i][iface].resize(edgeArray[iface], 1);
                u_mac[i].copyTo(uedat[i][iface], 0, 0, 1);
            }
        }

        MacOutFlowBC macBC;

        NavierStokesBase* ns_level = dynamic_cast<NavierStokesBase*>(&parent->getLevel(level));
        Real gravity = ns_level->getGravity();
        const int* lo_bc = phys_bc->lo();
        const int* hi_bc = phys_bc->hi();
        macBC.computeBC(uedat, divudat, rhodat, phidat,
                        geom, outFaces, nOutFlowTouched, lo_bc, hi_bc,
                        umac_periodic_test_Tol, gravity);
        //
        // Must do this kind of copy instead of mac_phi->copy(phidat);
        // because we're copying onto the ghost cells of the FABs,
        // not the valid regions.
        //
#ifdef _OPENMP
#pragma omp parallel if (Gpu::notInLaunchRegion())
#endif
        for ( int iface = 0; iface < nOutFlowTouched; ++iface )
        {
            for (MFIter mfi(*mac_phi); mfi.isValid(); ++mfi)
            {
                Box ovlp = (*mac_phi)[mfi].box() & phidat[iface].box();
                if (ovlp.ok()) {
                   if (Gpu::inLaunchRegion()) {
                      (*mac_phi)[mfi].copy<RunOn::Gpu>(phidat[iface],ovlp,0,ovlp,0,1);
                   } else {
                      (*mac_phi)[mfi].copy<RunOn::Cpu>(phidat[iface],ovlp,0,ovlp,0,1);
                   }
                }
            }
        }
    }
}

//
// Structure used by test_umac_periodic().
//

struct TURec
{
    TURec ()
        :
        m_idx(-1),
        m_dim(-1)
        {}

    TURec (int        idx,
           int        dim,
           const Box& srcBox,
           const Box& dstBox)
        :
        m_srcBox(srcBox),
        m_dstBox(dstBox),
        m_idx(idx),
        m_dim(dim)
        {}

    FillBoxId m_fbid;
    Box       m_srcBox;
    Box       m_dstBox;
    int       m_idx;
    int       m_dim;
};

//
// Test that edge-based values agree across periodic boundary.
//

void
MacProj::test_umac_periodic (int       level,
                             MultiFab* u_mac)
{
    const Geometry& geom = parent->Geom(level);

    if (!geom.isAnyPeriodic()) return;

    FArrayBox              diff;
    MultiFabCopyDescriptor mfcd;
    MultiFabId             mfid[BL_SPACEDIM];
    std::vector<TURec>     pirm;
    Vector<IntVect>         pshifts(27);
    std::vector< std::pair<int,Box> > isects;


    for (int dim = 0; dim < BL_SPACEDIM; dim++)
    {
        if (geom.isPeriodic(dim))
        {
            Box eDomain = amrex::surroundingNodes(geom.Domain(),dim);

            mfid[dim] = mfcd.RegisterMultiFab(&u_mac[dim]);

            // How to combine pirm into one global pirm?
            // don't think std::vector::push_back() is thread safe
            // #ifdef _OPENMP
            // #pragma omp parallel
            // #endif
            // {
            //             std::vector<TURec>     pirm;
            //             std::vector< std::pair<int,Box> > isects;
            //             Vector<IntVect>         pshifts(27);

            for (MFIter mfi(u_mac[dim]); mfi.isValid(); ++mfi)
            {
                Box eBox = u_mac[dim].boxArray()[mfi.index()];

                geom.periodicShift(eDomain, eBox, pshifts);

                for (int iiv = 0, M = pshifts.size(); iiv < M; iiv++)
                {
                    eBox += pshifts[iiv];

                    u_mac[dim].boxArray().intersections(eBox,isects);

                    for (int i = 0, N = isects.size(); i < N; i++)
                    {
                        const Box& srcBox = isects[i].second;
                        const Box& dstBox = srcBox - pshifts[iiv];

                        TURec r(mfi.index(),dim,srcBox,dstBox);

                        r.m_fbid = mfcd.AddBox(mfid[dim],
                                               srcBox,
                                               0,
                                               isects[i].first,
                                               0,
                                               0,
                                               1);
                        pirm.push_back(r);
                    }

                    eBox -= pshifts[iiv];
                }
            }
            // }// end OMP region
        }
    }

    int nrecv = pirm.size();
    ParallelDescriptor::ReduceIntMax(nrecv);
    if (nrecv == 0)
        //
        // There's no parallel work to do.
        //
        return;

    mfcd.CollectData();

    for (int i = 0; i < pirm.size(); i++)
    {
        const int dim = pirm[i].m_dim;

        BL_ASSERT(pirm[i].m_fbid.box() == pirm[i].m_srcBox);
        BL_ASSERT(pirm[i].m_srcBox.sameSize(pirm[i].m_dstBox));
        BL_ASSERT(u_mac[dim].DistributionMap()[pirm[i].m_idx] == ParallelDescriptor::MyProc());

        diff.resize(pirm[i].m_srcBox, 1);

        mfcd.FillFab(mfid[dim], pirm[i].m_fbid, diff);

        diff.minus<RunOn::Host>(u_mac[dim][pirm[i].m_idx],pirm[i].m_dstBox,diff.box(),0,0,1);

        const Real max_norm = diff.norm<RunOn::Host>(0);

        if (max_norm > umac_periodic_test_Tol )
        {
            amrex::Print() << "dir = "         << dim
                           << ", diff norm = " << max_norm
                           << " for region: "  << pirm[i].m_dstBox << std::endl;
            amrex::Error("Periodic bust in u_mac");
        }
    }
}

void
MacProj::scaleArea (int level, MultiFab* area, Real** anel_coeff_loc)
{
    const BoxArray& grids = LevelData[level]->boxArray();

    int mult = 1;

    for (MFIter mfi(area[0],true); mfi.isValid(); ++mfi)
    {
        const FArrayBox& xarea  = area[0][mfi];
        const FArrayBox& yarea  = area[1][mfi];
        DEF_CLIMITS(xarea,ax_dat,axlo,axhi);
        DEF_CLIMITS(yarea,ay_dat,aylo,ayhi);

        const Box& bx = mfi.tilebox(IntVect::Zero);
        const int* lo = bx.loVect();
        const int* hi = bx.hiVect();

        const int  i        = mfi.index();
        const Box& gbx      = grids[i];
        const int* gbxhi    = gbx.hiVect();
        int anel_coeff_lo   = (gbx.loVect())[BL_SPACEDIM-1]-anel_grow;
        int anel_coeff_hi   = (gbx.hiVect())[BL_SPACEDIM-1]+anel_grow;


#if (BL_SPACEDIM == 2)
        fort_scalearea(lo,hi,gbxhi,
                       ax_dat,ARLIM(axlo),ARLIM(axhi),
                       ay_dat,ARLIM(aylo),ARLIM(ayhi),
                       anel_coeff_loc[i],&anel_coeff_lo,&anel_coeff_hi,
                       &mult);

#elif (BL_SPACEDIM == 3)
        const FArrayBox& zarea = area[2][mfi];
        DEF_CLIMITS(zarea,az_dat,azlo,azhi);
        fort_scalearea(lo,hi,gbxhi,
                       ax_dat,ARLIM(axlo),ARLIM(axhi),
                       ay_dat,ARLIM(aylo),ARLIM(ayhi),
                       az_dat,ARLIM(azlo),ARLIM(azhi),
                       anel_coeff_loc[i],&anel_coeff_lo,&anel_coeff_hi,
                       &mult);

#endif
    }
}<|MERGE_RESOLUTION|>--- conflicted
+++ resolved
@@ -519,7 +519,7 @@
 
         const std::vector< std::pair<int,Box> >& isects = baf.intersections(mfi.tilebox());
 
-        auto const& rhs = Rhs.array(mfi);  
+        auto const& rhs = Rhs.array(mfi);
         for (int ii = 0, N = isects.size(); ii < N; ii++)
         {
             amrex::ParallelFor(isects[ii].second, [rhs]
@@ -754,101 +754,50 @@
     //
     for (MFIter Smfi(Smf,true); Smfi.isValid(); ++Smfi)
     {
-<<<<<<< HEAD
         FArrayBox tforces;
         const Box& bx  = Smfi.tilebox();
         ns_level.getForce(tforces,bx,ngrow,0,NUM_STATE,prev_time,Smf[Smfi],Smf[Smfi],Density);
         forcing_term[Smfi].copy<RunOn::Host>(tforces);
     }
-=======
-        Vector<int> ns_level_bc;
-        FArrayBox tforces, tvelforces, U;
-        FArrayBox flux[AMREX_SPACEDIM], Rho;
->>>>>>> be1f9f1a
-
-
-
-<<<<<<< HEAD
+
+
+
     for (int comp = 0; comp < NUM_STATE; ++comp)
     {
         if (increment_sync.empty() || increment_sync[comp]==1)
         {
-=======
-            const Box& forcebx = grow(bx,1);
-            tforces.resize(forcebx,NUM_STATE);
-            ns_level.getForce(tforces,forcebx,1,0,NUM_STATE,prev_time,Smf[Smfi],Smf[Smfi],Density);
->>>>>>> be1f9f1a
 
             //
             // Compute total forcing term
             //
-<<<<<<< HEAD
             for (MFIter Smfi(Smf,true); Smfi.isValid(); ++Smfi)
             {
                 const Box& bx  = Smfi.tilebox();
-=======
-            godunov->Sum_tf_gp_visc(tforces, 0, vel_visc_terms[Smfi], 0, Gp[Smfi], 0, Rho, 0);
-            godunov->Sum_tf_divu_visc(S, AMREX_SPACEDIM, tforces, AMREX_SPACEDIM, numscal,
-                                      scal_visc_terms[Smfi], 0, divu, 0, Rho, 0, 1);
-            if (use_forces_in_trans)
-            {
-                tvelforces.resize(forcebx,AMREX_SPACEDIM);
-                ns_level.getForce(tvelforces,bx,1,Xvel,BL_SPACEDIM,prev_time,Smf[Smfi],Smf[Smfi],Density);
-                godunov->Sum_tf_gp_visc(tvelforces,0,vel_visc_terms[Smfi],0,Gp[Smfi],0,Rho,0);
-            }
-            //
-            // Get the sync FABS.
-            //
-            FArrayBox& u_sync = Vsync[Smfi];
-            FArrayBox& s_sync = Ssync[Smfi];
->>>>>>> be1f9f1a
 
                 FArrayBox Rho;
                 Rho.resize(amrex::grow(bx,ngrow),1);
                 Rho.copy<RunOn::Host>(Smf[Smfi],Density,0,1);
 
-<<<<<<< HEAD
                 //
                 // Compute total forcing terms.
                 //
                 auto const& tf    = forcing_term.array(Smfi,comp);
                 auto const& rho   = Rho.const_array();
                 auto const  gbx   = grow(bx,ngrow);
-=======
-            for (int comp = 0; comp < NUM_STATE; comp++)
-            {
-                if (increment_sync.empty() || increment_sync[comp]==1)
-                {
-                    const int  sync_ind = comp < AMREX_SPACEDIM ? comp  : comp-BL_SPACEDIM;
-                    FArrayBox& temp     = comp < AMREX_SPACEDIM ? u_sync : s_sync;
-                    ns_level_bc         = ns_level.fetchBCArray(State_Type,bx,comp,1);
->>>>>>> be1f9f1a
 
                 if (comp < AMREX_SPACEDIM)  // Velocity/Momenta
                 {
                     auto const& visc = vel_visc_terms[Smfi].const_array(comp);
                     auto const& gp   = Gp[Smfi].const_array(comp);
 
-<<<<<<< HEAD
                     amrex::ParallelFor(gbx, [tf, visc, gp, rho]
                     AMREX_GPU_DEVICE (int i, int j, int k) noexcept
-=======
-                    if (do_mom_diff == 1 && comp < AMREX_SPACEDIM)
->>>>>>> be1f9f1a
                     {
                         tf(i,j,k)  += visc(i,j,k) - gp(i,j,k);
                     });
 
-<<<<<<< HEAD
                     if ( not (do_mom_diff == 1 ) )
                         forcing_term[Smfi].divide<RunOn::Host>(Rho);
-=======
-                    for (int d=0; d<AMREX_SPACEDIM; ++d)
-                    {
-                        const Box& ebx = amrex::surroundingNodes(bx,d);
-                        flux[d].resize(ebx,BL_SPACEDIM+1);
-                    }
->>>>>>> be1f9f1a
 
                 }
                 else  // Scalars
@@ -1047,7 +996,7 @@
     const MultiFab* area         = ns_level.Area();
 
     MultiFab dmac(volume.boxArray(),volume.DistributionMap(),1,0);
-   
+
 #ifdef _OPENMP
 #pragma omp parallel if (Gpu::notInLaunchRegion())
 #endif
@@ -1065,7 +1014,7 @@
 
         amrex::ParallelFor(bx, [cc_divu,D_DECL(ux_e,uy_e,uz_e),
                                         D_DECL(xarea,yarea,zarea), vol]
-        AMREX_GPU_DEVICE (int i, int j, int k) noexcept 
+        AMREX_GPU_DEVICE (int i, int j, int k) noexcept
         {
             cc_divu(i,j,k) = D_TERM(  xarea(i+1,j,k)*ux_e(i+1,j,k) - xarea(i,j,k)*ux_e(i,j,k),
                                     + yarea(i,j+1,k)*uy_e(i,j+1,k) - yarea(i,j,k)*uy_e(i,j,k),

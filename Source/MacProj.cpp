

#include <AMReX_LO_BCTYPES.H>
#include <AMReX_Geometry.H>
#include <AMReX_ParmParse.H>
#include <MacProj.H>
#include <AMReX_MacBndry.H>
#include <MacOpMacDrivers.H>
#include <NavierStokesBase.H>
#include <OutFlowBC.H>

#ifdef AMREX_USE_EB
#include <iamr_ebgodunov.H>
#endif
#include <iamr_mol.H>
#include <iamr_godunov.H>

//fixme, for writesingle level plotfile
#include<AMReX_PlotFileUtil.H>

using namespace amrex;

#define DEF_LIMITS(fab,fabdat,fablo,fabhi)      \
    const int* fablo = (fab).loVect();          \
    const int* fabhi = (fab).hiVect();          \
    Real* fabdat = (fab).dataPtr();

#define DEF_CLIMITS(fab,fabdat,fablo,fabhi)     \
    const int* fablo = (fab).loVect();          \
    const int* fabhi = (fab).hiVect();          \
    const Real* fabdat = (fab).dataPtr();

#define DEF_BOX_LIMITS(box,boxlo,boxhi)         \
    const int* boxlo = (box).loVect();          \
    const int* boxhi = (box).hiVect();

namespace
{
    bool initialized = false;
}
//
// Set defaults for these in Initialize()!!!
//
int  MacProj::verbose;
Real MacProj::mac_tol;
Real MacProj::mac_abs_tol;
Real MacProj::mac_sync_tol;
int  MacProj::do_outflow_bcs;
int  MacProj::fix_mac_sync_rhs;
int  MacProj::check_umac_periodicity;

namespace
{
    bool benchmarking;
    Real umac_periodic_test_Tol;
}

void
MacProj::Initialize ()
{
    if (initialized) return;
    //
    // Set defaults here!!!
    //
    benchmarking                    = false;
    umac_periodic_test_Tol          = 1.e-10;
    MacProj::verbose                = 0;
    MacProj::mac_tol                = 1.0e-12;
    MacProj::mac_abs_tol            = 1.0e-16;
    MacProj::mac_sync_tol           = 1.0e-8;
    MacProj::do_outflow_bcs         = 1;
    MacProj::fix_mac_sync_rhs       = 0;
    //
    // Only check umac periodicity when debugging.  Can be overridden on input.
    //
#ifndef AMREX_DEBUG
    MacProj::check_umac_periodicity = 0;
#else
    MacProj::check_umac_periodicity = 1;
#endif

    ParmParse pp("mac");

    pp.query("v",                      verbose);
    pp.query("mac_tol",                mac_tol);
    pp.query("mac_abs_tol",            mac_abs_tol);
    pp.query("mac_sync_tol",           mac_sync_tol);
    pp.query("benchmarking",           benchmarking);
    pp.query("do_outflow_bcs",         do_outflow_bcs);
    pp.query("fix_mac_sync_rhs",       fix_mac_sync_rhs);
    pp.query("check_umac_periodicity", check_umac_periodicity);
    pp.query("umac_periodic_test_Tol", umac_periodic_test_Tol);

    amrex::ExecOnFinalize(MacProj::Finalize);

    initialized = true;
}

void
MacProj::Finalize ()
{
    initialized = false;
}

//
// Setup functions follow
//

MacProj::MacProj (Amr*   _parent,
                  int    _finest_level,
                  BCRec* _phys_bc,
                  int    /*not used*/)
    :
    parent(_parent),
    LevelData(_finest_level+1),
    phys_bc(_phys_bc),
    phi_bcs(_finest_level+1),
    mac_phi_crse(_finest_level+1),
    mac_reg(_finest_level+1),
    finest_level(_finest_level)
{
    Initialize();

    if (verbose) amrex::Print() << "Creating mac_projector\n";

    finest_level_allocated = finest_level;
}

MacProj::~MacProj () {}


void
MacProj::install_level (int       level,
                        AmrLevel* level_data)
{
    if (verbose) amrex::Print() << "Installing MacProj level " << level << '\n';
    if (parent->finestLevel() < finest_level)
        for (int lev = parent->finestLevel() + 1; lev <= finest_level; lev++)
            mac_reg[lev].reset();

    finest_level = parent->finestLevel();

    if (level > finest_level_allocated)
    {
        finest_level_allocated = finest_level;
        LevelData.resize(finest_level+1);
        phi_bcs.resize(finest_level+1);
        mac_phi_crse.resize(finest_level+1);
        mac_reg.resize(finest_level+1);
    }

    LevelData[level] = level_data;

    BuildPhiBC(level);

    if (level > 0)
    {
        mac_reg[level].reset(new FluxRegister(LevelData[level]->boxArray(),
                                              LevelData[level]->DistributionMap(),
                                              parent->refRatio(level-1),level,1));
    }

}

// xxxxx Can we skip this if using mlmg?
void
MacProj::BuildPhiBC (int level)
{
    const BoxArray& grids   = LevelData[level]->boxArray();
    const Geometry& geom    = parent->Geom(level);
    const int       ngrds   = grids.size();
    phi_bcs[level].resize(ngrds);
    const Box&      domain  = geom.Domain();
    const int*      domlo   = domain.loVect();
    const int*      domhi   = domain.hiVect();
    const int*      phys_lo = phys_bc->lo();
    const int*      phys_hi = phys_bc->hi();

    for (int i = 0; i < ngrds; i++)
    {
        BCRec&     bc = phi_bcs[level][i];
        const Box& grdbx = grids[i];
        const int* lo = grdbx.loVect();
        const int* hi = grdbx.hiVect();

        for (int dir = 0; dir < BL_SPACEDIM; dir++)
        {
            if (lo[dir] == domlo[dir])
            {
                bc.setLo(dir,phys_lo[dir]==Outflow ? LO_DIRICHLET : LO_NEUMANN);
            }
            else
            {
                bc.setLo(dir,LO_DIRICHLET);
            }
            if (hi[dir] == domhi[dir])
            {
                bc.setHi(dir,phys_hi[dir]==Outflow ? LO_DIRICHLET : LO_NEUMANN);
            }
            else
            {
                bc.setHi(dir,LO_DIRICHLET);
            }
        }
    }
}

void
MacProj::setup (int level)
{
    if (level < parent->maxLevel())
    {
        if (mac_phi_crse[level] == nullptr)
        {
            const BoxArray& grids = LevelData[level]->boxArray();
            const DistributionMapping& dmap = LevelData[level]->DistributionMap();
            mac_phi_crse[level].reset(new MultiFab(grids,dmap,1,1, MFInfo(), LevelData[level]->Factory()));
            mac_phi_crse[level]->setVal(0.0);
        }
    }
}

void
MacProj::cleanup (int level)
{
    if (level < parent->maxLevel())
        mac_phi_crse[level].reset();
}

//
// Projection functions follow ...
//
static
bool
grids_on_side_of_domain (const BoxArray&    grids,
                         const Box&         domain,
                         const Orientation& outFace)
{
    const int idir = outFace.coordDir();

    if (outFace.isLow())
    {
        for (int igrid = 0; igrid < grids.size(); igrid++)
        {
            if (grids[igrid].smallEnd(idir) == domain.smallEnd(idir))
            {
                return true;
            }
        }
    }

    if (outFace.isHigh())
    {
        for (int igrid = 0; igrid < grids.size(); igrid++)
        {
            if (grids[igrid].bigEnd(idir) == domain.bigEnd(idir))
            {
                return true;
            }
        }
    }

    return false;
}

//
// Compute the level advance mac projection.
//

void
MacProj::mac_project (int             level,
                      MultiFab*       u_mac,
                      MultiFab&       S,
                      Real            dt,
                      Real            time,
                      const MultiFab& divu,
                      int             have_divu,
                      const BCRec&    density_math_bc,
                      bool            increment_vel_register )
{
    BL_PROFILE("MacProj::mac_project()");
    if (verbose) amrex::Print() << "... mac_project at level " << level << '\n';

    const BoxArray& grids      = LevelData[level]->boxArray();
    const DistributionMapping& dmap = LevelData[level]->DistributionMap();
    const int       max_level  = parent->maxLevel();
    MultiFab*       mac_phi    = 0;
    NavierStokesBase&   ns     = *(NavierStokesBase*) &(parent->getLevel(level));
    const MultiFab*     area   = ns.Area();
    //
    // If finest level possible no need to make permanent mac_phi for bcs.
    //
    std::unique_ptr<MultiFab> raii;
    if (level == max_level) {
        raii.reset(new MultiFab(grids,dmap,1,1, MFInfo(), LevelData[level]->Factory()));
        mac_phi = raii.get();
    } else {
        mac_phi = mac_phi_crse[level].get();
    }

    mac_phi->setVal(0.0);
    //
    // HACK!!!
    //
    // Some of the routines we call assume that density has one valid
    // ghost cell.  We enforce that assumption by setting it here.
    //
    const MultiFab& rhotime = ns.get_rho(time);
    MultiFab::Copy(S, rhotime, 0, Density, 1, 1);

    if (OutFlowBC::HasOutFlowBC(phys_bc) && have_divu && do_outflow_bcs) {
        set_outflow_bcs(level, mac_phi, u_mac, S, divu);
    }

    //
    // Compute the nondivergent velocities, by creating the linop
    // and multigrid operator appropriate for the solved system.
    //
    // Initialize the rhs with divu.
    //
    const Real rhs_scale = 2.0/dt;
    MultiFab Rhs(grids,dmap,1,0, MFInfo(), LevelData[level]->Factory());

    Rhs.copy(divu);

    MultiFab* cphi = (level == 0) ? nullptr : mac_phi_crse[level-1].get();
    mlmg_mac_level_solve(parent, cphi, *phys_bc, density_math_bc, level, Density, mac_tol, mac_abs_tol,
                         rhs_scale, S, Rhs, u_mac, mac_phi, verbose);


    Rhs.clear();
    //
    // Test that u_mac is divergence free
    //
    if (verbose)
        check_div_cond(level, u_mac);

    if (increment_vel_register)
    {
        //
        // Store advection velocities in mac registers at crse/fine boundaries.
        //
        // Initialize advection velocity registers with coarse grid velocity.
        //
        if (level < finest_level)
        {
            FluxRegister& mr = *mac_reg[level+1];

            mr.setVal(0.0);

            for (int dir = 0; dir < AMREX_SPACEDIM; dir++)
            {
                mr.CrseInit(u_mac[dir],area[dir],dir,0,0,1,-1.0);
            }

            if (verbose)
            {
                Real sumreg = mr.SumReg(0);

                amrex::Print() << "LEVEL " << level << " MACREG: CrseInit sum = " << sumreg << std::endl;
            }
        }
        //
        // Increment in fine grid velocity to velocity registers.
        //
        if (level > 0)
        {
            const Real mult = 1.0/parent->nCycle(level);

            for (int dir = 0; dir < BL_SPACEDIM; dir++)
            {
                mac_reg[level]->FineAdd(u_mac[dir],area[dir],dir,0,0,1,mult);
            }

            if (verbose)
            {
                Real sumreg = mac_reg[level]->SumReg(0);
                amrex::Print() << "LEVEL "                  << level
                               << " MACREG: FineAdd sum = " << sumreg << std::endl;
            }
        }
    }

    if (check_umac_periodicity)
        test_umac_periodic(level,u_mac);

}

//
// Compute the corrective pressure used in the mac_sync.
//
void
MacProj::mac_sync_solve (int       level,
                         Real      dt,
                         MultiFab& rho_half,
                         const BCRec& rho_math_bc,
                         IntVect&  fine_ratio,
                         Array<MultiFab*,AMREX_SPACEDIM>& Ucorr,
                         MultiFab* Rhs_increment )
{
    BL_ASSERT(level < finest_level);

    if (verbose) amrex::Print() << "... mac_sync_solve at level " << level << '\n';

    if (verbose && benchmarking) ParallelDescriptor::Barrier();

    const Real      strt_time  = ParallelDescriptor::second();
    const BoxArray& grids      = LevelData[level]->boxArray();
    const DistributionMapping& dmap = LevelData[level]->DistributionMap();
    const Geometry& geom       = parent->Geom(level);
    const BoxArray& fine_boxes = LevelData[level+1]->boxArray();
    const NavierStokesBase& ns_level   = *(NavierStokesBase*) &(parent->getLevel(level));
    const MultiFab&     volume     = ns_level.Volume();
    const MultiFab*     area       = ns_level.Area();
    //
    // Reusing storage here, since there should be no more need for the
    // values in mac_phi at this level and mac_sync_phi only need to last
    // into the call to mac_sync_compute.  Hope this works...  (LHH).
    //
    MultiFab* mac_sync_phi = mac_phi_crse[level].get();

    //
    // Solve the sync system.
    //
    //
    // Alloc and define RHS by doing a reflux-like operation in coarse
    // grid cells adjacent to fine grids.  The values in these
    // cells should be SUM{MR/VOL} where the sum is taken over
    // all edges of a cell that adjoin fine grids, MR = value in
    // MAC register, VOL = cell volume.  All other cells have a
    // value of zero (including crse cells under fine grids).
    //
    MultiFab Rhs(grids,dmap,1,0, MFInfo(), LevelData[level]->Factory());
    Rhs.setVal(0.0);
    //
    // Reflux subtracts values at hi edge of coarse cell and
    // adds values at lo edge.  We want the opposite here so
    // set scale to -1 & alloc space for Rhs.
    //
    FluxRegister& mr = *mac_reg[level+1];
    const Real scale = -1.0;

    mr.Reflux(Rhs,volume,scale,0,0,1,geom);

    BoxArray baf = fine_boxes;

    baf.coarsen(fine_ratio);

#ifdef _OPENMP
#pragma omp parallel if (Gpu::notInLaunchRegion())
#endif
    // fixme? Should do some real tests to see if tiling here is a win or not
    for (MFIter mfi(Rhs,TilingIfNotGPU()); mfi.isValid(); ++mfi)
    {
        BL_ASSERT(grids[mfi.index()].contains(mfi.tilebox()) );

        const std::vector< std::pair<int,Box> >& isects = baf.intersections(mfi.tilebox());

        auto const& rhs = Rhs.array(mfi);
        for (int ii = 0, N = isects.size(); ii < N; ii++)
        {
            amrex::ParallelFor(isects[ii].second, [rhs]
            AMREX_GPU_DEVICE (int i, int j, int k) noexcept
            {
               rhs(i,j,k) = 0.0;
            });
        }
    }

    if (Rhs_increment)
    {
        MultiFab::Add(Rhs,*Rhs_increment,0,0,1,0);
    }

    mac_sync_phi->setVal(0.0);

    //
    // Now define edge centered coefficients and adjust RHS for MAC solve.
    //
    const Real rhs_scale = 2.0/dt;

    MultiFab area_tmp[AMREX_SPACEDIM];

    //
    // Compute Ucorr, including filling ghost cells for EB
    //
    mlmg_mac_sync_solve(parent,*phys_bc, rho_math_bc, level, mac_sync_tol, mac_abs_tol,
                        rhs_scale, area, volume, rho_half, Rhs, mac_sync_phi,
                        Ucorr, verbose);

    if (verbose)
    {
        const int IOProc   = ParallelDescriptor::IOProcessorNumber();
        Real      run_time = ParallelDescriptor::second() - strt_time;

        ParallelDescriptor::ReduceRealMax(run_time,IOProc);

        amrex::Print() << "MacProj::mac_sync_solve(): time: " << run_time << std::endl;
    }
}

//
// After solving for mac_sync_phi in mac_sync_solve(), we
// can now do the sync advect step.  This consists of two steps
//
// 1. compute u_corr as the gradient of mac_sync_phi --- Now part of mac_sync_solve
// 2. compute advective tendency of u_corr and
//    add into Vsync or Ssync
//
// If increment_sync is non-null, the (i-BL_SPACEDIM)-th component
// of (*Ssync) is incremented only when increment[i]==1
// This is useful if that component gets incrmnted in a non-standard way.
//
void
MacProj::mac_sync_compute (int                   level,
                           Array<MultiFab*,AMREX_SPACEDIM>& Ucorr,
                           MultiFab*             u_mac,
                           MultiFab&             Vsync,
                           MultiFab&             Ssync,
                           MultiFab&             rho_half,
                           FluxRegister*         adv_flux_reg,
                           Vector<AdvectionForm>& advectionType,
                           Real                  prev_time,
                           Real                  prev_pres_time,
                           Real                  dt,
                           int                   NUM_STATE,
                           Real                  be_cn_theta,
                           bool                  modify_reflux_normal_vel,
                           int                   do_mom_diff,
                           const Vector<int>&    increment_sync,
                           bool                  update_fluxreg)
{
    if (modify_reflux_normal_vel)
        amrex::Abort("modify_reflux_normal_vel is no longer supported");
    //
    // Get parameters.
    //
    const BoxArray& grids               = LevelData[level]->boxArray();
    const DistributionMapping& dmap     = LevelData[level]->DistributionMap();
    const Geometry& geom                = parent->Geom(level);
    const int       numscal             = NUM_STATE - AMREX_SPACEDIM;
    NavierStokesBase&   ns_level        = *(NavierStokesBase*) &(parent->getLevel(level));
    const MultiFab* area                = ns_level.Area();

    const int  ncomp = 1;         // Number of components to process at once

#ifdef AMREX_USE_EB
    const int  nghost  = 2;
#else
    const int  nghost  = 0;
#endif

    //
    // Prep MFs to store fluxes and edge states
    //
    MultiFab fluxes[AMREX_SPACEDIM];
    MultiFab edgestate[AMREX_SPACEDIM];

    for (int i = 0; i < AMREX_SPACEDIM; i++)
    {
        const BoxArray& ba = LevelData[level]->getEdgeBoxArray(i);
        fluxes[i].define(ba, dmap, NUM_STATE, nghost, MFInfo(),ns_level.Factory());
        edgestate[i].define(ba, dmap, ncomp, nghost, MFInfo(), ns_level.Factory());
    }


    // Visc terms, is not used for MOL but we define it here anyways as base for the following
    // FillPatch operator
    MultiFab vel_visc_terms(grids,dmap,AMREX_SPACEDIM,
                            ns_level.nghost_force(),MFInfo(),ns_level.Factory());
    FillPatchIterator S_fpi(ns_level,vel_visc_terms,ns_level.nghost_state(),
                            prev_time,State_Type,0,NUM_STATE);
    MultiFab& Smf = S_fpi.get_mf();

    //
    // Compute the mac sync correction.
    //
    if (!ns_level.use_godunov)   // MOL ====================================================================
    {
        Vector<BCRec>  math_bcs(ncomp);
        const Box& domain = geom.Domain();

        for (int comp = 0; comp < NUM_STATE; ++comp)
        {
            if (increment_sync.empty() || increment_sync[comp]==1)
            {
                // Get BCs for this component
                math_bcs = ns_level.fetchBCArray(State_Type, comp, ncomp);

                // Select sync MF and its component for processing
                const int  sync_comp = comp < AMREX_SPACEDIM ? comp   : comp-AMREX_SPACEDIM;
                MultiFab*  sync_ptr  = comp < AMREX_SPACEDIM ? &Vsync : &Ssync;
		// Using fetchBCArray seems a better option than this.
		// Vector<BCRec> const& bcs  = comp < AMREX_SPACEDIM
		// 				   ? ns_level.get_bcrec_velocity()
		// 				   : ns_level.get_bcrec_scalars();
		// // create a single element amrex::Vector
		// Vector<BCRec> const& math_bcs= {bcs[sync_comp]};

		BCRec  const* d_bcrec_ptr = comp < AMREX_SPACEDIM
						   ? ns_level.get_bcrec_velocity_d_ptr()
						   : ns_level.get_bcrec_scalars_d_ptr();

                MOL::ComputeSyncAofs(*sync_ptr, sync_comp, ncomp, Smf, comp,
                                     D_DECL(u_mac[0],u_mac[1],u_mac[2]),
                                     D_DECL(*Ucorr[0],*Ucorr[1],*Ucorr[2]),
                                     D_DECL(edgestate[0],edgestate[1],edgestate[2]), 0, false,
                                     D_DECL(fluxes[0],fluxes[1],fluxes[2]), comp,
                                     math_bcs, &d_bcrec_ptr[sync_comp], geom, dt
#ifdef AMREX_USE_EB
                                     , ns_level.redistribution_type
#endif
                                     );
            }
        }
    }
    else // GODUNOV ========================================================================================
    {
        std::unique_ptr<MultiFab> divu_fp (ns_level.getDivCond(ns_level.nghost_force(),prev_time));

        MultiFab& Gp = ns_level.get_old_data(Gradp_Type);

        MultiFab scal_visc_terms(grids,dmap,numscal,ns_level.nghost_force(),
                                 MFInfo(),ns_level.Factory());
        vel_visc_terms.setVal(0.0);  // Initialize to make calls below safe
        scal_visc_terms.setVal(0.0); // Initialize to make calls below safe

        bool use_forces_in_trans = ns_level.GodunovUseForcesInTrans(); // This should always return False for EB Godunov

        // Get viscous forcing.
        if (be_cn_theta != 1.0)
        {
            bool do_get_visc_terms = false;

            for (int i=0; i < AMREX_SPACEDIM; ++i)
                if (increment_sync.empty() || increment_sync[i]==1)
                    do_get_visc_terms = true;

            if (do_get_visc_terms || use_forces_in_trans)
                ns_level.getViscTerms(vel_visc_terms,Xvel,AMREX_SPACEDIM,prev_time);

            do_get_visc_terms = false;
            for (int i=AMREX_SPACEDIM; i < increment_sync.size(); ++i)
                if (increment_sync.empty() || increment_sync[i]==1)
                    do_get_visc_terms = true;

            if (do_get_visc_terms)
                ns_level.getViscTerms(scal_visc_terms,AMREX_SPACEDIM,numscal,prev_time);
        }


        MultiFab forcing_term(grids, dmap, NUM_STATE, ns_level.nghost_force());

        // Store momenta multifab if conservative approach is used,
        // i.e. rho* u.
        // We make it with AMREX_SPACEDIM components instead of only one
        // (loop below is done component by component) because ComputeSyncAofs will
        // need to know which component of velocity is being processed.
        MultiFab momenta;
        if  (do_mom_diff == 1)
        {
            momenta.define(grids,dmap, AMREX_SPACEDIM, Smf.nGrow(), MFInfo(), Smf.Factory());
            MultiFab::Copy(momenta,Smf,0,0,AMREX_SPACEDIM, Smf.nGrow());
            for (int d=0; d < AMREX_SPACEDIM; ++d )
                MultiFab::Multiply( momenta, Smf, Density, d, 1, Smf.nGrow());
        }


        //
        // Compute forcing terms for all component
        //
#ifdef _OPENMP
#pragma omp parallel if (Gpu::notInLaunchRegion())
#endif
<<<<<<< HEAD
=======
    {
        for (MFIter Smfi(Smf,TilingIfNotGPU()); Smfi.isValid(); ++Smfi)
>>>>>>> b3ff0168
        {
            FArrayBox tforces;
            for (MFIter Smfi(Smf,TilingIfNotGPU()); Smfi.isValid(); ++Smfi)
            {
                const auto gbx = Smfi.growntilebox(ns_level.nghost_force());

                ns_level.getForce(forcing_term[Smfi],gbx,0,NUM_STATE,
                                  prev_time,Smf[Smfi],Smf[Smfi],Density);
            }
        }

        for (int comp = 0; comp < NUM_STATE; ++comp)
        {
            if (increment_sync.empty() || increment_sync[comp]==1)
            {

                //
                // Compute total forcing term
                //
                for (MFIter Smfi(Smf,TilingIfNotGPU()); Smfi.isValid(); ++Smfi)
                {
                    auto const gbx = Smfi.growntilebox(ns_level.nghost_force());

                    //
                    // Compute total forcing terms.
                    //
                    auto const& tf    = forcing_term.array(Smfi,comp);

                    if (comp < AMREX_SPACEDIM)  // Velocity/Momenta
                    {
                        auto const& visc = vel_visc_terms[Smfi].const_array(comp);
                        auto const& gp   = Gp[Smfi].const_array(comp);

                        if ( do_mom_diff == 0 )
 #ifdef AMREX_USE_EB
                        {
                            amrex::Abort("EB Godunov only supports conservative velocity update: run with ns.do_mom_diff=1");
                        }
#else
                        {
                            auto const& rho   = Smf[Smfi].const_array(Density);

                            amrex::ParallelFor(gbx, [tf, visc, gp, rho]
                            AMREX_GPU_DEVICE (int i, int j, int k) noexcept
                            {
                                tf(i,j,k)  += visc(i,j,k) - gp(i,j,k);
                                tf(i,j,k)  /= rho(i,j,k);
                            });
                        }
#endif
                        else
                        {
                            amrex::ParallelFor(gbx, [tf, visc, gp]
                            AMREX_GPU_DEVICE (int i, int j, int k) noexcept
                            {
                                tf(i,j,k)  += visc(i,j,k) - gp(i,j,k);
                            });
                        }

                    }
                    else  // Scalars
                    {
                        auto const& visc = scal_visc_terms[Smfi].const_array(comp-AMREX_SPACEDIM);
                        auto const& S    = Smf.const_array(Smfi,comp);
                        auto const& divu = divu_fp -> const_array(Smfi);
                        amrex::ParallelFor(gbx, [tf, visc, S, divu]
                        AMREX_GPU_DEVICE (int i, int j, int k) noexcept
                        {
                            tf(i,j,k) += visc(i,j,k) - S(i,j,k) * divu(i,j,k);
                        });
                    }
                }


                //
                // Perform sync
                //

                // Select sync MF and its component for processing
                const int  sync_comp   = comp < AMREX_SPACEDIM ? comp   : comp-AMREX_SPACEDIM;
                MultiFab*  sync_ptr    = comp < AMREX_SPACEDIM ? &Vsync : &Ssync;
                const bool is_velocity = comp < AMREX_SPACEDIM ? true   : false;
                BCRec  const* d_bcrec_ptr = comp < AMREX_SPACEDIM
                                                   ? &(ns_level.get_bcrec_velocity_d_ptr())[sync_comp]
                                                   : &(ns_level.get_bcrec_scalars_d_ptr())[sync_comp];

                const auto& Q = (do_mom_diff == 1 and comp < AMREX_SPACEDIM) ? momenta : Smf;

                amrex::Gpu::DeviceVector<int> iconserv;
                iconserv.resize(1, 0);
                iconserv[0] = (advectionType[comp] == Conservative) ? 1 : 0;

#ifdef AMREX_USE_EB
                Vector<BCRec> bcrec_ptr = comp < AMREX_SPACEDIM
                                                 ? ns_level.m_bcrec_velocity
                                                 : ns_level.m_bcrec_scalars;
                EBGodunov::ComputeSyncAofs(*sync_ptr, sync_comp, ncomp,
                                           Q, comp,
                                           AMREX_D_DECL(u_mac[0],u_mac[1],u_mac[2]),
                                           AMREX_D_DECL(*Ucorr[0],*Ucorr[1],*Ucorr[2]),
                                           AMREX_D_DECL(edgestate[0],edgestate[1],edgestate[2]), 0, false,
                                           AMREX_D_DECL(fluxes[0],fluxes[1],fluxes[2]), comp,
                                           forcing_term, comp, *divu_fp,
                                           bcrec_ptr, d_bcrec_ptr,
                                           geom, iconserv, dt, true,
                                           ns_level.redistribution_type);
#else
                Godunov::ComputeSyncAofs(*sync_ptr, sync_comp, ncomp,
                                         Q, comp,
                                         AMREX_D_DECL(u_mac[0],u_mac[1],u_mac[2]),
                                         AMREX_D_DECL(*Ucorr[0],*Ucorr[1],*Ucorr[2]),
                                         AMREX_D_DECL(edgestate[0],edgestate[1],edgestate[2]), 0, false,
                                         AMREX_D_DECL(fluxes[0],fluxes[1],fluxes[2]), comp,
                                         forcing_term, comp, *divu_fp,
                                         d_bcrec_ptr, geom, iconserv, dt,
                                         ns_level.GodunovUsePPM(), ns_level.GodunovUseForcesInTrans(),
                                         is_velocity );
#endif

            }
        }
    }


    if (level > 0 && update_fluxreg)
    {
        const Real mlt =  -1.0/( (double) parent->nCycle(level));
        for (int d = 0; d < AMREX_SPACEDIM; ++d)
        {
            for (int comp = 0; comp < NUM_STATE; ++comp)
            {
                if (increment_sync.empty() || increment_sync[comp]==1)
                {
                    adv_flux_reg->FineAdd(fluxes[d],d,comp,comp,1,-dt);
                }
            }
            //
            // Include grad_phi(aka Ucorr) in the mac registers corresponding
            // to the next coarsest interface.
            //
            mac_reg[level]->FineAdd(*Ucorr[d],area[d],d,0,0,1,mlt);
        }
    }
}

//
// This routine does a sync advect step for a single
// scalar component. Unlike the preceding routine, the
// half-time edge states are passed in from the calling routine.
// This routine is useful when the edge states are computed
// in a physics-class-specific manner. (For example, as they are
// in the calculation of div rho U h = div U sum_l (rho Y)_l h_l(T)).
//
void
MacProj::mac_sync_compute (int                    level,
                           Array<MultiFab*,AMREX_SPACEDIM>& Ucorr,
                           MultiFab&              Sync,
                           int                    comp,
                           int                    s_ind,
                           MultiFab* const*       sync_edges,
                           int                    eComp,
                           MultiFab&              rho_half,
                           FluxRegister*          adv_flux_reg,
                           Vector<AdvectionForm>&  advectionType,
                           bool                   modify_reflux_normal_vel,
                           Real                   dt,
                           bool                   update_fluxreg)
{
    if (modify_reflux_normal_vel)
        amrex::Abort("modify_reflux_normal_vel is no longer supported");

    const DistributionMapping& dmap     = LevelData[level]->DistributionMap();
    const Geometry& geom         = parent->Geom(level);
    NavierStokesBase& ns_level   = *(NavierStokesBase*) &(parent->getLevel(level));

#ifdef AMREX_USE_EB
    const int  nghost  = 2;
#else
    const int  nghost  = 0;
#endif

    const int  ncomp   = 1;         // Number of components to process at once

    MultiFab fluxes[BL_SPACEDIM];
    for (int i = 0; i < BL_SPACEDIM; i++)
    {
        const BoxArray& ba = LevelData[level]->getEdgeBoxArray(i);
        fluxes[i].define(ba, dmap, 1, nghost, MFInfo(),ns_level.Factory());
    }

    //
    // Compute the mac sync correction.
    //
    if (!ns_level.use_godunov)
    {
        //
        // MOL algorithm
        //

        const Box& domain = geom.Domain();

	// Bogus arguments -- they will not be used since we don't need to recompute the edge states
	Vector<BCRec>  bcs;
	BCRec  const* d_bcrec_ptr = NULL;

	MOL::ComputeSyncAofs(Sync, s_ind, ncomp,
			     Sync, s_ind, // this is not used when we pass edge states
			     D_DECL(*Ucorr[0],*Ucorr[1],*Ucorr[2]),  // this is not used when we pass edge states
			     D_DECL(*Ucorr[0],*Ucorr[1],*Ucorr[2]),
			     D_DECL(*sync_edges[0],*sync_edges[1],*sync_edges[2]), eComp, true,
			     D_DECL(fluxes[0],fluxes[1],fluxes[2]), 0,
			     bcs, d_bcrec_ptr, geom, dt
#ifdef AMREX_USE_EB
                             , ns_level.redistribution_type
#endif
            );

    }
    else
    {
        //
        // Godunov algorithm
        //

        // Bogus arguments -- they will not be used since we don't need to recompute the edge states
        BCRec  const* d_bcrec_ptr = NULL;
        Gpu::DeviceVector<int> iconserv;

#ifdef AMREX_USE_EB
        EBGodunov::ComputeSyncAofs(Sync, s_ind, ncomp,
                                   MultiFab(), s_ind,                      // this is not used when known_edgestate = true
                                   AMREX_D_DECL(*Ucorr[0],*Ucorr[1],*Ucorr[2]),  // this is not used when we pass edge states
                                   AMREX_D_DECL(*Ucorr[0],*Ucorr[1],*Ucorr[2]),
                                   AMREX_D_DECL(*sync_edges[0],*sync_edges[1],*sync_edges[2]), eComp, true,
                                   AMREX_D_DECL(fluxes[0],fluxes[1],fluxes[2]), 0,
                                   MultiFab(), 0, MultiFab(),                        // this is not used when known_edgestate = true
                                   {}, NULL,
                                   geom, iconserv, dt, true,
                                   ns_level.redistribution_type);
#else
        Godunov::ComputeSyncAofs(Sync, s_ind, ncomp,
                                 MultiFab(), s_ind,                      // this is not used when known_edgestate = true
                                 AMREX_D_DECL(*Ucorr[0],*Ucorr[1],*Ucorr[2]),  // this is not used when we pass edge states
                                 AMREX_D_DECL(*Ucorr[0],*Ucorr[1],*Ucorr[2]),
                                 AMREX_D_DECL(*sync_edges[0],*sync_edges[1],*sync_edges[2]), eComp, true,
                                 AMREX_D_DECL(fluxes[0],fluxes[1],fluxes[2]), 0,
                                 MultiFab(), 0, MultiFab(),                        // this is not used when known_edgestate = true
                                 d_bcrec_ptr, geom, iconserv, 0.0, false, false, false  ); // this is not used when known_edgestate = true
#endif

    }

    if (level > 0 && update_fluxreg)
    {
        for (int d = 0; d < AMREX_SPACEDIM; ++d)
        {
            adv_flux_reg->FineAdd(fluxes[d],d,0,comp,1,-dt);
        }
    }
}

//
// Check the mac divergence.
//
void
MacProj::check_div_cond (int      level,
                         MultiFab U_edge[]) const
{
    const NavierStokesBase& ns_level = *(NavierStokesBase*) &(parent->getLevel(level));
    const MultiFab& volume       = ns_level.Volume();
    const MultiFab* area         = ns_level.Area();

    MultiFab dmac(volume.boxArray(),volume.DistributionMap(),1,0);

#ifdef _OPENMP
#pragma omp parallel if (Gpu::notInLaunchRegion())
#endif
    for (MFIter mfi(dmac,TilingIfNotGPU());mfi.isValid();++mfi)
    {
        const Box& bx = mfi.tilebox();
        auto const& cc_divu   = dmac.array(mfi);
        D_TERM(auto const& ux_e = U_edge[0].array(mfi);,
               auto const& uy_e = U_edge[1].array(mfi);,
               auto const& uz_e = U_edge[2].array(mfi););
        D_TERM(auto const& xarea  = area[0].array(mfi);,
               auto const& yarea  = area[1].array(mfi);,
               auto const& zarea  = area[2].array(mfi););
        auto const& vol       = volume.array(mfi);

        amrex::ParallelFor(bx, [cc_divu,D_DECL(ux_e,uy_e,uz_e),
                                        D_DECL(xarea,yarea,zarea), vol]
        AMREX_GPU_DEVICE (int i, int j, int k) noexcept
        {
            cc_divu(i,j,k) = D_TERM(  xarea(i+1,j,k)*ux_e(i+1,j,k) - xarea(i,j,k)*ux_e(i,j,k),
                                    + yarea(i,j+1,k)*uy_e(i,j+1,k) - yarea(i,j,k)*uy_e(i,j,k),
                                    + zarea(i,j,k+1)*uz_e(i,j,k+1) - zarea(i,j,k)*uz_e(i,j,k));
            cc_divu(i,j,k) /= vol(i,j,k);
        });
    }

    Real sm = amrex::ReduceSum(dmac, 0, []
    AMREX_GPU_HOST_DEVICE (Box const& bx, Array4<Real const> const& dmac_arr) -> Real
    {
        Real tmp = 0.0;
        AMREX_LOOP_3D(bx, i, j, k,
        {
            tmp += dmac_arr(i,j,k);
        });
        return tmp;
    });

    if (verbose)
    {
        const int IOProc = ParallelDescriptor::IOProcessorNumber();

        ParallelDescriptor::ReduceRealSum(sm,IOProc);

        amrex::Print().SetPrecision(15) << "SUM of DIV(U_edge) = " << sm << '\n';
    }
}

void
MacProj::set_outflow_bcs (int             level,
                          MultiFab*       mac_phi,
                          const MultiFab* u_mac,
                          const MultiFab& S,
                          const MultiFab& divu)
{
    //
    // This code is very similar to the outflow BC stuff in the Projection
    // class except that here the the phi to be solved for lives on the
    // out-directed faces.  The projection equation to satisfy is
    //
    //   (1/r)(d/dr)[r/rho dphi/dr] = dv/dr - S
    //
    bool hasOutFlow;
    Orientation outFaces[2*BL_SPACEDIM];
    int numOutFlowFaces;

    OutFlowBC::GetOutFlowFaces(hasOutFlow,outFaces,phys_bc,numOutFlowFaces);

    const BoxArray&   grids  = LevelData[level]->boxArray();
    const Geometry&   geom   = parent->Geom(level);
    const Box&        domain = parent->Geom(level).Domain();
    //
    // Create 1-wide cc box just outside boundary to hold phi.
    //
    BoxList ccBoxList, phiBoxList;
    // numOutFlowFaces gives the number of outflow faces on the entire
    //   problem domain
    // nOutFlowTouched gives the number of outflow faces a level touches, so
    //   nOutFlowTouched = numOutFlowFaces for level 0, but
    //   nOutFlowTouched <= numOutFlowFaces for levels > 0, since
    //   finer levels may not span the entire problem domain
    int nOutFlowTouched = 0;
    for (int iface = 0; iface < numOutFlowFaces; iface++)
    {
        if (grids_on_side_of_domain(grids,geom.Domain(),outFaces[iface]))
        {
            nOutFlowTouched++;
            const int outDir    = outFaces[iface].coordDir();

            Box ccBndBox;
            if (outFaces[iface].faceDir() == Orientation::high)
            {
                ccBndBox = amrex::adjCellHi(domain,outDir,2);
                ccBndBox.shift(outDir,-2);
            }
            else
            {
                ccBndBox = amrex::adjCellLo(domain,outDir,2);
                ccBndBox.shift(outDir,2);
            }
            ccBoxList.push_back(ccBndBox);

            Box phiBox  = amrex::adjCell(domain,outFaces[iface],1);
            phiBoxList.push_back(phiBox);

            const Box&     valid_ccBndBox       = ccBndBox & domain;
            const BoxArray uncovered_outflow_ba = amrex::complementIn(valid_ccBndBox,grids);

            if (uncovered_outflow_ba.size() &&
                amrex::intersect(grids,valid_ccBndBox).size())
                amrex::Error("MacProj: Cannot yet handle partially refined outflow");
        }
    }

    if ( !ccBoxList.isEmpty() )
    {
        BoxArray phiBoxArray(phiBoxList);
        phiBoxList.clear();

        //
        // Must do this kind of copy instead of mac_phi->copy(phidat);
        // because we're copying onto the ghost cells of the FABs,
        // not the valid regions.
        //
#ifdef _OPENMP
#pragma omp parallel if (Gpu::notInLaunchRegion())
#endif
        for ( int iface = 0; iface < nOutFlowTouched; ++iface )
        {
            for (MFIter mfi(*mac_phi); mfi.isValid(); ++mfi)
            {
                Box ovlp = (*mac_phi)[mfi].box() & phiBoxArray[iface];
                if (ovlp.ok()) {
                      (*mac_phi)[mfi].setVal<RunOn::Gpu>(0,ovlp,0,1);
                }
            }
        }
    }
}

//
// Structure used by test_umac_periodic().
//

struct TURec
{
    TURec ()
        :
        m_idx(-1),
        m_dim(-1)
        {}

    TURec (int        idx,
           int        dim,
           const Box& srcBox,
           const Box& dstBox)
        :
        m_srcBox(srcBox),
        m_dstBox(dstBox),
        m_idx(idx),
        m_dim(dim)
        {}

    FillBoxId m_fbid;
    Box       m_srcBox;
    Box       m_dstBox;
    int       m_idx;
    int       m_dim;
};

//
// Test that edge-based values agree across periodic boundary.
//

void
MacProj::test_umac_periodic (int       level,
                             MultiFab* u_mac)
{
    const Geometry& geom = parent->Geom(level);

    if (!geom.isAnyPeriodic()) return;

    FArrayBox              diff;
    MultiFabCopyDescriptor mfcd;
    MultiFabId             mfid[BL_SPACEDIM];
    std::vector<TURec>     pirm;
    Vector<IntVect>         pshifts(27);
    std::vector< std::pair<int,Box> > isects;


    for (int dim = 0; dim < BL_SPACEDIM; dim++)
    {
        if (geom.isPeriodic(dim))
        {
            Box eDomain = amrex::surroundingNodes(geom.Domain(),dim);

            mfid[dim] = mfcd.RegisterMultiFab(&u_mac[dim]);

            // How to combine pirm into one global pirm?
            // don't think std::vector::push_back() is thread safe
            // #ifdef _OPENMP
            // #pragma omp parallel
            // #endif
            // {
            //             std::vector<TURec>     pirm;
            //             std::vector< std::pair<int,Box> > isects;
            //             Vector<IntVect>         pshifts(27);

            for (MFIter mfi(u_mac[dim]); mfi.isValid(); ++mfi)
            {
                Box eBox = u_mac[dim].boxArray()[mfi.index()];

                geom.periodicShift(eDomain, eBox, pshifts);

                for (int iiv = 0, M = pshifts.size(); iiv < M; iiv++)
                {
                    eBox += pshifts[iiv];

                    u_mac[dim].boxArray().intersections(eBox,isects);

                    for (int i = 0, N = isects.size(); i < N; i++)
                    {
                        const Box& srcBox = isects[i].second;
                        const Box& dstBox = srcBox - pshifts[iiv];

                        TURec r(mfi.index(),dim,srcBox,dstBox);

                        r.m_fbid = mfcd.AddBox(mfid[dim],
                                               srcBox,
                                               0,
                                               isects[i].first,
                                               0,
                                               0,
                                               1);
                        pirm.push_back(r);
                    }

                    eBox -= pshifts[iiv];
                }
            }
            // }// end OMP region
        }
    }

    int nrecv = pirm.size();
    ParallelDescriptor::ReduceIntMax(nrecv);
    if (nrecv == 0)
        //
        // There's no parallel work to do.
        //
        return;

    mfcd.CollectData();

    for (int i = 0; i < pirm.size(); i++)
    {
        const int dim = pirm[i].m_dim;

        BL_ASSERT(pirm[i].m_fbid.box() == pirm[i].m_srcBox);
        BL_ASSERT(pirm[i].m_srcBox.sameSize(pirm[i].m_dstBox));
        BL_ASSERT(u_mac[dim].DistributionMap()[pirm[i].m_idx] == ParallelDescriptor::MyProc());

        diff.resize(pirm[i].m_srcBox, 1);

        mfcd.FillFab(mfid[dim], pirm[i].m_fbid, diff);

        diff.minus<RunOn::Host>(u_mac[dim][pirm[i].m_idx],pirm[i].m_dstBox,diff.box(),0,0,1);

        const Real max_norm = diff.norm<RunOn::Host>(0);

        if (max_norm > umac_periodic_test_Tol )
        {
            amrex::Print() << "dir = "         << dim
                           << ", diff norm = " << max_norm
                           << " for region: "  << pirm[i].m_dstBox << std::endl;
            amrex::Error("Periodic bust in u_mac");
        }
    }
}
<|MERGE_RESOLUTION|>--- conflicted
+++ resolved
@@ -672,11 +672,6 @@
 #ifdef _OPENMP
 #pragma omp parallel if (Gpu::notInLaunchRegion())
 #endif
-<<<<<<< HEAD
-=======
-    {
-        for (MFIter Smfi(Smf,TilingIfNotGPU()); Smfi.isValid(); ++Smfi)
->>>>>>> b3ff0168
         {
             FArrayBox tforces;
             for (MFIter Smfi(Smf,TilingIfNotGPU()); Smfi.isValid(); ++Smfi)
@@ -1228,4 +1223,4 @@
             amrex::Error("Periodic bust in u_mac");
         }
     }
-}
+}
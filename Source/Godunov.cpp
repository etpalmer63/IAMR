--- conflicted
+++ resolved
@@ -1303,79 +1303,7 @@
 
     Gpu::synchronize();
 
-<<<<<<< HEAD
-    for (int icomp=0; icomp < a_ncomp; ++icomp)
-    {
-        Print() << "  norm0(div) = "
-                << a_conv.norm1(a_conv_comp+icomp, a_geom.periodicity(),true) << " ";
-    }
-
-    Print() << std::endl;
-
-    //
-    // Now we have to return the fluxes multiplied by the area -- We basically return
-    // "intensive" fluxes
-    //
-    const Real*  dx = a_geom.CellSize();
-
-#if ( AMREX_SPACEDIM == 3 )
-    a_fx.mult(dx[1]*dx[2]);
-    a_fy.mult(dx[0]*dx[2]);
-    a_fz.mult(dx[0]*dx[1]);
-#else
-    a_fx.mult(dx[1]);
-    a_fy.mult(dx[0]);
-#endif
-
-    //
-    // Account for "effective areas" for cut cells
-    //
-//    auto const& ebfactory = dynamic_cast<EBFArrayBoxFactory const&>(a_state.Factory());
-
-    Array< const MultiCutFab*,AMREX_SPACEDIM> areafrac;
-    areafrac  = ebfactory.getAreaFrac();
-
-    for (MFIter mfi(a_state,TilingIfNotGPU()); mfi.isValid(); ++mfi)
-    {
-        Box bx = mfi.tilebox ();
-
-        const EBFArrayBox&     cc_fab = static_cast<EBFArrayBox const&>(a_state[mfi]);
-        const EBCellFlagFab&    flags = cc_fab.getEBCellFlagFab();
-
-        if ( (flags.getType(amrex::grow(bx,0)) != FabType::covered ) &&
-             (flags.getType(amrex::grow(bx,0)) != FabType::regular ) )
-        {
-
-            D_TERM( const auto& fx = a_fx.array(mfi);,
-                    const auto& fy = a_fy.array(mfi);,
-                    const auto& fz = a_fz.array(mfi););
-
-            D_TERM( const Box ubx = amrex::surroundingNodes(bx,0);,
-                    const Box vbx = amrex::surroundingNodes(bx,1);,
-                    const Box wbx = amrex::surroundingNodes(bx,2););
-
-            D_TERM( const auto& afrac_x = areafrac[0]->array(mfi);,
-                    const auto& afrac_y = areafrac[1]->array(mfi);,
-                    const auto& afrac_z = areafrac[2]->array(mfi););
-
-            AMREX_FOR_4D(ubx, a_ncomp, i, j, k, n, {fx(i,j,k,n) *= afrac_x(i,j,k);});
-            AMREX_FOR_4D(vbx, a_ncomp, i, j, k, n, {fy(i,j,k,n) *= afrac_y(i,j,k);});
-#if (AMREX_SPACEDIM==3)
-            AMREX_FOR_4D(wbx, a_ncomp, i, j, k, n, {fz(i,j,k,n) *= afrac_z(i,j,k);});
-#endif
-        }
-
-    }
-
-    a_fx.FillBoundary(a_geom.periodicity());
-    a_fy.FillBoundary(a_geom.periodicity());
-#if ( AMREX_SPACEDIM == 3 )
-    a_fz.FillBoundary(a_geom.periodicity());
-#endif
-
-=======
     areaWeightFluxes(D_DECL(a_fx,a_fy,a_fz), a_ncomp, a_geom);
->>>>>>> e44cf860
 }
 
 //
@@ -1449,15 +1377,10 @@
     amrex::single_level_weighted_redistribute( 0, {conv_tmp}, {conv_tmp_redist}, {*weights}, 0, a_ncomp, {a_geom} );
 
     // Now add this update to a_conv
-<<<<<<< HEAD
-    MultiFab::Add(a_conv,conv_tmp_redist,0,a_conv_comp,a_ncomp,a_conv.nGrow());
-
-=======
     // Note that redistribute() does not fill ghost cells, so if desired, would
     // need to fill ghosts here.
     MultiFab::Add(a_conv,conv_tmp_redist,0,a_conv_comp,a_ncomp,0);
-    
->>>>>>> e44cf860
+
     Gpu::synchronize();
 
     areaWeightFluxes(D_DECL(a_fx,a_fy,a_fz), a_ncomp, a_geom);
@@ -1486,10 +1409,10 @@
 
     const auto& ebfactory = dynamic_cast<EBFArrayBoxFactory const&>(a_fx.Factory());
     const FabArray<EBCellFlagFab>& flagMF = ebfactory.getMultiEBCellFlagFab();
-    
+
     Array< const MultiCutFab*,AMREX_SPACEDIM> areafrac;
     areafrac  = ebfactory.getAreaFrac();
-    
+
     MFItInfo mfi_info;
     if (Gpu::notInLaunchRegion()) mfi_info.EnableTiling().SetDynamic(true);
 #ifdef _OPENMP
@@ -1498,7 +1421,7 @@
     for (MFIter mfi(a_fx,mfi_info); mfi.isValid(); ++mfi)
     {
         Box bx = mfi.tilebox(IntVect(AMREX_D_DECL(0,0,0)));
-	
+
 	D_TERM( const auto& fx = a_fx.array(mfi);,
 		const auto& fy = a_fy.array(mfi);,
 		const auto& fz = a_fz.array(mfi););
@@ -1506,24 +1429,24 @@
 	D_TERM( const Box ubx = mfi.tilebox(IntVect(AMREX_D_DECL(1,0,0)));,
 		const Box vbx = mfi.tilebox(IntVect(AMREX_D_DECL(0,1,0)));,
 		const Box wbx = mfi.tilebox(IntVect(AMREX_D_DECL(0,0,1))););
-	
+
 	AMREX_FOR_4D(ubx, a_ncomp, i, j, k, n, {fx(i,j,k,n) *= area[0];});
 	AMREX_FOR_4D(vbx, a_ncomp, i, j, k, n, {fy(i,j,k,n) *= area[1];});
 #if (AMREX_SPACEDIM==3)
 	AMREX_FOR_4D(wbx, a_ncomp, i, j, k, n, {fz(i,j,k,n) *= area[2];});
 #endif
-	
+
 	//
-	// Deal with irregular cells 
+	// Deal with irregular cells
 	//
         auto fabtyp = flagMF[mfi].getType(bx);
-	
+
 	if (fabtyp == FabType::regular ) continue;
-	
+
  	D_TERM( const auto& afrac_x = areafrac[0]->array(mfi);,
 		const auto& afrac_y = areafrac[1]->array(mfi);,
 		const auto& afrac_z = areafrac[2]->array(mfi););
-	  
+
 	if ( fabtyp != FabType::covered )
         {
 	  //

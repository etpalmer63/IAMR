--- conflicted
+++ resolved
@@ -171,144 +171,6 @@
     zflx.copy(zstate);
 #endif
 
-<<<<<<< HEAD
-    BL_ASSERT(S.nComp()       > Scomp      );
-    BL_ASSERT(tforces.nComp() > Tcomp      );
-    BL_ASSERT(divu.nComp()    > Dcomp      );
-
-    BL_ASSERT(uedge.nComp()   > mCompX     );
-    BL_ASSERT(stx.nComp()     > eCompX     );
-
-    BL_ASSERT(vedge.nComp()   > mCompY     );
-    BL_ASSERT(sty.nComp()     > eCompY     );
-
-#if (BL_SPACEDIM == 3)
-    BL_ASSERT(wedge.nComp()   > mCompZ     );
-    BL_ASSERT(stz.nComp()     > eCompZ     );
-#endif    
-    //
-    // Create the bounds and pointers.
-    //
-    const int *lo         = grd.loVect();
-    const int *hi         = grd.hiVect();
-    const int *s_lo       = S.loVect();
-    const int *s_hi       = S.hiVect();
-// FIXME? consider passing in bounds for tforces and divu rather
-// than assuming they're the same as S's bounds in FORT_ESTATE_BDS
-    const int *ww_lo      = work.loVect();
-    const int *ww_hi      = work.hiVect();
-    const Real *s_dat     = S.dataPtr(Scomp);
-    const Real *tfr_dat   = tforces.dataPtr(Tcomp);
-    const Real *divu_dat  = divu.dataPtr(Dcomp);
-    //
-    // Set work space to bogus values.
-    //
-    SetBogusScratch();
-
-#if (BL_SPACEDIM == 3)
-    const Real *xhi_dat   = work.dataPtr(0);
-    const Real *yhi_dat   = work.dataPtr(0);
-    const Real *zhi_dat   = work.dataPtr(0);
-    const Real *xlo_dat   = work.dataPtr(1);
-    const Real *ylo_dat   = work.dataPtr(2);
-    const Real *zlo_dat   = work.dataPtr(3);
-    const Real *slx_dat   = work.dataPtr(4);
-    const Real *sly_dat   = work.dataPtr(5);
-    const Real *slz_dat   = work.dataPtr(6);
-#else
-    const Real *xhi_dat   = work.dataPtr(0);
-    const Real *yhi_dat   = work.dataPtr(0);
-    const Real *xlo_dat   = work.dataPtr(1);
-    const Real *ylo_dat   = work.dataPtr(2);
-    const Real *slx_dat   = work.dataPtr(3);
-    const Real *sly_dat   = work.dataPtr(4);
-#endif
-    //
-    // C component indices starts from 0, Fortran from 1
-    //
-      
-#if (BL_SPACEDIM == 2)
-    int fort_ind = state_ind+1;  
-    estate_bds(s_dat, tfr_dat, divu_dat, ARLIM(s_lo), ARLIM(s_hi),
-                    
-                    xlo_dat, xhi_dat, slx_dat,
-                    slxscr.dataPtr(), stxlo.dataPtr(), stxhi.dataPtr(),
-                    uedge.dataPtr(mCompX), ARLIM(uedge.loVect()), ARLIM(uedge.hiVect()),
-                    stx.dataPtr(eCompX),   ARLIM(stx.loVect()),   ARLIM(stx.hiVect()),
-                    
-                    ylo_dat, yhi_dat, sly_dat,
-                    slyscr.dataPtr(), stylo.dataPtr(), styhi.dataPtr(),
-                    vedge.dataPtr(mCompY), ARLIM(vedge.loVect()), ARLIM(vedge.hiVect()),
-                    sty.dataPtr(eCompY),   ARLIM(sty.loVect()),   ARLIM(sty.hiVect()),
-#if (BL_SPACEDIM == 3)
-                    zlo_dat, zhi_dat, slz_dat,
-                    slzscr.dataPtr(), stzlo.dataPtr(), stzhi.dataPtr(),
-                    wedge.dataPtr(mCompZ), ARLIM(wedge.loVect()), ARLIM(wedge.hiVect()),
-                    stz.dataPtr(eCompZ),   ARLIM(stz.loVect()),   ARLIM(stz.hiVect()),
-#endif
-                    ARLIM(ww_lo), ARLIM(ww_hi),
-                    bc, lo, hi, &dt, dx, &fort_ind,
-                    &use_forces_in_trans, &iconserv);
-#endif
-}
-
-//
-// Compute upwinded FC velocities by extrapolating CC values in space and time
-void
-Godunov::ExtrapVelToFaces (const amrex::Box&  box,
-                           const amrex_real*  dx,
-                           amrex_real         dt,
-                           D_DECL(      FArrayBox&  umac,       FArrayBox&  vmac,       FArrayBox&  wmac),
-                           D_DECL(const Vector<int>& ubc, const Vector<int>& vbc, const Vector<int>& wbc),
-                           amrex::FArrayBox&  U,
-                           amrex::FArrayBox&  tforces)
-{
-  extrap_vel_to_faces(box.loVect(),box.hiVect(),
-                      BL_TO_FORTRAN_ANYD(U),
-                      ubc.dataPtr(),BL_TO_FORTRAN_N_ANYD(tforces,0),BL_TO_FORTRAN_ANYD(umac),
-                      vbc.dataPtr(),BL_TO_FORTRAN_N_ANYD(tforces,1),BL_TO_FORTRAN_ANYD(vmac),
-#if (AMREX_SPACEDIM == 3)
-                      wbc.dataPtr(),BL_TO_FORTRAN_N_ANYD(tforces,2),BL_TO_FORTRAN_ANYD(wmac),
-#endif
-                      &dt, dx, &use_forces_in_trans, &ppm_type);
-}
-
-void
-Godunov::AdvectScalars(const Box&  box,
-                       const Real* dx,
-                       Real        dt,
-                       D_DECL(const FArrayBox&   Ax, const FArrayBox&   Ay, const FArrayBox&   Az),
-                       D_DECL(const FArrayBox& umac, const FArrayBox& vmac, const FArrayBox& wmac),
-                       D_DECL(      FArrayBox& xflx,       FArrayBox& yflx,       FArrayBox& zflx),
-                       const FArrayBox& Ufab,
-                       const FArrayBox& Sfab,   int first_scalar, int num_scalars,
-                       const FArrayBox& Forces, int fcomp, 
-                       const FArrayBox& Divu,   int ducomp, 
-                       FArrayBox& aofs,         int state_ind,
-                       const amrex::Vector<AdvectionForm>& advectionType, const amrex::Vector<int>& state_bc,
-                       AdvectionScheme adv_scheme, const amrex::FArrayBox& V)
-{
-    AMREX_ASSERT(Sfab.nComp() >= first_scalar + num_scalars);
-
-    Vector<int> use_conserv_diff(num_scalars);
-    for (int i=0; i<num_scalars; ++i) {
-        use_conserv_diff[i] = (advectionType[state_ind+i] == Conservative) ? 1 : 0;
-    }
-
-    // Extrapolate to cell faces (store result in flux container)
-    const int state_fidx = first_scalar + 1;
-    extrap_state_to_faces(box.loVect(),box.hiVect(),
-                          BL_TO_FORTRAN_N_ANYD(Sfab,first_scalar), &num_scalars,
-                          BL_TO_FORTRAN_N_ANYD(Forces,fcomp),
-                          BL_TO_FORTRAN_N_ANYD(Divu,ducomp),
-                          BL_TO_FORTRAN_ANYD(umac),     BL_TO_FORTRAN_ANYD(xflx),
-                          BL_TO_FORTRAN_ANYD(vmac),     BL_TO_FORTRAN_ANYD(yflx),
-#if (AMREX_SPACEDIM == 3)
-                          BL_TO_FORTRAN_ANYD(wmac),     BL_TO_FORTRAN_ANYD(zflx),
-#endif
-                          &dt, dx, &(state_bc[0]), &state_fidx, 
-                          &use_forces_in_trans, &ppm_type, &(use_conserv_diff[0]));
-
     // Convert face states to face fluxes (return in place) and compute flux divergence
     for (int i=0; i<num_scalars; ++i) { // FIXME: Loop required because conserv_diff flag only scalar
         ComputeAofs (box,
@@ -319,69 +181,6 @@
     }
 }
 
-
-//
-// Compute the edge states for The Mac projection.
-// FArrayBox work sized as in edge_states.
-//
-
-void
-Godunov::ComputeUmac (const Box&  grd,
-                      const Real* dx,
-                      Real        dt, 
-                      FArrayBox&  umac,
-                      const int*  ubc, 
-                      FArrayBox&  vmac,
-                      const int*  vbc, 
-#if (BL_SPACEDIM == 3)
-                      FArrayBox&  wmac,
-                      const int*  wbc, 
-#endif
-                      FArrayBox&  U,
-                      FArrayBox&  tforces)
-{
-    int velpred = 1;
-    int mCompX = 0;
-    int mCompY = 0;
-    //
-    // 2D calls.
-    //
-#if (BL_SPACEDIM == 2)                  
-    edge_states_orig(grd,dx,dt,velpred,umac,vmac,mCompX,mCompY,umac,vmac,mCompX,mCompY,
-                     U,U,XVEL,YVEL,U,XVEL,tforces,XVEL,XVEL,ubc);
-
-    edge_states_orig(grd,dx,dt,velpred,umac,vmac,mCompX,mCompY,umac,vmac,mCompX,mCompY,
-                     U,U,XVEL,YVEL,U,YVEL,tforces,YVEL,YVEL,vbc);
-#endif
-    //
-    // 3D calls.
-    //
-#if (BL_SPACEDIM == 3)                  
-    int mCompZ = 0;
-
-    edge_states_orig(grd,dx,dt,velpred,umac,vmac,wmac,mCompX,mCompY,mCompZ,umac,vmac,wmac,mCompX,mCompY,mCompZ,
-                     U,U,U,XVEL,YVEL,ZVEL,U,XVEL,tforces,XVEL,XVEL,ubc);
-
-    edge_states_orig(grd,dx,dt,velpred,umac,vmac,wmac,mCompX,mCompY,mCompZ,umac,vmac,wmac,mCompX,mCompY,mCompZ,
-                     U,U,U,XVEL,YVEL,ZVEL,U,YVEL,tforces,YVEL,YVEL,vbc);
-
-    edge_states_orig(grd,dx,dt,velpred,umac,vmac,wmac,mCompX,mCompY,mCompZ,umac,vmac,wmac,mCompX,mCompY,mCompZ,
-                     U,U,U,XVEL,YVEL,ZVEL,U,ZVEL,tforces,ZVEL,ZVEL,wbc);
-
-#endif
-}
-=======
-    // Convert face states to face fluxes (return in place) and compute flux divergence
-    for (int i=0; i<num_scalars; ++i) { // FIXME: Loop required because conserv_diff flag only scalar
-        ComputeAofs (box,
-                     D_DECL(Ax,  Ay,  Az),  D_DECL(0,0,0),
-                     D_DECL(umac,vmac,wmac),D_DECL(0,0,0),
-                     D_DECL(xflx,yflx,zflx),D_DECL(i,i,i),
-                     V,0,aofs,state_ind+i,use_conserv_diff[i]);
-    }
-}
-
->>>>>>> 38247d3f
 
 //
 // Advect a state component.


//
// Godunov is the object which calculates advective terms for iamr.
//

#include <AMReX_LO_BCTYPES.H>
#include <AMReX_Geometry.H>
#include <AMReX_ParmParse.H>
#include <AMReX_FArrayBox.H>
#include <Godunov.H>
#include <GODUNOV_F.H>

#include <AMReX_BCRec.H>

#include <algorithm>

#ifdef AMREX_USE_EB
#include <AMReX_MFIter.H>
#include <AMReX_MultiFab.H>
#include <AMReX_MultiCutFab.H>
#include <AMReX_EBCellFlag.H>
#include <AMReX_EBFArrayBox.H>
#include <AMReX_EBFabFactory.H>
#include <AMReX_EB_utils.H>
//fixme - for debugging only
#endif
#include <AMReX_VisMF.H>

#define GEOM_GROW 1
#define XVEL 0
#define YVEL 1
#define ZVEL 2
#define COVERED_VAL  1.0e40

using namespace amrex;

namespace
{
    bool initialized = false;

    const int use_unlimited_slopes_DEF = 0;
}
//
// Set default values for these in Initialize()!!!
//
static int hyp_grow;

int  Godunov::verbose;
int  Godunov::ppm_type;
int  Godunov::slope_order;
int  Godunov::corner_couple;
int  Godunov::use_forces_in_trans;

void
Godunov::Initialize ()
{
    if (initialized) return;
    //
    // Set defaults here!!!
    //
    hyp_grow = 3;

    Godunov::verbose             = 0;
    Godunov::ppm_type            = 0;
    Godunov::slope_order         = 4;
    Godunov::corner_couple       = 1;
    Godunov::use_forces_in_trans = 0;

    int use_unlimited_slopes = use_unlimited_slopes_DEF;

    ParmParse pp("godunov");

    pp.query("v",                    verbose);
    pp.query("ppm_type",             ppm_type);
    pp.query("slope_order",          slope_order);
    pp.query("corner_couple",        corner_couple);
    pp.query("use_forces_in_trans",  use_forces_in_trans);
    pp.query("use_unlimited_slopes", use_unlimited_slopes);

    if (ppm_type == 2)
    {
	hyp_grow = 4;
    }

#ifdef AMREX_USE_EB

//     //nghost from incflo.

    hyp_grow = 4;
#endif

#if (BL_SPACEDIM==2)
    BL_ASSERT(slope_order==1 || slope_order==2 || slope_order==4);
#else
    BL_ASSERT(slope_order==1 || slope_order==4);
#endif

    set_params(slope_order, use_unlimited_slopes);

    amrex::ExecOnFinalize(Godunov::Finalize);

    initialized = true;
}

void
Godunov::Finalize ()
{
    initialized = false;
}

//
// Construct the Godunov Object.
//
Godunov::Godunov (int max_size)
{
  Initialize();
}

Godunov::~Godunov ()
{
    ;
}


//
// Advection functions follow.
//

//
// Compute upwinded FC velocities by extrapolating CC values in space and time
void
Godunov::ExtrapVelToFaces (const amrex::Box&  box,
                           const amrex_real*  dx,
                           amrex_real         dt,
                           D_DECL(      FArrayBox&  umac,       FArrayBox&  vmac,       FArrayBox&  wmac),
                           D_DECL(const Vector<int>& ubc, const Vector<int>& vbc, const Vector<int>& wbc),
                           const amrex::FArrayBox&  U,
                           amrex::FArrayBox&  tforces)
{
  extrap_vel_to_faces(box.loVect(),box.hiVect(),
                      BL_TO_FORTRAN_ANYD(U),
                      ubc.dataPtr(),BL_TO_FORTRAN_N_ANYD(tforces,0),BL_TO_FORTRAN_ANYD(umac),
                      vbc.dataPtr(),BL_TO_FORTRAN_N_ANYD(tforces,1),BL_TO_FORTRAN_ANYD(vmac),
#if (AMREX_SPACEDIM == 3)
                      wbc.dataPtr(),BL_TO_FORTRAN_N_ANYD(tforces,2),BL_TO_FORTRAN_ANYD(wmac),
                      &corner_couple,
#endif
                      &dt, dx, &use_forces_in_trans, &ppm_type);
}

void
Godunov::AdvectScalars(const Box&  box,
                       const Real* dx,
                       Real        dt,
                       D_DECL(const FArrayBox&   Ax, const FArrayBox&   Ay, const FArrayBox&   Az),
                       D_DECL(const FArrayBox& umac, const FArrayBox& vmac, const FArrayBox& wmac),   int vcomp,
                       D_DECL(      FArrayBox& xflx,       FArrayBox& yflx,       FArrayBox& zflx),   int flxcomp,
                       D_DECL(      FArrayBox& xstate,     FArrayBox& ystate,     FArrayBox& zstate), int ecomp,
                       const FArrayBox& Sfab,   int first_scalar, int num_scalars,
                       const FArrayBox& Forces, int fcomp,
                       const FArrayBox& Divu,   int ducomp,
                       FArrayBox& aofs,         int state_ind,
                       const amrex::Vector<AdvectionForm>& advectionType, const amrex::Vector<int>& state_bc,
                       AdvectionScheme adv_scheme, const amrex::FArrayBox& V)
{
    AMREX_ASSERT(Sfab.nComp() >= first_scalar + num_scalars);

    Vector<int> use_conserv_diff(num_scalars);
    for (int i=0; i<num_scalars; ++i) {
        use_conserv_diff[i] = (advectionType[state_ind+i] == Conservative) ? 1 : 0;
    }

    // Extrapolate to cell faces (store result in flux container)
    const int state_fidx = first_scalar + 1;
    extrap_state_to_faces(box.loVect(),box.hiVect(),
                          BL_TO_FORTRAN_N_ANYD(Sfab,first_scalar), &num_scalars,
                          BL_TO_FORTRAN_N_ANYD(Forces,fcomp),
                          BL_TO_FORTRAN_N_ANYD(Divu,ducomp),
                          BL_TO_FORTRAN_N_ANYD(umac,vcomp),     BL_TO_FORTRAN_N_ANYD(xstate,ecomp),
                          BL_TO_FORTRAN_N_ANYD(vmac,vcomp),     BL_TO_FORTRAN_N_ANYD(ystate,ecomp),
#if (AMREX_SPACEDIM == 3)
                          BL_TO_FORTRAN_N_ANYD(wmac,vcomp),     BL_TO_FORTRAN_N_ANYD(zstate,ecomp),
                          &corner_couple,
#endif
                          &dt, dx, &(state_bc[0]), &state_fidx,
                          &use_forces_in_trans, &ppm_type, &(use_conserv_diff[0]));

    //amrex::Print() << ystate;

    // ComputeAofs erase the edge state values to write the fluxes
    // So here we make a copy to keep separated fluxes and edge state
    xflx.copy(xstate,ecomp,flxcomp,num_scalars);
    yflx.copy(ystate,ecomp,flxcomp,num_scalars);
#if (AMREX_SPACEDIM == 3)
    zflx.copy(zstate,ecomp,flxcomp,num_scalars);
#endif
    //
    // C component indices starts from 0, Fortran from 1
    //
    //int fort_ind = state_ind+1;

    // Convert face states to face fluxes (return in place) and compute flux divergence
    for (int i=0; i<num_scalars; ++i) { // FIXME: Loop required because conserv_diff flag only scalar
        ComputeAofs (box,
                     D_DECL(Ax,  Ay,  Az),  D_DECL(0,0,0),
                     D_DECL(umac,vmac,wmac),D_DECL(vcomp,vcomp,vcomp),
                     D_DECL(xflx,yflx,zflx),D_DECL(flxcomp+i,flxcomp+i,flxcomp+i),
                     V,0,aofs,state_ind+i,use_conserv_diff[i]);
    }
}


//
// Advect a state component.
// This routine assumes uad,vad,wad have been precomputed.
// FArrayBox work sized as in edge_states.
//

void
Godunov::AdvectState (const Box&  box,
                      const Real* dx,
                      Real        dt,
                      FArrayBox&  areax,
                      FArrayBox&  uedge,
                      FArrayBox&  xflux,
                      FArrayBox&  areay,
                      FArrayBox&  vedge,
                      FArrayBox&  yflux,
#if (BL_SPACEDIM == 3)
                      FArrayBox&  areaz,
                      FArrayBox&  wedge,
                      FArrayBox&  zflux,
#endif
                      FArrayBox&  U,
                      FArrayBox&  S,
                      FArrayBox&  tforces,
                      FArrayBox&  divu,
                      int         fab_ind,
                      FArrayBox&  aofs,
                      int         aofs_ind,
                      int         iconserv,
                      int         state_ind,
                      const int*  bc,
                      AdvectionScheme scheme,
                      FArrayBox&  vol)
{
     //Compute edge states for an advected quantity.

    const int state_fidx = state_ind+1;
    const int nc = 1;

    extrap_state_to_faces(box.loVect(),box.hiVect(),
                          BL_TO_FORTRAN_N_ANYD(S,fab_ind), &nc,
                          BL_TO_FORTRAN_N_ANYD(tforces,fab_ind),
                          BL_TO_FORTRAN_ANYD(divu),
                          BL_TO_FORTRAN_ANYD(uedge),     BL_TO_FORTRAN_ANYD(xflux),
                          BL_TO_FORTRAN_ANYD(vedge),     BL_TO_FORTRAN_ANYD(yflux),
#if (AMREX_SPACEDIM == 3)
                          BL_TO_FORTRAN_ANYD(wedge),     BL_TO_FORTRAN_ANYD(zflux),
                          &corner_couple,
#endif
                          &dt, dx, bc, &state_fidx,
                          &use_forces_in_trans, &ppm_type, &iconserv);

    ComputeAofs (box,
                 D_DECL(areax,areay,areaz),D_DECL(0,0,0),
                 D_DECL(uedge,vedge,wedge),D_DECL(0,0,0),
                 D_DECL(xflux,yflux,zflux),D_DECL(0,0,0),
                 vol,0,aofs,aofs_ind,iconserv);

}

//
// Compute the advective derivative from fluxes.
//
void
Godunov::ComputeAofs (const Box& grd,
                      const FArrayBox& areax, const FArrayBox& uedge, const FArrayBox& xflux,
                      const FArrayBox& areay, const FArrayBox& vedge, const FArrayBox& yflux,
#if (BL_SPACEDIM == 3 )
                      const FArrayBox& areaz, const FArrayBox& wedge, const FArrayBox& zflux,
#endif
                      const FArrayBox& vol,
                      FArrayBox& aofs, int aofs_ind, int iconserv) const
{
    ComputeAofs(grd,D_DECL(areax,areay,areaz), D_DECL(0,0,0),
                D_DECL(uedge,vedge,wedge), D_DECL(0,0,0),
                D_DECL(xflux,yflux,zflux), D_DECL(0,0,0),
                vol, 0, aofs, aofs_ind, iconserv);
}

void
Godunov::ComputeAofs (const Box& grd,
                      D_DECL(const FArrayBox& areax,
                             const FArrayBox& areay,
                             const FArrayBox& areaz),
                      D_DECL(int axcomp,int aycomp,int azcomp),
                      D_DECL(const FArrayBox& uedge,
                             const FArrayBox& vedge,
                             const FArrayBox& wedge),
                      D_DECL(int ucomp, int vcomp, int wcomp),
                      D_DECL(const FArrayBox& xflux,
                             const FArrayBox& yflux,
                             const FArrayBox& zflux),
                      D_DECL(int fxcomp,int fycomp,int fzcomp),
                      const FArrayBox& vol, int volcomp,
                      FArrayBox& aofs,int acomp, int iconserv ) const
{

    const int *lo         = grd.loVect();
    const int *hi         = grd.hiVect();

    adv_forcing( aofs.dataPtr(acomp),ARLIM(aofs.loVect()), ARLIM(aofs.hiVect()),

                      xflux.dataPtr(fxcomp), ARLIM(xflux.loVect()), ARLIM(xflux.hiVect()),
                      uedge.dataPtr(ucomp),  ARLIM(uedge.loVect()), ARLIM(uedge.hiVect()),
                      areax.dataPtr(axcomp), ARLIM(areax.loVect()), ARLIM(areax.hiVect()),

                      yflux.dataPtr(fycomp), ARLIM(yflux.loVect()), ARLIM(yflux.hiVect()),
                      vedge.dataPtr(vcomp),  ARLIM(vedge.loVect()), ARLIM(vedge.hiVect()),
                      areay.dataPtr(aycomp), ARLIM(areay.loVect()), ARLIM(areay.hiVect()),
#if (BL_SPACEDIM == 3)
                     zflux.dataPtr(fzcomp), ARLIM(zflux.loVect()), ARLIM(zflux.hiVect()),
                     wedge.dataPtr(wcomp),  ARLIM(wedge.loVect()), ARLIM(wedge.hiVect()),
                     areaz.dataPtr(azcomp), ARLIM(areaz.loVect()), ARLIM(areaz.hiVect()),
#endif
                     vol.dataPtr(volcomp), ARLIM(vol.loVect()), ARLIM(vol.hiVect()),
                      lo, hi, &iconserv);
}

//
// Sync advect a state component.
// This routine assumes uad,vad,wad have been precomputed.
//

void
Godunov::SyncAdvect (const Box&  box,
                     const Real* dx,
                     Real        dt,
                     int         level,
                     const FArrayBox& areax,
                     FArrayBox& uedge,
                     FArrayBox& ucorr,
                     FArrayBox& xflux,
                     const FArrayBox& areay,
                     FArrayBox& vedge,
                     FArrayBox& vcorr,
                     FArrayBox& yflux,
#if (BL_SPACEDIM == 3)
                     const FArrayBox& areaz,
                     FArrayBox& wedge,
                     FArrayBox& wcorr,
                     FArrayBox& zflux,
#endif
                     FArrayBox& U,
                     FArrayBox& S,
                     FArrayBox& tforces,
                     FArrayBox& divu,
                     int        fab_ind,
                     FArrayBox& sync,
                     int        sync_ind,
                     int        iconserv,
                     int        state_ind,
                     const int* bc,
                     AdvectionScheme scheme,
                     const FArrayBox& vol)
{
    //
    // Error block.
    //
    BL_ASSERT(S.nComp()       >= BL_SPACEDIM);
    BL_ASSERT(S.nComp()       >= fab_ind    );
    BL_ASSERT(tforces.nComp() >= fab_ind    );
    BL_ASSERT(sync.nComp()    >= sync_ind   );

    BL_ASSERT((ucorr.box()).contains(xflux.box()));
    // below Assert fails while above passes, so the two are not equivalent
    //BL_ASSERT(ucorr.box()     >= xflux.box());
    BL_ASSERT(ucorr.nComp()   >= 1          );

    BL_ASSERT((vcorr.box()).contains(yflux.box()));
    BL_ASSERT(vcorr.nComp()   >= 1          );
#if (BL_SPACEDIM == 3)
    BL_ASSERT((wcorr.box()).contains(zflux.box()));
    BL_ASSERT(wcorr.nComp()   >= 1          );
#endif


    //
    // Compute the edge states.
    //

    const int state_fidx = state_ind+1;
    const int nc = 1;

    extrap_state_to_faces(box.loVect(),box.hiVect(),
                          BL_TO_FORTRAN_N_ANYD(S,fab_ind), &nc,
                          BL_TO_FORTRAN_N_ANYD(tforces,fab_ind),
                          BL_TO_FORTRAN_N_ANYD(divu,0),
                          BL_TO_FORTRAN_ANYD(uedge),     BL_TO_FORTRAN_ANYD(xflux),
                          BL_TO_FORTRAN_ANYD(vedge),     BL_TO_FORTRAN_ANYD(yflux),
#if (AMREX_SPACEDIM == 3)
                          BL_TO_FORTRAN_ANYD(wedge),     BL_TO_FORTRAN_ANYD(zflux),
                          &corner_couple,
#endif
                          &dt, dx, bc, &state_fidx,
                          &use_forces_in_trans, &ppm_type, &iconserv);

    //
    // Compute the advective tendency for the mac sync.
    //
    ComputeSyncAofs(box,
                    areax, ucorr, xflux,
                    areay, vcorr, yflux,
#if (BL_SPACEDIM == 3)
                    areaz, wcorr, zflux,
#endif
                    vol, sync, sync_ind, iconserv);
}

//
// Compute the advective derivative of corrective fluxes for the mac sync.
//

void
Godunov::ComputeSyncAofs (const Box& grd,
                          const FArrayBox& areax,
                          FArrayBox& ucorr,
                          FArrayBox& xflux,
                          const FArrayBox& areay,
                          FArrayBox& vcorr,
                          FArrayBox& yflux,
#if (BL_SPACEDIM == 3)
                          const FArrayBox& areaz,
                          FArrayBox& wcorr,
                          FArrayBox& zflux,
#endif
                          const FArrayBox& vol,
                          FArrayBox& sync,
                          int        sync_ind,
                          int        iconserv)
{
    const int *lo         = grd.loVect();
    const int *hi         = grd.hiVect();
    sync_adv_forcing(sync.dataPtr(sync_ind), ARLIM(sync.loVect()), ARLIM(sync.hiVect()),

                          xflux.dataPtr(),ARLIM(xflux.loVect()),ARLIM(xflux.hiVect()),
                          ucorr.dataPtr(),ARLIM(ucorr.loVect()),ARLIM(ucorr.hiVect()),
                          areax.dataPtr(),ARLIM(areax.loVect()),ARLIM(areax.hiVect()),

                          yflux.dataPtr(),ARLIM(yflux.loVect()),ARLIM(yflux.hiVect()),
                          vcorr.dataPtr(),ARLIM(vcorr.loVect()),ARLIM(vcorr.hiVect()),
                          areay.dataPtr(),ARLIM(areay.loVect()),ARLIM(areay.hiVect()),
#if (BL_SPACEDIM == 3)
                          zflux.dataPtr(),ARLIM(zflux.loVect()),ARLIM(zflux.hiVect()),
                          wcorr.dataPtr(),ARLIM(wcorr.loVect()),ARLIM(wcorr.hiVect()),
                          areaz.dataPtr(),ARLIM(areaz.loVect()),ARLIM(areaz.hiVect()),
#endif
                          vol.dataPtr(), ARLIM(vol.loVect()), ARLIM(vol.hiVect()),
                          lo, hi);
}

//
// Correct a conservatively-advected scalar for under-over shoots.
//
void
Godunov::ConservativeScalMinMax (FArrayBox& Sold,
                                 FArrayBox& Snew,
                                 int        ind_old_s,
                                 int        ind_old_rho,
                                 int        ind_new_s,
                                 int        ind_new_rho,
                                 const int* bc,
                                 const Box& grd)
{
    const int *solo       = Sold.loVect();
    const int *sohi       = Sold.hiVect();
    const int *snlo       = Snew.loVect();
    const int *snhi       = Snew.hiVect();
    const int *lo         = grd.loVect();
    const int *hi         = grd.hiVect();
    const Real *Sold_dat  = Sold.dataPtr(ind_old_s);
    const Real *Rho_dat   = Sold.dataPtr(ind_old_rho);
    const Real *Snew_dat  = Snew.dataPtr(ind_new_s);
    const Real *Rhon_dat  = Snew.dataPtr(ind_new_rho);

#if (BL_SPACEDIM == 3)
    Box flatbox(grd);
    int zlen = flatbox.length(BL_SPACEDIM-1);
    flatbox.growHi(BL_SPACEDIM-1,3-zlen);
    FArrayBox smin(flatbox,1);
    FArrayBox smax(flatbox,1);
    const Real *smin_dat = smin.dataPtr();
    const Real *smax_dat = smax.dataPtr();
#endif

    consscalminmax (Sold_dat, Rho_dat, ARLIM(solo), ARLIM(sohi),
			 Snew_dat, Rhon_dat,ARLIM(snlo), ARLIM(snhi),
#if (BL_SPACEDIM == 3)
                         smin_dat, smax_dat,
                         ARLIM(lo), ARLIM(hi),
#endif
                         lo, hi, bc);
}

//
// Correct a convectively-advected scalar for under-over shoots.
//
void
Godunov::ConvectiveScalMinMax (FArrayBox& Sold,
                               FArrayBox& Snew,
                               int        ind_old,
                               int        ind_new,
                               const int* bc,
                               const Box& grd)
{
    const int *slo        = Sold.loVect();
    const int *shi        = Sold.hiVect();
    const int *snlo       = Snew.loVect();
    const int *snhi       = Snew.hiVect();
    const int *lo         = grd.loVect();
    const int *hi         = grd.hiVect();
    const Real *Sold_dat  = Sold.dataPtr(ind_old);
    const Real *Snew_dat  = Snew.dataPtr(ind_new);

#if (BL_SPACEDIM == 3)
    Box flatbox(grd);
    int zlen = flatbox.length(BL_SPACEDIM-1);
    flatbox.growHi(BL_SPACEDIM-1,3-zlen);
    FArrayBox smin(flatbox,1);
    FArrayBox smax(flatbox,1);
    const Real *smin_dat = smin.dataPtr();
    const Real *smax_dat = smax.dataPtr();
#endif

    convscalminmax (Sold_dat,
                         ARLIM(slo), ARLIM(shi),
                         Snew_dat,
                         ARLIM(snlo), ARLIM(snhi),
#if (BL_SPACEDIM == 3)
                         smin_dat, smax_dat,
                         ARLIM(lo), ARLIM(hi),
#endif
                         lo, hi, bc);
}


//
// Estimate the maximum change in velocity magnitude since previous iteration.
//
Real
Godunov::maxchng_velmag (FArrayBox&  U_old,
			 FArrayBox&  U_new,
			 const Box&  grd)
{
    BL_ASSERT( U_old.nComp()   >= BL_SPACEDIM );
    BL_ASSERT( U_new.nComp()   >= BL_SPACEDIM );

    const int *lo     = grd.loVect();
    const int *hi     = grd.hiVect();
    const int *uo_lo  = U_old.loVect();
    const int *uo_hi  = U_old.hiVect();
    const int *un_lo  = U_new.loVect();
    const int *un_hi  = U_new.hiVect();
    const Real *Uodat = U_old.dataPtr();
    const Real *Undat = U_new.dataPtr();

	Real max_change = 0.0;
    fort_maxchng_velmag(Uodat, ARLIM(uo_lo), ARLIM(uo_hi),
               	   Undat, ARLIM(un_lo), ARLIM(un_hi),
               	   lo, hi, &max_change);
    return max_change;
}

//
// Estimate the extrema of umac edge velocities and rho.
//

Real
Godunov::test_umac_rho (FArrayBox&  umac,
                        FArrayBox&  vmac,
#if (BL_SPACEDIM == 3)
                        FArrayBox&  wmac,
#endif
                        FArrayBox&  rho,
                        const Box&  grd,
                        const Real* dx,
                        const Real  dt,
                        const Real* u_max)
{
    //
    // Test block.
    //
    D_TERM(BL_ASSERT(umac.nComp() == 1);,
           BL_ASSERT(vmac.nComp() == 1);,
           BL_ASSERT(wmac.nComp() == 1););

    BL_ASSERT(rho.nComp()  == 1);

    const int *lo  = grd.loVect();
    const int *hi  = grd.hiVect();
    const int *ulo = umac.loVect();
    const int *uhi = umac.hiVect();
    const int *vlo = vmac.loVect();
    const int *vhi = vmac.hiVect();
    const int *rlo = rho.loVect();
    const int *rhi = rho.hiVect();
    const Real *um = umac.dataPtr();
    const Real *vm = vmac.dataPtr();
    const Real *rh = rho.dataPtr();

#if (BL_SPACEDIM == 3)
    const int *wlo = wmac.loVect();
    const int *whi = wmac.hiVect();
    const Real *wm = wmac.dataPtr();
#endif

    Real cfl;
    fort_test_umac_rho(um, ARLIM(ulo), ARLIM(uhi),
                       vm, ARLIM(vlo), ARLIM(vhi),
#if (BL_SPACEDIM == 3)
                       wm, ARLIM(wlo), ARLIM(whi),
#endif
                       rh, ARLIM(rlo), ARLIM(rhi),
                       lo, hi, &dt, dx, &cfl, u_max);
    return cfl;
}

//
// Source term functions follow
//

//
// Compute the update rule, this is useful for 1st order RK.
//
// psi^n+1 = psi^n + dt*tf^n
//

void
Godunov::Add_tf (const FArrayBox& Sold,
                 FArrayBox& Snew,
                 int        start_ind,
                 int        num_comp,
                 const FArrayBox& tforces,
                 int        tf_ind,
                 const Box& grd,
                 Real       dt) const
{
    BL_ASSERT(Snew.nComp()    >= start_ind + num_comp);
    BL_ASSERT(Sold.nComp()    >= start_ind + num_comp);
    BL_ASSERT(tforces.nComp() >= tf_ind    + num_comp);

    const int *solo   = Sold.loVect();
    const int *sohi   = Sold.hiVect();
    const int *snlo   = Snew.loVect();
    const int *snhi   = Snew.hiVect();
    const int *tlo    = tforces.loVect();
    const int *thi    = tforces.hiVect();
    const int *lo     = grd.loVect();
    const int *hi     = grd.hiVect();
    const Real *SOdat = Sold.dataPtr(start_ind);
    Real *SNdat = Snew.dataPtr(start_ind);
    const Real *TFdat = tforces.dataPtr(tf_ind);

    update_tf(SOdat, ARLIM(solo), ARLIM(sohi),
                   SNdat, ARLIM(snlo), ARLIM(snhi),
                   TFdat, ARLIM(tlo), ARLIM(thi),
                   lo, hi, &dt, &num_comp);
}

//
// Compute the update rule
//
// psi^n+1 = psi^n - dt*aofs + dt*tforces
//

void
Godunov::Add_aofs_tf (const FArrayBox& Sold,
                      FArrayBox& Snew,
                      int        start_ind,
                      int        num_comp,
                      const FArrayBox& Aofs,
                      int        aofs_ind,
                      const FArrayBox& tforces,
                      int        tf_ind,
                      const Box& grd,
                      Real       dt) const
{
    BL_ASSERT(Snew.nComp()    >= start_ind + num_comp);
    BL_ASSERT(Sold.nComp()    >= start_ind + num_comp);
    BL_ASSERT(Aofs.nComp()    >= aofs_ind  + num_comp);
    BL_ASSERT(tforces.nComp() >= tf_ind    + num_comp);

    const int *solo   = Sold.loVect();
    const int *sohi   = Sold.hiVect();
    const int *snlo   = Snew.loVect();
    const int *snhi   = Snew.hiVect();
    const int *alo    = Aofs.loVect();
    const int *ahi    = Aofs.hiVect();
    const int *tlo    = tforces.loVect();
    const int *thi    = tforces.hiVect();
    const int *lo     = grd.loVect();
    const int *hi     = grd.hiVect();
    const Real *SOdat = Sold.dataPtr(start_ind);
    Real *SNdat = Snew.dataPtr(start_ind);
    const Real *AOdat = Aofs.dataPtr(aofs_ind);
    const Real *TFdat = tforces.dataPtr(tf_ind);

    update_aofs_tf(SOdat, ARLIM(solo), ARLIM(sohi),
                        SNdat, ARLIM(snlo), ARLIM(snhi),
                        AOdat, ARLIM(alo), ARLIM(ahi),
                        TFdat, ARLIM(tlo), ARLIM(thi),
                        lo, hi, &dt, &num_comp);
}

//
// Compute the update rule for velocities
//
// psi^n+1 = psi^n - dt*aofs - dt*gp/rho + dt*tforces
//

void
Godunov::Add_aofs_tf_gp (const FArrayBox& Uold,
                         FArrayBox& Unew,
                         const FArrayBox& Aofs,
                         const FArrayBox& tforces,
                         const FArrayBox& gp,
                         const FArrayBox& rho,
                         const Box& grd,
                         Real       dt) const
{
    BL_ASSERT(Unew.nComp()    >= BL_SPACEDIM);
    BL_ASSERT(Uold.nComp()    >= BL_SPACEDIM);
    BL_ASSERT(Aofs.nComp()    >= BL_SPACEDIM);
    BL_ASSERT(tforces.nComp() >= BL_SPACEDIM);
    BL_ASSERT(gp.nComp()      == BL_SPACEDIM);
    BL_ASSERT(rho.nComp()     == 1          );

    const int *lo     = grd.loVect();
    const int *hi     = grd.hiVect();
    const int *uolo   = Uold.loVect();
    const int *uohi   = Uold.hiVect();
    const int *unlo   = Unew.loVect();
    const int *unhi   = Unew.hiVect();
    const int *alo    = Aofs.loVect();
    const int *ahi    = Aofs.hiVect();
    const int *tlo    = tforces.loVect();
    const int *thi    = tforces.hiVect();
    const int *glo    = gp.loVect();
    const int *ghi    = gp.hiVect();
    const int *rlo    = rho.loVect();
    const int *rhi    = rho.hiVect();
    const Real *UOdat = Uold.dataPtr();
    Real *UNdat = Unew.dataPtr();
    const Real *AOdat = Aofs.dataPtr();
    const Real *TFdat = tforces.dataPtr();
    const Real *GPdat = gp.dataPtr();
    const Real *RHdat = rho.dataPtr();

    update_aofs_tf_gp(UOdat, ARLIM(uolo), ARLIM(uohi),
                           UNdat, ARLIM(unlo), ARLIM(unhi),
                           AOdat, ARLIM(alo), ARLIM(ahi),
                           TFdat, ARLIM(tlo), ARLIM(thi),
                           GPdat, ARLIM(glo), ARLIM(ghi),
                           RHdat, ARLIM(rlo), ARLIM(rhi),
                           lo, hi, &dt);
}

//
// Compute total source term for velocities, weighted by rho.
//
// tforces = (tforces - gp)/rho
//

void
Godunov::Sum_tf_gp (FArrayBox& tforces, int Tcomp,
                    const FArrayBox& gp, int Gcomp,
                    const FArrayBox& rho, int Rcomp) const
{
    BL_ASSERT(rho.nComp()     > Rcomp);
    BL_ASSERT(tforces.nComp() > Tcomp + BL_SPACEDIM);
    BL_ASSERT(gp.nComp()      > Gcomp + BL_SPACEDIM);

    const int *tlo    = tforces.loVect();
    const int *thi    = tforces.hiVect();
    const int *glo    = gp.loVect();
    const int *ghi    = gp.hiVect();
    const int *rlo    = rho.loVect();
    const int *rhi    = rho.hiVect();
    Real *TFdat = tforces.dataPtr(Tcomp);
    const Real *GPdat = gp.dataPtr(Gcomp);
    const Real *RHdat = rho.dataPtr(Rcomp);

    fort_sum_tf_gp(TFdat, ARLIM(tlo), ARLIM(thi),
                   GPdat, ARLIM(glo), ARLIM(ghi),
                   RHdat, ARLIM(rlo), ARLIM(rhi),
                   tlo, thi);
}

//
// Compute total source term for velocities, weighted by rho.
//
// tforces = (tforces + visc - gp)/rho
//

void
Godunov::Sum_tf_gp_visc (FArrayBox&       tforces,
                         const FArrayBox& visc,
                         const FArrayBox& gp,
                         const FArrayBox& Rho) const
{
    Sum_tf_gp_visc (tforces, 0, visc, 0, gp, 0, Rho, 0);
}

void
Godunov::Sum_tf_gp_visc (FArrayBox&       tforces,
                         int              Tcomp,
                         const FArrayBox& visc,
                         int              Vcomp,
                         const FArrayBox& gp,
                         int              Gcomp,
                         const FArrayBox& rho,
                         int              Rcomp) const
{
    BL_ASSERT(rho.nComp()     > Rcomp);
    BL_ASSERT(tforces.nComp() >= Tcomp+BL_SPACEDIM);
    BL_ASSERT(visc.nComp()    >= Vcomp+BL_SPACEDIM);
    BL_ASSERT(gp.nComp()      == Gcomp+BL_SPACEDIM);

    const int *vlo    = visc.loVect();
    const int *vhi    = visc.hiVect();
    const int *tlo    = tforces.loVect();
    const int *thi    = tforces.hiVect();
    const int *glo    = gp.loVect();
    const int *ghi    = gp.hiVect();
    const int *rlo    = rho.loVect();
    const int *rhi    = rho.hiVect();
    Real *TFdat = tforces.dataPtr(Tcomp);
    const Real *VIdat = visc.dataPtr(Vcomp);
    const Real *GPdat = gp.dataPtr(Gcomp);
    const Real *RHdat = rho.dataPtr(Rcomp);

    fort_sum_tf_gp_visc(TFdat, ARLIM(tlo), ARLIM(thi),
                        VIdat, ARLIM(vlo), ARLIM(vhi),
                        GPdat, ARLIM(glo), ARLIM(ghi),
                        RHdat, ARLIM(rlo), ARLIM(rhi),
                        tlo, thi);
}

//
// Compute total source term for scalars.  Note for compatibility
// The switch iconserv, determines the form of the total source term
//
// iconserv==1   => tforces = tforces - divU*S
//
// iconserv==0   => tforces = (tforces)/rho
//

void
Godunov::Sum_tf_divu (const FArrayBox& S,
                      int        s_ind,
                      FArrayBox& tforces,
                      int        t_ind,
                      int        num_comp,
                      const FArrayBox& divu,
                      int        d_ind,
                      const FArrayBox& rho,
                      int        r_ind,
                      int        iconserv) const
{
    BL_ASSERT(S.nComp()       >= s_ind+num_comp);
    BL_ASSERT(tforces.nComp() >= t_ind+num_comp);
    BL_ASSERT(divu.nComp()    > d_ind          );
    BL_ASSERT(rho.nComp()     > r_ind          );

    const int *slo    = S.loVect();
    const int *shi    = S.hiVect();
    const int *tlo    = tforces.loVect();
    const int *thi    = tforces.hiVect();
    const int *dlo    = divu.loVect();
    const int *dhi    = divu.hiVect();
    const int *rlo    = rho.loVect();
    const int *rhi    = rho.hiVect();
    const Real *Sdat  = S.dataPtr(s_ind);
    Real *TFdat = tforces.dataPtr(t_ind);
    const Real *DUdat = divu.dataPtr(d_ind);
    const Real *RHdat = rho.dataPtr(r_ind);

    fort_sum_tf_divu(Sdat,  ARLIM(slo), ARLIM(shi),
                     TFdat, ARLIM(tlo), ARLIM(thi),
                     DUdat, ARLIM(dlo), ARLIM(dhi),
                     RHdat, ARLIM(rlo), ARLIM(rhi),
                     tlo, thi, &num_comp, &iconserv);
}

//
// Compute total source term for scalars.  Note for compatibility
// The switch iconserv, determines the form of the total source term
//
// iconserv==1   => tforces = tforces + visc - divU*S
//
// iconserv==0   => tforces = (tforces+ visc)/rho
//
void
Godunov::Sum_tf_divu_visc (const FArrayBox& S,
                           FArrayBox& tforces,
                           int s_ind, int num_comp,
                           const FArrayBox& visc, int v_ind,
                           const FArrayBox& divu,
                           const FArrayBox& rho,
                           int iconserv) const
{
    Sum_tf_divu_visc(S, s_ind, tforces, s_ind, num_comp,
                     visc, v_ind, divu, 0, rho, 0, iconserv);
}


void
Godunov::Sum_tf_divu_visc (const FArrayBox& S,
                           int        s_ind,
                           FArrayBox& tforces,
                           int        t_ind,
                           int        num_comp,
                           const FArrayBox& visc,
                           int        v_ind,
                           const FArrayBox& divu,
                           int        d_ind,
                           const FArrayBox& rho,
                           int        r_ind,
                           int        iconserv) const
{
    BL_ASSERT(S.nComp()       >= s_ind+num_comp);
    BL_ASSERT(tforces.nComp() >= t_ind+num_comp);
    BL_ASSERT(divu.nComp()    >  d_ind);
    BL_ASSERT(visc.nComp()    >= v_ind+num_comp);
    BL_ASSERT(rho.nComp()     >  r_ind);

    const int *slo    = S.loVect();
    const int *shi    = S.hiVect();
    const int *tlo    = tforces.loVect();
    const int *thi    = tforces.hiVect();
    const int *dlo    = divu.loVect();
    const int *dhi    = divu.hiVect();
    const int *vlo    = visc.loVect();
    const int *vhi    = visc.hiVect();
    const int *rlo    = rho.loVect();
    const int *rhi    = rho.hiVect();
    const Real *Sdat  = S.dataPtr(s_ind);
    Real *TFdat = tforces.dataPtr(t_ind);
    const Real *DUdat = divu.dataPtr(d_ind);
    const Real *VIdat = visc.dataPtr(v_ind);
    const Real *RHdat = rho.dataPtr(r_ind);

    fort_sum_tf_divu_visc(Sdat,  ARLIM(slo), ARLIM(shi),
                          TFdat, ARLIM(tlo), ARLIM(thi),
                          DUdat, ARLIM(dlo), ARLIM(dhi),
                          VIdat, ARLIM(vlo), ARLIM(vhi),
                          RHdat, ARLIM(rlo), ARLIM(rhi),
                          tlo, thi, &num_comp, &iconserv);
}


bool
Godunov::are_any(const Vector<AdvectionForm>& advectionType,
                 const AdvectionForm         testForm,
                 const int                   sComp,
                 const int                   nComp)
{
    for (int comp = sComp; comp < sComp + nComp; ++comp)
    {
        if (advectionType[comp] == testForm)
            return true;
    }

    return false;
}

int
Godunov::hypgrow ()
{
    return hyp_grow;
}

int
Godunov::how_many(const Vector<AdvectionForm>& advectionType,
                  const AdvectionForm         testForm,
                  const int                   sComp,
                  const int                   nComp)
{
    int counter = 0;

    for (int comp = sComp; comp < sComp + nComp; ++comp)
    {
        if (advectionType[comp] == testForm)
            ++counter;
    }

    return counter;
}

#ifdef AMREX_USE_EB


void Godunov::ComputeSlopes( MultiFab&  a_state,
                             int a_comp,
                             D_DECL(MultiFab& a_xsl,
                                    MultiFab& a_ysl,
                                    MultiFab& a_zsl),
                             int a_sl_comp,
                             int a_ncomp,
                             const Vector<BCRec>& a_bcs,
                             const Box& a_domain)
{
    BL_PROFILE("Godunov::ComputeSlopes");
    AMREX_ALWAYS_ASSERT(a_state.nComp() >= a_comp    + a_ncomp - 1);
<<<<<<< HEAD
    AMREX_ALWAYS_ASSERT(a_xsl.nComp()   >= a_sl_comp + a_ncomp - 1);
    AMREX_ALWAYS_ASSERT(a_ysl.nComp()   >= a_sl_comp + a_ncomp - 1);
#if AMREX_SPACEDIM==3
    AMREX_ALWAYS_ASSERT(a_zsl.nComp()   >= a_sl_comp + a_ncomp - 1);
#endif
=======
    D_TERM(AMREX_ALWAYS_ASSERT(a_xsl.nComp()   >= a_sl_comp + a_ncomp - 1);,
	   AMREX_ALWAYS_ASSERT(a_ysl.nComp()   >= a_sl_comp + a_ncomp - 1);,
	   AMREX_ALWAYS_ASSERT(a_zsl.nComp()   >= a_sl_comp + a_ncomp - 1); )
>>>>>>> d5d1540a
    AMREX_ALWAYS_ASSERT(a_bcs.size()    == a_ncomp);

    EB_set_covered(a_state, a_comp, a_ncomp, 1, COVERED_VAL);

    // We initialize slopes to zero in the grown domain ... this is essential
    //    to handle the up-winding at outflow faces (see inclfo)
    D_TERM( a_xsl.setVal(0.0, a_sl_comp, a_ncomp, a_xsl.nGrow());,
            a_ysl.setVal(0.0, a_sl_comp, a_ncomp, a_ysl.nGrow());,
            a_zsl.setVal(0.0, a_sl_comp, a_ncomp, a_zsl.nGrow()););

    // ... then set them to this large number in the interior in order to be sure
    //     that no "bad" values go unnoticed
    D_TERM( a_xsl.setVal( COVERED_VAL, a_sl_comp, a_ncomp,0);,
            a_ysl.setVal( COVERED_VAL, a_sl_comp, a_ncomp,0);,
            a_zsl.setVal( COVERED_VAL, a_sl_comp, a_ncomp,0););

#ifdef _OPENMP
#pragma omp parallel if (Gpu::notInLaunchRegion())
#endif
    for (MFIter mfi(a_state,TilingIfNotGPU()); mfi.isValid(); ++mfi)
    {
        // Tilebox
        Box bx = mfi.tilebox ();

        // This is to check efficiently if this tile contains any eb stuff
        const EBFArrayBox&  Sborder_fab = static_cast<EBFArrayBox const&>(a_state[mfi]);
        const EBCellFlagFab&      flags = Sborder_fab.getEBCellFlagFab();

        if (flags.getType(amrex::grow(bx,0)) != FabType::covered )
        {
            const auto& state_fab = a_state.array(mfi);
            D_TERM( const auto& xs_fab = a_xsl.array(mfi);,
                    const auto& ys_fab = a_ysl.array(mfi);,
                    const auto& zs_fab = a_zsl.array(mfi););

            // No cut cells in tile + 1-cell witdh halo -> use non-eb routine
            if ( flags.getType(amrex::grow(bx,1)) == FabType::regular )
            {
                AMREX_FOR_4D(bx, a_ncomp, i, j, k, n,
                {
                    // X direction
                    Real du_xl = 2.0*(state_fab(i  ,j,k,a_comp+n) - state_fab(i-1,j,k,a_comp+n));
                    Real du_xr = 2.0*(state_fab(i+1,j,k,a_comp+n) - state_fab(i  ,j,k,a_comp+n));
                    Real du_xc = 0.5*(state_fab(i+1,j,k,a_comp+n) - state_fab(i-1,j,k,a_comp+n));

                    Real xslope = amrex::min(std::abs(du_xl),std::abs(du_xc),std::abs(du_xr));
                    xslope          = (du_xr*du_xl > 0.0) ? xslope : 0.0;
                    xs_fab(i,j,k,a_sl_comp+n) = (du_xc       > 0.0) ? xslope : -xslope;

                    // Y direction
                    Real du_yl = 2.0*(state_fab(i,j  ,k,a_comp+n) - state_fab(i,j-1,k,a_comp+n));
                    Real du_yr = 2.0*(state_fab(i,j+1,k,a_comp+n) - state_fab(i,j  ,k,a_comp+n));
                    Real du_yc = 0.5*(state_fab(i,j+1,k,a_comp+n) - state_fab(i,j-1,k,a_comp+n));

                    Real yslope = amrex::min(std::abs(du_yl),std::abs(du_yc),std::abs(du_yr));
                    yslope          = (du_yr*du_yl > 0.0) ? yslope : 0.0;
                    ys_fab(i,j,k,a_sl_comp+n) = (du_yc       > 0.0) ? yslope : -yslope;

#if (AMREX_SPACEDIM == 3)
                    // Z direction
                    Real du_zl = 2.0*(state_fab(i,j,k  ,a_comp+n) - state_fab(i,j,k-1,a_comp+n));
                    Real du_zr = 2.0*(state_fab(i,j,k+1,a_comp+n) - state_fab(i,j,k  ,a_comp+n));
                    Real du_zc = 0.5*(state_fab(i,j,k+1,a_comp+n) - state_fab(i,j,k-1,a_comp+n));

                    Real zslope = amrex::min(std::abs(du_zl),std::abs(du_zc),std::abs(du_zr));
                    zslope          = (du_zr*du_zl > 0.0) ? zslope : 0.0;
                    zs_fab(i,j,k,a_sl_comp+n) = (du_zc       > 0.0) ? zslope : -zslope;
#endif
                });

                Gpu::synchronize();
            }
            else
            {
                const auto& flag_fab = flags.array();

                AMREX_FOR_4D(bx, a_ncomp, i, j, k, n,
                {
                    if (flag_fab(i,j,k).isCovered())
                    {
                        D_TERM( xs_fab(i,j,k,a_sl_comp+n) = 0.0;,
                                ys_fab(i,j,k,a_sl_comp+n) = 0.0;,
                                zs_fab(i,j,k,a_sl_comp+n) = 0.0;);
                    }
                    else
                    {
                        // X direction
                        Real du_xl = (!flag_fab(i,j,k).isConnected(-1,0,0)) ? 0.0 :
                            2.0*(state_fab(i  ,j,k,a_comp+n) - state_fab(i-1,j,k,a_comp+n));
                        Real du_xr = (!flag_fab(i,j,k).isConnected( 1,0,0)) ? 0.0 :
                            2.0*(state_fab(i+1,j,k,a_comp+n) - state_fab(i  ,j,k,a_comp+n));
                        Real du_xc = 0.5*(state_fab(i+1,j,k,a_comp+n) - state_fab(i-1,j,k,a_comp+n));

                        Real xslope = amrex::min(std::abs(du_xl),std::abs(du_xc),std::abs(du_xr));
                        xslope          = (du_xr*du_xl > 0.0) ? xslope : 0.0;
                        xs_fab(i,j,k,a_sl_comp+n) = (du_xc       > 0.0) ? xslope : -xslope;

                        // Y direction
                        Real du_yl = (!flag_fab(i,j,k).isConnected(0,-1,0)) ? 0.0 :
                            2.0*(state_fab(i,j  ,k,a_comp+n) - state_fab(i,j-1,k,a_comp+n));
                        Real du_yr = (!flag_fab(i,j,k).isConnected(0, 1,0)) ? 0.0 :
                            2.0*(state_fab(i,j+1,k,a_comp+n) - state_fab(i,j  ,k,a_comp+n));
                        Real du_yc = 0.5*(state_fab(i,j+1,k,a_comp+n) - state_fab(i,j-1,k,a_comp+n));

                        Real yslope = amrex::min(std::abs(du_yl),std::abs(du_yc),std::abs(du_yr));
                        yslope          = (du_yr*du_yl > 0.0) ? yslope : 0.0;
                        ys_fab(i,j,k,a_sl_comp+n) = (du_yc       > 0.0) ? yslope : -yslope;
#if (AMREX_SPACEDIM == 3)
                        // Z direction
                        Real du_zl = (!flag_fab(i,j,k).isConnected(0,0,-1)) ? 0.0 :
                            2.0*(state_fab(i,j,k  ,a_comp+n) - state_fab(i,j,k-1,a_comp+n));
                        Real du_zr = (!flag_fab(i,j,k).isConnected(0,0, 1)) ? 0.0 :
                            2.0*(state_fab(i,j,k+1,a_comp+n) - state_fab(i,j,k  ,a_comp+n));
                        Real du_zc = 0.5*(state_fab(i,j,k+1,a_comp+n) - state_fab(i,j,k-1,a_comp+n));

                        Real zslope = amrex::min(std::abs(du_zl),std::abs(du_zc),std::abs(du_zr));
                        zslope          = (du_zr*du_zl > 0.0) ? zslope : 0.0;
                        zs_fab(i,j,k,a_sl_comp+n) = (du_zc       > 0.0) ? zslope : -zslope;
#endif
                    }
                });

                Gpu::synchronize();
            } // end of cut cell region

            // MR: CHECK
            // Deal with BCs -- this part must be double checked
            // For now, assume that BCs are in place, i.e. ghost nodes are filled with the correct
            // Dirichlet's value.
            // Also, for the time being we assume that ext_dir is the only BC type which require
            // a special treatment
            //
            const auto& flag_fab  = flags.array();
            const auto& bc = a_bcs.dataPtr();

            AMREX_FOR_4D(bx, a_ncomp, i, j, k, n,
            {
                if ( (i == a_domain.smallEnd(0)) && !flag_fab(i,j,k).isCovered() && (bc[n].lo(0) == BCType::ext_dir) )
                {
                    Real du_xl = 2.0*(state_fab(i  ,j,k,a_comp+n) - state_fab(i-1,j,k,a_comp+n));
                    Real du_xr = 2.0*(state_fab(i+1,j,k,a_comp+n) - state_fab(i  ,j,k,a_comp+n));
                    Real du_xc = (state_fab(i+1,j,k,a_comp+n)+3.0*state_fab(i,j,k,a_comp+n)-4.0*state_fab(i-1,j,k,a_comp+n))/3.0;

                    Real xslope = amrex::min(std::abs(du_xl),std::abs(du_xc),std::abs(du_xr));
                    xslope          = (du_xr*du_xl > 0.0) ? xslope : 0.0;
                    xs_fab(i,j,k,a_sl_comp+n) = (du_xc       > 0.0) ? xslope : -xslope;
                }
                if ( (i == a_domain.bigEnd(0)) && !flag_fab(i,j,k).isCovered() && (bc[n].hi(0) == BCType::ext_dir) )
                {
                    Real du_xl = 2.0*(state_fab(i  ,j,k,a_comp+n) - state_fab(i-1,j,k,a_comp+n));
                    Real du_xr = 2.0*(state_fab(i+1,j,k,a_comp+n) - state_fab(i  ,j,k,a_comp+n));
                    Real du_xc = -(state_fab(i-1,j,k,a_comp+n)+3.0*state_fab(i,j,k,a_comp+n)-4.0*state_fab(i+1,j,k,a_comp+n))/3.0;

                    Real xslope = amrex::min(std::abs(du_xl),std::abs(du_xc),std::abs(du_xr));
                    xslope          = (du_xr*du_xl > 0.0) ? xslope : 0.0;
                    xs_fab(i,j,k,a_sl_comp+n) = (du_xc       > 0.0) ? xslope : -xslope;
                }

                if ( (j == a_domain.smallEnd(1)) && !flag_fab(i,j,k).isCovered() && (bc[n].lo(1) == BCType::ext_dir) )
                {
                    Real du_yl = 2.0*(state_fab(i,j  ,k,a_comp+n) - state_fab(i,j-1,k,a_comp+n));
                    Real du_yr = 2.0*(state_fab(i,j+1,k,a_comp+n) - state_fab(i,j  ,k,a_comp+n));
                    Real du_yc = (state_fab(i,j+1,k,a_comp+n)+3.0*state_fab(i,j,k,a_comp+n)-4.0*state_fab(i,j-1,k,a_comp+n))/3.0;

                    Real yslope = amrex::min(std::abs(du_yl),std::abs(du_yc),std::abs(du_yr));
                    yslope          = (du_yr*du_yl > 0.0) ? yslope : 0.0;
                    ys_fab(i,j,k,a_sl_comp+n) = (du_yc       > 0.0) ? yslope : -yslope;
                }
                if ( (j == a_domain.bigEnd(1)) && !flag_fab(i,j,k).isCovered() && (bc[n].hi(1) == BCType::ext_dir) )
                {
                    Real du_yl = 2.0*(state_fab(i,j  ,k,a_comp+n) - state_fab(i,j-1,k,a_comp+n));
                    Real du_yr = 2.0*(state_fab(i,j+1,k,a_comp+n) - state_fab(i,j  ,k,a_comp+n));
                    Real du_yc = -(state_fab(i,j-1,k,a_comp+n)+3.0*state_fab(i,j,k,a_comp+n)-4.0*state_fab(i,j+1,k,a_comp+n))/3.0;

                    Real yslope = amrex::min(std::abs(du_yl),std::abs(du_yc),std::abs(du_yr));
                    yslope          = (du_yr*du_yl > 0.0) ? yslope : 0.0;
                    ys_fab(i,j,k,a_sl_comp+n) = (du_yc       > 0.0) ? yslope : -yslope;
                }

#if (AMREX_SPACEDIM == 3)
                if ( (k == a_domain.smallEnd(2)) && !flag_fab(i,j,k).isCovered() && (bc[n].lo(2) == BCType::ext_dir) )
                {
                    Real du_zl = 2.0*(state_fab(i,j,k  ,a_comp+n) - state_fab(i,j,k-1,a_comp+n));
                    Real du_zr = 2.0*(state_fab(i,j,k+1,a_comp+n) - state_fab(i,j,k  ,a_comp+n));
                    Real du_zc = (state_fab(i,j,k+1,a_comp+n)+3.0*state_fab(i,j,k,a_comp+n)-4.0*state_fab(i,j,k-1,a_comp+n))/3.0;

                    Real zslope = amrex::min(std::abs(du_zl),std::abs(du_zc),std::abs(du_zr));
                    zslope          = (du_zr*du_zl > 0.0) ? zslope : 0.0;
                    zs_fab(i,j,k,a_sl_comp+n) = (du_zc       > 0.0) ? zslope : -zslope;
                }
                if ( (k == a_domain.bigEnd(2)) && !flag_fab(i,j,k).isCovered() && (bc[n].hi(2) == BCType::ext_dir) )
                {
                    Real du_zl = 2.0*(state_fab(i,j,k  ,a_comp+n) - state_fab(i,j,k-1,a_comp+n));
                    Real du_zr = 2.0*(state_fab(i,j,k+1,a_comp+n) - state_fab(i,j,k  ,a_comp+n));
                    Real du_zc = -(state_fab(i,j,k-1,a_comp+n)+3.0*state_fab(i,j,k,a_comp+n)-4.0*state_fab(i,j,k+1,a_comp+n))/3.0;

                    Real zslope = amrex::min(std::abs(du_zl),std::abs(du_zc),std::abs(du_zr));
                    zslope          = (du_zr*du_zl > 0.0) ? zslope : 0.0;
                    zs_fab(i,j,k,a_sl_comp+n) = (du_zc       > 0.0) ? zslope : -zslope;
                }
#endif
            });

        }
    }
}

//
// Compute
//
void
Godunov::ComputeConvectiveTerm (MultiFab& a_state,
                                const int a_state_comp,
                                MultiFab& a_conv,
                                const int a_conv_comp,
                                const int a_ncomp,
                                D_DECL(MultiFab& a_fx,
                                       MultiFab& a_fy,
                                       MultiFab& a_fz),
                                D_DECL(MultiFab& edgst_x,
                                       MultiFab& edgst_y,
                                       MultiFab& edgst_z),
                                D_DECL(const MultiFab& a_umac,
                                       const MultiFab& a_vmac,
                                       const MultiFab& a_wmac),
                                D_DECL(const MultiFab& a_xsl,
                                       const MultiFab& a_ysl,
                                       const MultiFab& a_zsl),
                                const int a_sl_comp,
                                const Vector<BCRec>&  a_bcs,
                                const Geometry& a_geom,
                                int known_edgestate)
{
    AMREX_ALWAYS_ASSERT(a_state.hasEBFabFactory());
    AMREX_ALWAYS_ASSERT(a_state.ixType().cellCentered());
    AMREX_ALWAYS_ASSERT(a_bcs.size()==a_ncomp);

    // Compute fluxes
    ComputeFluxes( D_DECL(a_fx, a_fy, a_fz),
                   D_DECL(edgst_x, edgst_y, edgst_z),
                   a_state, a_state_comp, a_ncomp,
                   D_DECL(a_xsl, a_ysl, a_zsl), a_sl_comp,
                   D_DECL(a_umac, a_vmac, a_wmac),
                   a_geom, a_bcs, known_edgestate);

    // Compute divergence
    bool   already_on_centroids(true);
    int    nghost(2);
    MultiFab conv_tmp( a_conv.boxArray(), a_conv.DistributionMap(), a_ncomp, nghost,
                       MFInfo(), a_state.Factory() );

    conv_tmp.setVal(0.0);

    Array<MultiFab*,AMREX_SPACEDIM> fluxes;
    fluxes[0] = &a_fx;
    fluxes[1] = &a_fy;
#if (AMREX_SPACEDIM==3)
    fluxes[2] = &a_fz;
#endif

    EB_computeDivergence(conv_tmp, GetArrOfConstPtrs(fluxes),
                         a_geom, already_on_centroids);

    // Redistribute divergence
    const amrex::MultiFab* weights;
    const auto& ebfactory = dynamic_cast<EBFArrayBoxFactory const&>(a_state.Factory());
    weights = &(ebfactory.getVolFrac());
    amrex::single_level_weighted_redistribute( 0, {conv_tmp}, {a_conv}, {*weights}, a_conv_comp, a_ncomp, {a_geom} );

    Gpu::synchronize();

    //
    // Now we have to return the fluxes multiplied by the area -- We basically return
    // "intensive" fluxes
    //
    const Real*  dx = a_geom.CellSize();

#if ( AMREX_SPACEDIM == 3 )
    a_fx.mult(dx[1]*dx[2]);
    a_fy.mult(dx[0]*dx[2]);
    a_fz.mult(dx[0]*dx[1]);
#else
    a_fx.mult(dx[1]);
    a_fy.mult(dx[0]);
#endif

    //
    // Account for "effective areas" for cut cells
    //
//    auto const& ebfactory = dynamic_cast<EBFArrayBoxFactory const&>(a_state.Factory());

    Array< const MultiCutFab*,AMREX_SPACEDIM> areafrac;
    areafrac  = ebfactory.getAreaFrac();

    for (MFIter mfi(a_state,TilingIfNotGPU()); mfi.isValid(); ++mfi)
    {
        Box bx = mfi.tilebox ();

        const EBFArrayBox&     cc_fab = static_cast<EBFArrayBox const&>(a_state[mfi]);
        const EBCellFlagFab&    flags = cc_fab.getEBCellFlagFab();

        if ( (flags.getType(amrex::grow(bx,0)) != FabType::covered ) &&
             (flags.getType(amrex::grow(bx,0)) != FabType::regular ) )
        {

            D_TERM( const auto& fx = a_fx.array(mfi);,
                    const auto& fy = a_fy.array(mfi);,
                    const auto& fz = a_fz.array(mfi););

            D_TERM( const Box ubx = amrex::surroundingNodes(bx,0);,
                    const Box vbx = amrex::surroundingNodes(bx,1);,
                    const Box wbx = amrex::surroundingNodes(bx,2););

            D_TERM( const auto& afrac_x = areafrac[0]->array(mfi);,
                    const auto& afrac_y = areafrac[1]->array(mfi);,
                    const auto& afrac_z = areafrac[2]->array(mfi););

            AMREX_FOR_4D(ubx, a_ncomp, i, j, k, n, {fx(i,j,k,n) *= afrac_x(i,j,k);});
            AMREX_FOR_4D(vbx, a_ncomp, i, j, k, n, {fy(i,j,k,n) *= afrac_y(i,j,k);});
#if (AMREX_SPACEDIM==3)
            AMREX_FOR_4D(wbx, a_ncomp, i, j, k, n, {fz(i,j,k,n) *= afrac_z(i,j,k);});
#endif
        }

    }

    a_fx.FillBoundary(a_geom.periodicity());
    a_fy.FillBoundary(a_geom.periodicity());
#if ( AMREX_SPACEDIM == 3 )
    a_fz.FillBoundary(a_geom.periodicity());
#endif

}



//
// Compute
//
void
Godunov::ComputeSyncConvectiveTerm (MultiFab& a_state,
                                    const int a_state_comp,
                                    MultiFab& a_conv,
                                    const int a_conv_comp,
                                    const int a_ncomp,
                                    D_DECL(MultiFab& a_fx,
                                           MultiFab& a_fy,
                                           MultiFab& a_fz),
                                    D_DECL(MultiFab& edgst_x,
                                           MultiFab& edgst_y,
                                           MultiFab& edgst_z),
                                    D_DECL(const MultiFab& a_umac,
                                           const MultiFab& a_vmac,
                                           const MultiFab& a_wmac),
                                    D_DECL(const MultiFab& a_ucorr,
                                           const MultiFab& a_vcorr,
                                           const MultiFab& a_wcorr),
                                    D_DECL(const MultiFab& a_xsl,
                                           const MultiFab& a_ysl,
                                           const MultiFab& a_zsl),
                                    const int a_sl_comp,
                                    const Vector<BCRec>&  a_bcs,
                                    const Geometry& a_geom,
                                    int known_edgestate)
{
    AMREX_ALWAYS_ASSERT(a_state.hasEBFabFactory());
    AMREX_ALWAYS_ASSERT(a_state.ixType().cellCentered());
    AMREX_ALWAYS_ASSERT(a_bcs.size()==a_ncomp);

    // Compute fluxes
    ComputeSyncFluxes( D_DECL(a_fx, a_fy, a_fz),
                       D_DECL(edgst_x, edgst_y, edgst_z),
                       a_state, a_state_comp, a_ncomp,
                       D_DECL(a_xsl, a_ysl, a_zsl), a_sl_comp,
                       D_DECL(a_umac, a_vmac, a_wmac),
                       D_DECL(a_ucorr, a_vcorr, a_wcorr),
                       a_geom, a_bcs, known_edgestate);

    // Compute divergence
    bool   already_on_centroids(true);
    int    nghost(2);
    MultiFab conv_tmp( a_conv.boxArray(), a_conv.DistributionMap(), a_ncomp, nghost,
                       MFInfo(), a_state.Factory() );

    conv_tmp.setVal(0.0);

    Array<MultiFab*,AMREX_SPACEDIM> fluxes;
    fluxes[0] = &a_fx;
    fluxes[1] = &a_fy;
#if (AMREX_SPACEDIM==3)
    fluxes[2] = &a_fz;
#endif

    EB_computeDivergence(conv_tmp, GetArrOfConstPtrs(fluxes),
                         a_geom, already_on_centroids);

    // Redistribute divergence
    const amrex::MultiFab* weights;
    const auto& ebfactory = dynamic_cast<EBFArrayBoxFactory const&>(a_state.Factory());
    weights = &(ebfactory.getVolFrac());
    amrex::single_level_weighted_redistribute( 0, {conv_tmp}, {a_conv}, {*weights}, a_conv_comp, a_ncomp, {a_geom} );

    Gpu::synchronize();

    //
    // Now we have to return the fluxes multiplied by the area -- We basically return
    // "intensive" fluxes
    //
    const Real*  dx = a_geom.CellSize();

#if ( AMREX_SPACEDIM == 3 )
    a_fx.mult(dx[1]*dx[2]);
    a_fy.mult(dx[0]*dx[2]);
    a_fz.mult(dx[0]*dx[1]);
#else
    a_fx.mult(dx[1]);
    a_fy.mult(dx[0]);
#endif

    //
    // Account for "effective areas" for cut cells
    //
    Array< const MultiCutFab*,AMREX_SPACEDIM> areafrac;
    areafrac  = ebfactory.getAreaFrac();

    for (MFIter mfi(a_state,TilingIfNotGPU()); mfi.isValid(); ++mfi)
    {
        Box bx = mfi.tilebox ();

        const EBFArrayBox&     cc_fab = static_cast<EBFArrayBox const&>(a_state[mfi]);
        const EBCellFlagFab&    flags = cc_fab.getEBCellFlagFab();

        if ( (flags.getType(amrex::grow(bx,0)) != FabType::covered ) &&
             (flags.getType(amrex::grow(bx,0)) != FabType::regular ) )
        {

            D_TERM( const auto& fx = a_fx.array(mfi);,
                    const auto& fy = a_fy.array(mfi);,
                    const auto& fz = a_fz.array(mfi););

            D_TERM( const Box ubx = amrex::surroundingNodes(bx,0);,
                    const Box vbx = amrex::surroundingNodes(bx,1);,
                    const Box wbx = amrex::surroundingNodes(bx,2););

            D_TERM( const auto& afrac_x = areafrac[0]->array(mfi);,
                    const auto& afrac_y = areafrac[1]->array(mfi);,
                    const auto& afrac_z = areafrac[2]->array(mfi););

            AMREX_FOR_4D(ubx, a_ncomp, i, j, k, n, {fx(i,j,k,n) *= afrac_x(i,j,k);});
            AMREX_FOR_4D(vbx, a_ncomp, i, j, k, n, {fy(i,j,k,n) *= afrac_y(i,j,k);});
#if (AMREX_SPACEDIM==3)
            AMREX_FOR_4D(wbx, a_ncomp, i, j, k, n, {fz(i,j,k,n) *= afrac_z(i,j,k);});
#endif
        }

    }

    a_fx.FillBoundary(a_geom.periodicity());
    a_fy.FillBoundary(a_geom.periodicity());
#if ( AMREX_SPACEDIM == 3 )
    a_fz.FillBoundary(a_geom.periodicity());
#endif

}

#endif<|MERGE_RESOLUTION|>--- conflicted
+++ resolved
@@ -1013,17 +1013,9 @@
 {
     BL_PROFILE("Godunov::ComputeSlopes");
     AMREX_ALWAYS_ASSERT(a_state.nComp() >= a_comp    + a_ncomp - 1);
-<<<<<<< HEAD
-    AMREX_ALWAYS_ASSERT(a_xsl.nComp()   >= a_sl_comp + a_ncomp - 1);
-    AMREX_ALWAYS_ASSERT(a_ysl.nComp()   >= a_sl_comp + a_ncomp - 1);
-#if AMREX_SPACEDIM==3
-    AMREX_ALWAYS_ASSERT(a_zsl.nComp()   >= a_sl_comp + a_ncomp - 1);
-#endif
-=======
     D_TERM(AMREX_ALWAYS_ASSERT(a_xsl.nComp()   >= a_sl_comp + a_ncomp - 1);,
 	   AMREX_ALWAYS_ASSERT(a_ysl.nComp()   >= a_sl_comp + a_ncomp - 1);,
 	   AMREX_ALWAYS_ASSERT(a_zsl.nComp()   >= a_sl_comp + a_ncomp - 1); )
->>>>>>> d5d1540a
     AMREX_ALWAYS_ASSERT(a_bcs.size()    == a_ncomp);
 
     EB_set_covered(a_state, a_comp, a_ncomp, 1, COVERED_VAL);


#*******************************************************************************
# INPUTS.3D.HOTSPOT - hot bubble rising
#*******************************************************************************

# make omp reduction more consistent for regression testing
system.regtest_reduction = 1

# test 0th order slopes
godunov.slope_order = 1

<<<<<<< HEAD
mac.use_mlmg_solver = 1
=======
>>>>>>> 480919a4
ns.do_temp=1
ns.temp_cond_coef=1.e-8

#NOTE: You may set *either* max_step or stop_time, or you may set them both.

# Maximum number of coarse grid timesteps to be taken, if stop_time is
#  not reached first.
max_step 		= 5

# Time at which calculation stops, if max_step is not reached first.
stop_time 		= 1.0

# Use the tracer for the refinement criterion
ns.do_tracer_ref = 0
ns.do_vorticity_ref = 0
ns.do_temp_ref = 1

# allow refinement at outflow boundary
ns.do_refine_outflow = 1
ns.do_derefine_outflow = 0

#*******************************************************************************

# Number of cells in each coordinate direction at the coarsest level
amr.n_cell 		= 32 32 32
amr.max_grid_size	= 16

#*******************************************************************************

# Maximum level (defaults to 0 for single level calculation)
amr.max_level		= 1 # maximum number of levels of refinement

#*******************************************************************************

# Interval (in number of level l timesteps) between regridding
amr.regrid_int		= 2 

#*******************************************************************************

# Refinement ratio as a function of level
amr.ref_ratio		= 2 2 2 2

#*******************************************************************************

# Sets the "NavierStokes" code to be verbose
ns.v                    = 1
diffuse.v = 0
mac.v =0
proj.v=1
proj.Pcode = 0
#*******************************************************************************

# Sets the "amr" code to be verbose
amr.v                   = 1

#*******************************************************************************

# Interval (in number of coarse timesteps) between checkpoint(restart) files
amr.check_int		= 10 

#*******************************************************************************

# Interval (in number of coarse timesteps) between plot files
amr.plot_int		= 10

#*******************************************************************************

# CFL number to be used in calculating the time step : dt = dx / max(velocity)
ns.cfl                  = 0.9  # CFL number used to set dt

#*******************************************************************************

# Factor by which the first time is shrunk relative to CFL constraint
ns.init_shrink          = 0.3  # factor which multiplies the very first time step

#*******************************************************************************

# Viscosity coefficient 
ns.vel_visc_coef        = 0.001

#*******************************************************************************

# Diffusion coefficient for first scalar
ns.scal_diff_coefs      = 0.001

#*******************************************************************************

# Forcing term defaults to  rho * abs(gravity) "down"
ns.gravity              = -9.8

#*******************************************************************************

# Name of the file which specifies problem-specific parameters (defaults to "probin")
amr.probin_file 	= probin.3d.hotspot

#*******************************************************************************

# Set to 0 if x-y coordinate system, set to 1 if r-z.
geometry.coord_sys   =  0

#*******************************************************************************

# Physical dimensions of the low end of the domain.
geometry.prob_lo     =  -1. -1. 0.

# Physical dimensions of the high end of the domain.
geometry.prob_hi     =  1. 1. 2. 

#*******************************************************************************

#Set to 1 if periodic in that direction
geometry.is_periodic =  0 0 0

#*******************************************************************************

# Boundary conditions on the low end of the domain.
ns.lo_bc             = 5 5 5

# Boundary conditions on the high end of the domain.
ns.hi_bc             = 5 5 2

# 0 = Interior/Periodic  3 = Symmetry
# 1 = Inflow             4 = SlipWall
# 2 = Outflow            5 = NoSlipWall

#*******************************************************************************

# For solver reasons, use multigrid iterations as the bottom solve.
# mg.usecg = 1

#*******************************************************************************

# Factor by which grids must be coarsenable.
amr.blocking_factor     = 4

#*******************************************************************************

# Add vorticity to the variables in the plot files.
amr.derive_plot_vars    = mag_vort   diveru   avg_pressure

#*******************************************************************************<|MERGE_RESOLUTION|>--- conflicted
+++ resolved
@@ -9,10 +9,6 @@
 # test 0th order slopes
 godunov.slope_order = 1
 
-<<<<<<< HEAD
-mac.use_mlmg_solver = 1
-=======
->>>>>>> 480919a4
 ns.do_temp=1
 ns.temp_cond_coef=1.e-8
 


#undef  BL_LANG_CC
#ifndef BL_LANG_FORT
#define BL_LANG_FORT
#endif

#include <AMReX_REAL.H>
#include <AMReX_CONSTANTS.H>
#include <AMReX_BC_TYPES.H>
#include <PROB_NS_F.H>
#include <AMReX_ArrayLim.H>

#define SDIM 2

module prob_2D_module

  implicit none

  private

  public :: amrex_probinit, FORT_INITDATA, initbubble, initspin, &
            initviscbench, initvort, initchannel, initpervort, &
            inithotspot, initrt, inittraceradvect, initfromrest, &
            init_taylorgreen, &
            FORT_DENERROR, FORT_AVERAGE_EDGE_STATES, FORT_MAKEFORCE, &
            FORT_ADVERROR, FORT_ADV2ERROR, FORT_TEMPERROR, FORT_MVERROR, &
            FORT_DENFILL, FORT_ADVFILL, FORT_TEMPFILL, FORT_XVELFILL, &
            FORT_YVELFILL, FORT_PRESFILL, FORT_DIVUFILL, FORT_DSDTFILL

contains


!c ::: -----------------------------------------------------------
!c ::: This routine is called at problem initialization time
!c ::: and when restarting from a checkpoint file.
!c ::: The purpose is (1) to specify the initial time value
!c ::: (not all problems start at time=0.0) and (2) to read
!c ::: problem specific data from a namelist or other input
!c ::: files and possibly store them or derived information
!c ::: in FORTRAN common blocks for later use.
!c ::: 
!c ::: INPUTS/OUTPUTS:
!c ::: 
!c ::: init      => TRUE if called at start of problem run
!c :::              FALSE if called from restart
!c ::: name      => name of "probin" file
!c ::: namlen    => length of name
!c ::: strttime <=  start problem with this time variable
!c ::: 
!c ::: -----------------------------------------------------------
      subroutine amrex_probinit (init,name,namlen,problo,probhi) bind(c)

      implicit none

      integer init,namlen
      integer name(namlen)
      integer untin, i
      REAL_T  problo(SDIM), probhi(SDIM)

#include <probdata.H>

#ifdef BL_DO_FLCT
#include <INFL_FORCE_F.H>
#include <infl_frc.H>
#endif

!c
!c Dimensions of the Inflow file.
!c
      INTEGER dimFile(3)
      integer nCompFile
      parameter (nCompFile = 2)
      REAL_T dxFile(3)

      namelist /fortin/ denerr, vorterr, adverr, temperr, &
     			denfact, xblob, yblob, zblob, radblob, &
                       velfact, probtype, randfact, bubgrad, &
     			rhozero, tempzero, c_d, r_d, grav_angle, &
                       adv_dir, adv_vel, axis_dir, radvort, &
                       lid_vel 
#ifdef BL_DO_FLCT
                       ,forceInflow, numInflPlanesStore, strmwse_dir, &
                       forceLo, forceHi, flct_file, turb_scale
#endif

!c
!c      Build "probin" filename -- the name of file containing fortin namelist.
!c
      integer maxlen, isioproc
      parameter (maxlen=256)

      character probin*(maxlen)

      call bl_pd_is_ioproc(isioproc)

      if (namlen .gt. maxlen) call bl_error('probin file name too long')

      do i = 1, namlen
         probin(i:i) = char(name(i))
      end do

      untin = 9
      if (namlen .eq. 0) then
         open(untin,file='probin',form='formatted',status='old')
      else
         open(untin,file=probin(1:namlen),form='formatted',status='old')
      end if

#ifdef BL_DO_FLCT
      forceInflow = .FALSE.
      numInflPlanesStore = 16
      forceLo = .TRUE.
      forceHi = .FALSE.
      strmwse_dir = FLCT_YVEL
      flct_file = ""
      turb_scale = 1
#endif

      read(untin,fortin)
      if (isioproc .eq. 1) write(6,fortin)
      close(unit=untin)

#ifdef BL_DO_FLCT
      if (forceInflow .eqv. .FALSE.) then
         forceLo = .FALSE.
         forceHi = .FALSE.
      else
         if (flct_file .ne. "") then
            if (isioproc .eq. 1) print*, 'Initializing turbulence ...'
            open(20, file=flct_file, form='unformatted')
            call RD_SCL_FLCTHD(20,nCompFile,dimFile,probSizeFile,dxFile)
            close(20)
         endif
         if (strmwse_dir .NE. 2) then
            call bl_error('turbulent inflow needs strmwse_dir=2')
         end if
         if (isioproc .eq. 1) then
            print *, 'dimFile: ',      (dimFile(i),i=1,3)
            print *, 'probSizeFile: ', (probSizeFile(i),i=1,3)
            print *, 'dxFile: ',       (dxFile(i),i=1,3)
         end if
      endif
#endif

      do i=1, SDIM
        f_problo(i) = problo(i)
        f_probhi(i) = probhi(i)
      enddo

      end subroutine amrex_probinit 

!c ::: -----------------------------------------------------------
!c ::: This routine is called at problem setup time and is used
!c ::: to initialize data on each grid.  The velocity field you
!c ::: provide does not have to be divergence free and the pressure
!c ::: field need not be set.  A subsequent projection iteration
!c ::: will define aa divergence free velocity field along with a
!c ::: consistant pressure.
!c ::: 
!c ::: NOTE:  all arrays have one cell of ghost zones surrounding
!c :::        the grid interior.  Values in these cells need not
!c :::        be set here.
!c ::: 
!c ::: INPUTS/OUTPUTS:
!c ::: 
!c ::: level     => amr level of grid
!c ::: time      => time at which to init data             
!c ::: lo,hi     => index limits of grid interior (cell centered)
!c ::: nscal     => number of scalar quantities.  You should know
!c :::		   this already!
!c ::: vel      <=  Velocity array
!c ::: scal     <=  Scalar array
!c ::: press    <=  Pressure array
!c ::: dx       => cell size
!c ::: xlo,xhi   => physical locations of lower left and upper
!c :::              right hand corner of grid.  (does not include
!c :::		   ghost region).
!c ::: -----------------------------------------------------------
      subroutine FORT_INITDATA(level,time,lo,hi,nscal, &
     	 	               vel,scal,DIMS(state),press,DIMS(press), &
                              dx,xlo,xhi) &
                              bind(C, name="FORT_INITDATA")
      integer    level, nscal
      integer    lo(SDIM),hi(SDIM)
      integer    DIMDEC(state)
      integer    DIMDEC(press)
      REAL_T     time, dx(SDIM)
      REAL_T     xlo(SDIM), xhi(SDIM)
      REAL_T     vel(DIMV(state),SDIM)
      REAL_T    scal(DIMV(state),nscal)
      REAL_T   press(DIMV(press))

#include <probdata.H>

      if (probtype .eq. 1) then
         call initspin(level,time,lo,hi,nscal, &
          	       vel,scal,DIMS(state),press,DIMS(press), &
                      dx,xlo,xhi)

      else if (probtype .eq. 2) then
         call initbubble(level,time,lo,hi,nscal, &
          	         vel,scal,DIMS(state),press,DIMS(press), &
                        dx,xlo,xhi)

      else if (probtype .eq. 3) then
         call initvort(level,time,lo,hi,nscal, &
          	       vel,scal,DIMS(state),press,DIMS(press), &
                      dx,xlo,xhi)

      else if (probtype .eq. 4) then
         call initchannel(level,time,lo,hi,nscal, &
          	          vel,scal,DIMS(state),press,DIMS(press), &
                         dx,xlo,xhi)

      else if (probtype .eq. 5) then
         call initpervort(level,time,lo,hi,nscal, &
          	          vel,scal,DIMS(state),press,DIMS(press), &
                         dx,xlo,xhi)

      else if (probtype .eq. 6) then
         call inithotspot(level,time,lo,hi,nscal, &
          	          vel,scal,DIMS(state),press,DIMS(press), &
                         dx,xlo,xhi)

      else if (probtype .eq. 7) then
         call initviscbench(level,time,lo,hi,nscal, &
          	            vel,scal,DIMS(state),press,DIMS(press),  &
                           dx,xlo,xhi)

      else if (probtype .eq. 8) then
         call initrt(level,time,lo,hi,nscal, &
                vel,scal,DIMS(state),press,DIMS(press), &
                    dx,xlo,xhi)

      else if (probtype .eq. 9) then
         call inittraceradvect(lo,hi,nscal, &
                          vel,scal,DIMS(state), &
                              dx,xlo,xhi)

      else if (probtype .eq. 10 .or. probtype .eq. 11 .or. &
              probtype .eq. 12) then
         call initfromrest(lo,hi,nscal, &
                       vel,scal,DIMS(state), &
                           dx,xlo,xhi)

      else if (probtype .eq. 13) then
         call init_taylorgreen(level,time,lo,hi,nscal, &
                vel,scal,DIMS(state),press,DIMS(press), &
                    dx,xlo,xhi)
      
      else
         write(6,*) "INITDATA: bad probtype = ",probtype
         stop
      end if

      end subroutine FORT_INITDATA
!c
!c ::: -----------------------------------------------------------
!c
      subroutine initbubble(level,time,lo,hi,nscal, &
     	 	            vel,scal,DIMS(state),press,DIMS(press), &
                           dx,xlo,xhi) &
                           bind(C, name="initbubble")

      integer    level, nscal
      integer    lo(SDIM), hi(SDIM)
      integer    DIMDEC(state)
      integer    DIMDEC(press)
      REAL_T     time, dx(SDIM)
      REAL_T     xlo(SDIM), xhi(SDIM)
      REAL_T     vel(DIMV(state),SDIM)
      REAL_T    scal(DIMV(state),nscal)
      REAL_T   press(DIMV(press))
!c
!c     ::::: local variables
!c
      integer i, j, n
      REAL_T  x, y
      REAL_T  hx, hy
      REAL_T  dist
      REAL_T  x_vel, y_vel

#include <probdata.H>

      hx = dx(1)
      hy = dx(2)

      if (adv_dir .eq. 1) then
         x_vel = adv_vel
         y_vel = zero
      else if (adv_dir .eq. 2) then
         x_vel = zero
         y_vel = adv_vel
      else 
         write(6,*) "initbubble: adv_dir = ",adv_dir
         stop
      end if

      do j = lo(2), hi(2)
         y = xlo(2) + hy*(float(j-lo(2)) + half)
         do i = lo(1), hi(1)
            x = xlo(1) + hx*(float(i-lo(1)) + half)
             dist = sqrt((x-xblob)**2 + (y-yblob)**2)
            vel(i,j,1) = x_vel
            vel(i,j,2) = y_vel
            scal(i,j,1) = one + half*(denfact-one)*(one-tanh(30.*(dist-radblob)))
!c           scal(i,j,1) = merge(denfact,one,dist.lt.radblob)
            do n = 2,nscal-1
               scal(i,j,n) = one
            end do                  
            scal(i,j,nscal) = merge(one,zero,dist.lt.radblob)
         end do
      end do

      end subroutine initbubble
!c
!c ::: -----------------------------------------------------------
!c
      subroutine initspin(level,time,lo,hi,nscal, &
     	 	          vel,scal,DIMS(state),press,DIMS(press), &
                         dx,xlo,xhi) &
                         bind(C, name="initspin")

      integer    level, nscal
      integer    lo(SDIM), hi(SDIM)
      integer    DIMDEC(state)
      integer    DIMDEC(press)
      REAL_T     time, dx(SDIM)
      REAL_T     xlo(SDIM), xhi(SDIM)
      REAL_T     vel(DIMV(state),SDIM)
      REAL_T    scal(DIMV(state),nscal)
      REAL_T   press(DIMV(press))
!c
!c     ::::: local variables
!c
      integer i, j, n
      REAL_T  x, y
      REAL_T  hx, hy
      REAL_T  dist
      REAL_T  x_vel, y_vel
      REAL_T  spx, spy, cpx, cpy

#include <probdata.H>

      hx = dx(1)
      hy = dx(2)

      if (adv_dir .eq. 1) then
         x_vel = adv_vel
         y_vel = zero
      else if (adv_dir .eq. 2) then
         x_vel = zero
         y_vel = adv_vel
      else 
         write(6,*) "INITSPIN: adv_dir = ",adv_dir
         stop
      end if

         do j = lo(2), hi(2)
            y = xlo(2) + hy*(float(j-lo(2)) + half)
            spy = sin(Pi*y)
            cpy = cos(Pi*y)
            do i = lo(1), hi(1)
               x = xlo(1) + hx*(float(i-lo(1)) + half)

               spx = sin(Pi*x)
               cpx = cos(Pi*x)

               vel(i,j,1) = x_vel - velfact*two*spy*cpy*spx**2
               vel(i,j,2) = y_vel + velfact*two*spx*cpx*spy**2

               dist = sqrt((x-xblob)**2 + (y-yblob)**2)

               scal(i,j,1) = one + (denfact-one) * tanh(10.*(dist-radblob))
               do n = 2,nscal-1
                  scal(i,j,n) = one
               end do                  
               scal(i,j,nscal) = merge(one,zero,dist.lt.radblob)

            end do
         end do

      end subroutine initspin
!c
!c ::: -----------------------------------------------------------
!c ::: This case is an unsteady  viscous benchmark for which the 
!c ::: exact solution is,
!c :::     u(x,y,t) = - Cos(Pi x) Sin(Pi y) Exp(-2 Pi^2 Nu t)
!c :::     v(x,y,t) =   Sin(Pi x) Cos(Pi y) Exp(-2 Pi^2 Nu t)
!c :::     p(x,y,t) = - {Cos(2 Pi x) + Cos(2 Pi y)} Exp(-4 Pi^2 Nu t) / 4
!c ::: In the utilities, iamrlib/BenchMarks, there is a 
!c ::: tool ViscBench2d.cpp that reads a plot file and compares the
!c ::: solution against this exact solution.  This benchmark was
!c ::: originally derived by G.I. Taylor (Phil. Mag., Vol. 46, No. 274, 
!c ::: pp. 671-674, 1923) and Ethier and Steinman 
!c ::: (Intl. J. Num. Meth. Fluids, Vol. 19, pp. 369-375, 1994) give 
!c ::: the pressure field.
!c
      subroutine initviscbench(level,time,lo,hi,nscal, &
     	 	               vel,scal,DIMS(state),press,DIMS(press), &
                              dx,xlo,xhi) &
                              bind(C, name="initviscbench")

      integer    level, nscal
      integer    lo(SDIM), hi(SDIM)
      integer    DIMDEC(state)
      integer    DIMDEC(press)
      REAL_T     time, dx(SDIM)
      REAL_T     xlo(SDIM), xhi(SDIM)
      REAL_T     vel(DIMV(state),SDIM)
      REAL_T    scal(DIMV(state),nscal)
      REAL_T   press(DIMV(press))
!c
!c     ::::: local variables
!c
      integer i, j, n
      REAL_T  x, y
      REAL_T  hx, hy
      REAL_T  spx, spy, cpx, cpy

#include <probdata.H>

      hx = dx(1)
      hy = dx(2)

      do j = lo(2), hi(2)
         y = xlo(2) + hy*(float(j-lo(2)) + half)
         spy = sin(Pi*y)
         cpy = cos(Pi*y)

         do i = lo(1), hi(1)
            x = xlo(1) + hx*(float(i-lo(1)) + half)

            spx = sin(Pi*x)
            cpx = cos(Pi*x)

            vel(i,j,1) = - cpx*spy
            vel(i,j,2) =   spx*cpy

            scal(i,j,1) = one
            do n = 2,nscal
               scal(i,j,n) = cpx*cpy
            end do                  

         end do
      end do

      end subroutine initviscbench
!c
!c ::: -----------------------------------------------------------
!c
      subroutine initvort(level,time,lo,hi,nscal, &
     	 	          vel,scal,DIMS(state),press,DIMS(press), &
                         dx,xlo,xhi) &
                         bind(C, name="initvort")
                         
      integer    level, nscal
      integer    lo(SDIM), hi(SDIM)
      integer    DIMDEC(state)
      integer    DIMDEC(press)
      REAL_T     time, dx(SDIM)
      REAL_T     xlo(SDIM), xhi(SDIM)
      REAL_T     vel(DIMV(state),SDIM)
      REAL_T    scal(DIMV(state),nscal)
      REAL_T   press(DIMV(press))
!c
!c     ::::: local variables
!c
      integer i, j, n
      REAL_T  x, y, r
      REAL_T  hx, hy
      REAL_T  c, ux, uy
      REAL_T  umagin, umagout, absu, sinth, costh
      REAL_T  small, a, b, r0

#include <probdata.H>

      hx = dx(1)
      hy = dx(2)
      small = 1.0e-10

      r0 = two/three * radvort
      a = one / ((radvort - r0)*(two*radvort - r0))
      b = a * radvort**2 * (radvort - r0)

         do j = lo(2), hi(2)
            y = xlo(2) + hy*(float(j-lo(2)) + half) - yblob
            do i = lo(1), hi(1)
               x = xlo(1) + hx*(float(i-lo(1)) + half) - xblob
               r = sqrt(x**2 + y**2)
!c              umagin = .5*r - 4*r**3
!c              umagout = radvort*(.5*radvort - 4*radvort**3)/max(radvort,r)
               umagin = velfact * (one - a*(r - r0)**2)
               umagout = velfact * b/max(radvort,r)
               absu = merge(umagout,umagin,(r - radvort) .ge. 0.0d0)
               sinth = y/max(r,small*radvort)
               costh = x/max(r,small*radvort)
               vel(i,j,1) = -absu*sinth
               vel(i,j,2) = absu*costh
               scal(i,j,1) = merge(denfact,one,r.lt.radblob)
               do n = 2,nscal-1
                  scal(i,j,n) = one
               end do                  
               scal(i,j,nscal) = merge(one,zero,r.lt.radblob)
            end do
         end do

      end subroutine initvort
!c
!c ::: -----------------------------------------------------------
!c
      subroutine initchannel(level,time,lo,hi,nscal, &
     	 	             vel,scal,DIMS(state),press,DIMS(press), &
                            dx,xlo,xhi)&
                            bind(C, name="initchannel")

      integer    level, nscal
      integer    lo(SDIM), hi(SDIM)
      integer    DIMDEC(state)
      integer    DIMDEC(press)
      REAL_T     time, dx(SDIM)
      REAL_T     xlo(SDIM), xhi(SDIM)
      REAL_T     vel(DIMV(state),SDIM)
      REAL_T    scal(DIMV(state),nscal)
      REAL_T   press(DIMV(press))
!c
!c     ::::: local variables
!c
      integer i, j, n
      REAL_T  x, y
      REAL_T  hx, hy
      REAL_T  dist

#include <probdata.H>

      hx = dx(1)
      hy = dx(2)

      if ( adv_dir .ne. 1 ) then
         write(6,*) "initchannel requires adv_dir=1, currently adv_dir=",adv_dir
         stop
      end if

      do j = lo(2), hi(2)
         y = xlo(2) + hy*(float(j-lo(2)) + half)
         do i = lo(1), hi(1)
            vel(i,j,1) = adv_vel
            vel(i,j,2) = zero
            scal(i,j,1) = denfact

            do n = 2,nscal-1
               scal(i,j,n) = one
            end do                  

            x = xlo(1) + hx*(float(i-lo(1)) + half)
            dist = sqrt((x-xblob)**2 + (y-yblob)**2)
            scal(i,j,nscal) = merge(one,zero,dist.lt.radblob)

         end do
      end do

      end subroutine initchannel
!c
!c ::: -----------------------------------------------------------
!c
      subroutine initpervort(level,time,lo,hi,nscal, &
     	 	             vel,scal,DIMS(state),press,DIMS(press), &
                            dx,xlo,xhi) &
                            bind(C, name="initpervort")

      integer    level, nscal
      integer    lo(SDIM), hi(SDIM)
      integer    DIMDEC(state)
      integer    DIMDEC(press)
      REAL_T     time, dx(SDIM)
      REAL_T     xlo(SDIM), xhi(SDIM)
      REAL_T     vel(DIMV(state),SDIM)
      REAL_T    scal(DIMV(state),nscal)
      REAL_T   press(DIMV(press))
!c
!c     ::::: local variables
!c
      integer i, j, n
      REAL_T  x, y
      REAL_T  hx, hy
      REAL_T  dist

#include <probdata.H>

      hx = dx(1)
      hy = dx(2)

         do j = lo(2), hi(2)
            y = xlo(2) + hy*(float(j-lo(2)) + half)
            do i = lo(1), hi(1)

               x = xlo(1) + hx*(float(i-lo(1)) + half)

               vel(i,j,1) = tanh(30.*(.25-abs(y-.5)))
               vel(i,j,2) = .05*sin(two*Pi*x)

               scal(i,j,1) = one
               do n = 2,nscal-1
                  scal(i,j,n) = one
               end do
                  
               dist = sqrt((x-xblob)**2 + (y-yblob)**2)
               scal(i,j,nscal) = merge(one,zero,dist.lt.radblob)
            end do
         end do

      end subroutine initpervort
!c
!c ::: -----------------------------------------------------------
!c
      subroutine inithotspot(level,time,lo,hi,nscal, &
     	 	             vel,scal,DIMS(state),press,DIMS(press), &
                            dx,xlo,xhi) &
                            bind(C, name="inithotspot")

      integer    level, nscal
      integer    lo(SDIM), hi(SDIM)
      integer    DIMDEC(state)
      integer    DIMDEC(press)
      REAL_T     time, dx(SDIM)
      REAL_T     xlo(SDIM), xhi(SDIM)
      REAL_T     vel(DIMV(state),SDIM)
      REAL_T    scal(DIMV(state),nscal)
      REAL_T   press(DIMV(press))


!c     ::::: local variables
      integer i, j, n
      REAL_T  x, y
      REAL_T  hx, hy
      REAL_T  x_vel, y_vel
      REAL_T  dist

#include <probdata.H>

      hx = dx(1)
      hy = dx(2)

      if (adv_dir .eq. 1) then
         x_vel = adv_vel
         y_vel = zero
      else if (adv_dir .eq. 2) then
         x_vel = zero
         y_vel = adv_vel
      else 
         write(6,*) "inithotspot: adv_dir = ",adv_dir
         stop
      end if

      do j = lo(2), hi(2)
         y = xlo(2) + hy*(float(j-lo(2)) + half)
         do i = lo(1), hi(1)
            x = xlo(1) + hx*(float(i-lo(1)) + half)
            dist = sqrt((x-xblob)**2 + (y-yblob)**2)
            vel(i,j,1) = x_vel
            vel(i,j,2) = y_vel
            scal(i,j,1) = one/denfact + (one - one/denfact) &
                *half*(one + tanh(40.*(dist - radblob)))
            scal(i,j,2) = merge(one,zero,dist.lt.radblob)
            do n = 3,nscal-1
               scal(i,j,n) = one
            end do
            scal(i,j,nscal) = one / scal(i,j,1)
         end do
      end do
      
      end subroutine inithotspot
      
!c
!c ::: -----------------------------------------------------------
!c
      subroutine initrt(level,time,lo,hi,nscal, &
     	 	         vel,scal,DIMS(state),press,DIMS(press),  &
                        dx,xlo,xhi) &
                        bind(C, name="initrt")

      integer    level, nscal
      integer    lo(SDIM), hi(SDIM)
      integer    DIMDEC(state)
      integer    DIMDEC(press)
      REAL_T     time, dx(SDIM)
      REAL_T     xlo(SDIM), xhi(SDIM)
      REAL_T     vel(DIMV(state),SDIM)
      REAL_T    scal(DIMV(state),nscal)
      REAL_T   press(DIMV(press))


!c     ::::: local variables
      integer i, j, n
      REAL_T  x, y
      REAL_T  hx, hy
      REAL_T  x_vel, y_vel
      REAL_T  dist, pertheight, L_x, rho_1, rho_2

#include <probdata.H>

      hx = dx(1)
      hy = dx(2)

      L_x = 0.5d0

      rho_1 = 1.d0
      rho_2 = 2.d0

      do j = lo(2), hi(2)
         y = hy*(float(j) + half)
         do i = lo(1), hi(1)
            x = hx*(float(i) + half)

            pertheight = 0.5d0 + 0.005d0* &
                (cos(2.d0*Pi*x/L_x)+cos(2.d0*Pi*(L_x-x)/L_x))

            scal(i,j,1) = rho_1 +  &
                ((rho_2-rho_1)/2.d0)*(1+tanh((y-pertheight)/0.005d0))

            vel(i,j,1) = zero
            vel(i,j,2) = zero
            scal(i,j,2) = zero

         end do
      end do
      
      end subroutine initrt

!c
!c ::: -----------------------------------------------------------
!c
      subroutine inittraceradvect(lo,hi,nscal, &
                             vel,scal,DIMS(state), &
                                 dx,xlo,xhi) &
                                 bind(C, name="inittraceradvect")

      integer    nscal
      integer    lo(SDIM), hi(SDIM)
      integer    DIMDEC(state)
      REAL_T     dx(SDIM)
      REAL_T     xlo(SDIM), xhi(SDIM)
      REAL_T     vel(DIMV(state),SDIM)
      REAL_T    scal(DIMV(state),nscal)


!c     ::::: local variables
      integer i, j
      REAL_T  x, y
      REAL_T  hx, hy
      REAL_T  dist

#include <probdata.H>

      hx = dx(1)
      hy = dx(2)

      do j=lo(2),hi(2)
         y = xlo(2) + hy*(float(j-lo(2)) + half)
         do i=lo(1),hi(1)
            x = xlo(1) + hx*(float(i-lo(1)) + half)

            dist = sqrt((0.5d0-x)**2 + (0.5d0-y)**2)

            vel(i,j,1) = 1.0d0
            vel(i,j,2) = 2.0d0
            scal(i,j,1) = 1.0d0
            scal(i,j,2) = 1.0d0*exp(-(10.0d0*dist)**2)

         end do
      end do
      
      end subroutine inittraceradvect
      
!c
!c ::: -----------------------------------------------------------
!c ::: Initialise system from rest. Introduced for the lid-driven cavity
!c ::: test case, also used for Poiseuille flow in square duct. 
!c
      subroutine initfromrest(lo,hi,nscal, &
                         vel,scal,DIMS(state), &
                             dx,xlo,xhi) &
                             bind(C, name="initfromrest")

      integer    nscal
      integer    lo(SDIM), hi(SDIM)
      integer    DIMDEC(state)
      REAL_T     dx(SDIM)
      REAL_T     xlo(SDIM), xhi(SDIM)
      REAL_T     vel(DIMV(state),SDIM)
      REAL_T    scal(DIMV(state),nscal)


!c     ::::: local variables
      integer i, j

#include <probdata.H>

      do j=lo(2),hi(2)
         do i=lo(1),hi(1)

            vel(i,j,1) = 0.0d0
            vel(i,j,2) = 0.0d0
            scal(i,j,1) = 1.0d0
            scal(i,j,2) = 0.0d0

         end do
      end do
      
      end subroutine initfromrest

!c
!c ::: -----------------------------------------------------------
!c
      subroutine init_taylorgreen(level,time,lo,hi,nscal, &
                                  vel,scal,DIMS(state),press,DIMS(press), &
                                  dx,xlo,xhi) &
                                  bind(C, name="init_taylorgreen")
      implicit none

      integer    level, nscal
      integer    lo(SDIM), hi(SDIM)
      integer    DIMDEC(state)
      integer    DIMDEC(press)
      REAL_T     time, dx(SDIM)
      REAL_T     xlo(SDIM), xhi(SDIM)
      REAL_T     vel(DIMV(state),SDIM)
      REAL_T    scal(DIMV(state),nscal)
      REAL_T   press(DIMV(press))
!c
!c     ::::: local variables
!c
      integer i, j, n
      REAL_T  x, y
      REAL_T  hx, hy
      REAL_T  dist, tpi

#include <probdata.H>

      hx = dx(1)
      hy = dx(2)

      tpi = 8.d0*atan(1.d0)

      do j = lo(2), hi(2)
        y = xlo(2) + hy*(float(j-lo(2)) + half)
        do i = lo(1), hi(1)
          x = xlo(1) + hx*(float(i-lo(1)) + half)

<<<<<<< HEAD
          vel(i,j,1) =  velfact*sin(tpi * x)*cos(tpi * y)
          vel(i,j,2) = -velfact*cos(tpi * x)*sin(tpi * y)
=======
          vel(i,j,1) =  velfact*sin(x)*cos(y)
          vel(i,j,2) = -velfact*cos(x)*sin(y)
>>>>>>> 9a5e04ad

          scal(i,j,1) = denfact

          ! This is the theoretical pressure perturbation from p_0
          scal(i,j,2) = (denfact*velfact*velfact/4.d0)*(cos(two*x)+cos(two*y))
          do n = 2,nscal-1
            scal(i,j,n) = one
           end do

!              dist = sqrt((x-xblob)**2 + (y-yblob)**2 + (z-zblob)**2)
!              scal(i,j,k,nscal) = merge(one,zero,dist.lt.radblob)
        end do
      end do

      end subroutine init_taylorgreen

      
!c ::: -----------------------------------------------------------
!c ::: This routine will tag high error cells based on the 
!c ::: magnitude of the density
!c ::: 
!c ::: INPUTS/OUTPUTS:
!c ::: 
!c ::: tag      <=  integer tag array
!c ::: DIMS(tag) => index extent of tag array
!c ::: set       => integer value to tag cell for refinement
!c ::: clear     => integer value to untag cell
!c ::: rho       => density array
!c ::: DIMS(rho) => index extent of rho array
!c ::: lo,hi     => index extent of grid
!c ::: nvar      => number of components in rho array (should be 1)
!c ::: domlo,hi  => index extent of problem domain
!c ::: dx        => cell spacing
!c ::: xlo       => physical location of lower left hand
!c :::	           corner of tag array
!c ::: problo    => phys loc of lower left corner of prob domain
!c ::: time      => problem evolution time
!c ::: -----------------------------------------------------------
      subroutine FORT_DENERROR (tag,DIMS(tag),set,clear, &
                               rho,DIMS(rho),lo,hi,nvar, &
                               domlo,domhi,dx,xlo, &
     			        problo,time,level) &
                  bind(C, name="FORT_DENERROR")

      integer   DIMDEC(rho)
      integer   DIMDEC(tag)
      integer   lo(SDIM), hi(SDIM)
      integer   nvar, set, clear, level
      integer   domlo(SDIM), domhi(SDIM)
      REAL_T    dx(SDIM), xlo(SDIM), problo(SDIM), time
      integer   tag(DIMV(tag))
      REAL_T    rho(DIMV(rho), nvar)

      integer   i, j

#include <probdata.H>

      do j = lo(2), hi(2)
         do i = lo(1), hi(1)
            tag(i,j) = merge(set,tag(i,j),rho(i,j,1).lt.denerr)
         end do
      end do

      end subroutine FORT_DENERROR

!c
!c
!c ::: -----------------------------------------------------------
!c
!c     This routine averages the mac face velocities for makeforce at half time

   subroutine FORT_AVERAGE_EDGE_STATES( vel, v_lo, v_hi,&
                                        umacx, ux_lo, ux_hi,&
                                        umacy, uy_lo, uy_hi,&
#if ( AMREX_SPACEDIM == 3 )
                                        umacz, uz_lo, uz_hi,&
#endif
                                        getForceVerbose)&
                                        bind(C, name="FORT_AVERAGE_EDGE_STATES")

      implicit none

      integer :: v_lo(3), v_hi(3)
      integer :: ux_lo(3), ux_hi(3)
      integer :: uy_lo(3), uy_hi(3)
#if ( AMREX_SPACEDIM == 3 )
      integer :: uz_lo(3), uz_hi(3)
#endif
      integer :: getForceVerbose
      REAL_T, dimension(v_lo(1):v_hi(1),v_lo(2):v_hi(2),v_lo(3):v_hi(3), SDIM) :: vel
      REAL_T, dimension(ux_lo(1):ux_hi(1),ux_lo(2):ux_hi(2),ux_lo(3):ux_hi(3)) :: umacx
      REAL_T, dimension(uy_lo(1):uy_hi(1),uy_lo(2):uy_hi(2),uy_lo(3):uy_hi(3)) :: umacy
#if ( AMREX_SPACEDIM == 3 )
      REAL_T, dimension(uz_lo(1):uz_hi(1),uz_lo(2):uz_hi(2),uz_lo(3):uz_hi(3)) :: umacz
#endif

      REAL_T  :: velmin(3)
      REAL_T  :: velmax(3)
      integer :: isioproc

      integer :: i, j, k, n

      do n = 1, SDIM
         velmin(n) = 1.d234
         velmax(n) = -1.d234
      enddo

      do k = v_lo(3), v_hi(3)
         do j = v_lo(2), v_hi(2)
            do i = v_lo(1), v_hi(1)
               vel(i,j,k,1) = half*(umacx(i,j,k)+umacx(i+1,j,k))
               vel(i,j,k,2) = half*(umacy(i,j,k)+umacy(i,j+1,k))
#if ( AMREX_SPACEDIM == 3 )
               vel(i,j,k,3) = half*(umacz(i,j,k)+umacz(i,j,k+1))
#endif
               do n = 1, SDIM
                  velmin(n) = min(velmin(n),vel(i,j,k,n))
                  velmax(n) = max(velmax(n),vel(i,j,k,n))
               enddo
            enddo
         enddo
      enddo

      if (getForceVerbose.gt.0) then
         call bl_pd_is_ioproc(isioproc)
         if (isioproc.eq.1) then
            do n = 1, SDIM
               write (6,*) "mac velmin (",n,") = ",velmin(n)
               write (6,*) "mac velmax (",n,") = ",velmax(n)
            enddo
         endif
      endif

   end subroutine FORT_AVERAGE_EDGE_STATES

!c
!c
!c
!c ::: -----------------------------------------------------------
!c
!c     This routine add the forcing terms to the momentum equation
!c
   subroutine FORT_MAKEFORCE( time, &
                              force, f_lo, f_hi,&
                              vel, v_lo, v_hi,&
                              scal, s_lo, s_hi,&
                              dx, xlo, xhi, gravity, scomp, ncomp, &
                              nscal, getForceVerbose ) &
                              bind(C, name="FORT_MAKEFORCE")

      implicit none

! In/Out
      integer :: f_lo(3), f_hi(3)
      integer :: v_lo(3), v_hi(3)
      integer :: s_lo(3), s_hi(3)
      integer :: scomp, ncomp
      integer :: nscal, getForceVerbose
      REAL_T  :: time, dx(3)
      REAL_T  :: xlo(3), xhi(3)
      REAL_T  :: gravity
      REAL_T, dimension(f_lo(1):f_hi(1),f_lo(2):f_hi(2),f_lo(3):f_hi(3),scomp:scomp+ncomp-1) :: force
      REAL_T, dimension(v_lo(1):v_hi(1),v_lo(2):v_hi(2),v_lo(3):v_hi(3),0:SDIM-1) :: vel
      REAL_T, dimension(s_lo(1):s_hi(1),s_lo(2):s_hi(2),s_lo(3):s_hi(3),0:nscal-1) :: scal

#include <probdata.H>

! Local
      REAL_T  :: velmin(0:SDIM-1)
      REAL_T  :: velmax(0:SDIM-1)
      REAL_T  :: scalmin(0:nscal-1)
      REAL_T  :: scalmax(0:nscal-1)
      REAL_T  :: forcemin(scomp:scomp+ncomp-1)
      REAL_T  :: forcemax(scomp:scomp+ncomp-1)
      REAL_T  :: x, y, z
      REAL_T  :: hx, hy, hz
      REAL_T  :: sga, cga
      integer :: kx, ky, mode_count, xstep, ystep
      integer :: isioproc
      integer :: nXvel, nYvel, nZvel, nRho, nTrac, nTrac2
      integer :: nRhoScal, nTracScal, nTrac2Scal
      integer :: i, j, k, n

      hx = dx(1)
      hy = dx(2)
#if ( AMREX_SPACEDIM == 3 )
      hz = dx(3)
#endif

!     Assumes components are in the following order
      nXvel = 0
      nYvel = 1
      nZvel = SDIM-1
      nRho  = SDIM
      nTrac = SDIM+1
      nTrac2= SDIM+2

      nRhoScal   = nRho-SDIM
      nTracScal  = nTrac-SDIM
      nTrac2Scal = nTrac2-SDIM

      if ( getForceVerbose > 0 ) then
         call bl_pd_is_ioproc(isioproc)
         if ( isioproc == 1 ) then

            write (6,*) "In MAKEFORCE"
            
            write (6,*) "probtype = ",probtype
            write (6,*) "gravity = ",gravity
            write (6,*) "scomp = ",scomp
            write (6,*) "ncomp = ",ncomp
            write (6,*) "nscal = ",nscal
            
            do n = 0, SDIM-1
               velmin(n) = 1.d234
               velmax(n) = -1.d234
            enddo
            do n = 0, nscal-1
               scalmin(n) = 1.d234
               scalmax(n) = -1.d234
            enddo
            
            ! Get min/max
            do k = f_lo(3), f_hi(3)
               do j = f_lo(2), f_hi(2)
                  do i = f_lo(1), f_hi(1)

                     ! Velocities
                     do n = 0, SDIM-1
                        if (vel(i,j,k,n)>velmax(n)) then
                           velmax(n)=vel(i,j,k,n)
                        endif
                        if (vel(i,j,k,n)<velmin(n)) then
                           velmin(n)=vel(i,j,k,n)
                        endif
                     enddo
                     ! Scalars
                     do n = 0, nscal-1
                        if (scal(i,j,k,n)>scalmax(n)) then
                           scalmax(n)=scal(i,j,k,n)
                        endif
                        if (scal(i,j,k,n)<scalmin(n)) then
                           scalmin(n)=scal(i,j,k,n)
                        endif
                     enddo
                  
                  enddo
               enddo
            enddo
            
            do n = 0, SDIM-1
               write (6,*) "velmin (",n,") = ",velmin(n)
               write (6,*) "velmax (",n,") = ",velmax(n)
            enddo
            do n = 0, nscal-1
               write (6,*) "scalmin(",n,") = ",scalmin(n)
               write (6,*) "scalmax(",n,") = ",scalmax(n)
            enddo
         endif
      endif

!     
!     Here's where the forcing actually gets done
!
      
      if ( scomp == 0 ) then
!
!     Do velocity forcing
!
         if ( probtype == 99 .and. abs(grav_angle)>0.001) then
!     Angled gravity
            sga =  gravity * sin(Pi*grav_angle/180.)
            cga = -gravity * cos(Pi*grav_angle/180.)
            do k = f_lo(3), f_hi(3)
               do j = f_lo(2), f_hi(2)
                  do i = f_lo(1), f_hi(1)
                     force(i,j,k,nXvel) = scal(i,j,k,nRhoScal)*sga
#if ( AMREX_SPACEDIM == 2 )
                     force(i,j,k,nYvel) = scal(i,j,k,nRhoScal)*cga
#elif ( AMREX_SPACEDIM == 3 )
                     force(i,j,k,nYvel) = zero
                     force(i,j,k,nZvel) = scal(i,j,k,nRhoScal)*cga
#endif
                  enddo
               enddo
            enddo
!     Default to gravity...
         else if ( abs(gravity) > 0.0001 ) then
            do k = f_lo(3), f_hi(3)
               do j = f_lo(2), f_hi(2)
                  do i = f_lo(1), f_hi(1)
                     force(i,j,k,nXvel) = zero
#if ( AMREX_SPACEDIM == 2 )
                     force(i,j,k,nYvel) = gravity*scal(i,j,k,nRhoScal)
#elif ( AMREX_SPACEDIM == 3 )
                     force(i,j,k,nYvel) = zero
                     force(i,j,k,nZvel) = gravity*scal(i,j,k,nRhoScal)
#endif
                  enddo
               enddo
            enddo
!     else to zero
         else
            do k = f_lo(3), f_hi(3)
               do j = f_lo(2), f_hi(2)
                  do i = f_lo(1), f_hi(1)
                     force(i,j,k,nXvel) = zero
                     force(i,j,k,nYvel) = zero
#if ( AMREX_SPACEDIM == 3 )
                     force(i,j,k,nZvel) = zero
#endif
                  enddo
               enddo
            enddo
         endif
!     End of velocity forcing
      endif

      if ( (scomp+ncomp) > AMREX_SPACEDIM) then
         ! Scalar forcing
         do n = max(scomp,nRho), scomp+ncomp-1
            if ( n == nRho) then
               ! Density
               do k = f_lo(3), f_hi(3)
                  do j = f_lo(2), f_hi(2)
                     do i = f_lo(1), f_hi(1)
                        force(i,j,k,n) = zero
                     enddo
                  enddo
               enddo
            else if ( n == nTrac ) then
               ! Tracer
               do k = f_lo(3), f_hi(3)
                  do j = f_lo(2), f_hi(2)
                     do i = f_lo(1), f_hi(1)
                        force(i,j,k,n) = zero
                     enddo
                  enddo
               enddo
            else
               ! Other scalar
               do k = f_lo(3), f_hi(3)
                  do j = f_lo(2), f_hi(2)
                     do i = f_lo(1), f_hi(1)
                        force(i,j,k,n) = zero
                     enddo
                  enddo
               enddo
            endif
         enddo
      endif

      if ( getForceVerbose>0 .and. isioproc==1) then
         do n = scomp,scomp+ncomp-1
            forcemin(n) = 1.d234
            forcemax(n) = -1.d234
         enddo
         do k = f_lo(3), f_hi(3)
            do j = f_lo(2), f_hi(2)
               do i = f_lo(1), f_hi(1)
                  do n = scomp,ncomp+scomp-1
                     forcemin(n) = min(forcemin(n),force(i,j,k,n))
                     forcemax(n) = max(forcemax(n),force(i,j,k,n))
                  enddo
               enddo
            enddo
         enddo
         do n = scomp,ncomp+scomp-1
            write (6,*) "forcemin (",n,") = ",forcemin(n)
            write (6,*) "forcemax (",n,") = ",forcemax(n)
         enddo
      endif

   end subroutine FORT_MAKEFORCE

!c ::: -----------------------------------------------------------
!c ::: This routine will tag high error cells based on the 
!c ::: magnitude of the tracer
!c ::: 
!c ::: INPUTS/OUTPUTS:
!c ::: 
!c ::: tag      <=  integer tag array
!c ::: DIMS(tag) => index extent of tag array
!c ::: set       => integer value to tag cell for refinement
!c ::: clear     => integer value to untag cell
!c ::: adv       => scalar array
!c ::: DIMS(adv) => index extent of scalar array
!c ::: lo,hi     => index extent of grid
!c ::: nvar      => number of components in rho array (should be 1)
!c ::: domlo,hi  => index extent of problem domain
!c ::: dx        => cell spacing
!c ::: xlo       => physical location of lower left hand
!c :::	           corner of tag array
!c ::: problo    => phys loc of lower left corner of prob domain
!c ::: time      => problem evolution time
!c ::: -----------------------------------------------------------
      subroutine FORT_ADVERROR (tag,DIMS(tag),set,clear, &
                               adv,DIMS(adv),lo,hi,nvar, &
                               domlo,domhi,dx,xlo,  &
     			        problo,time,level)&
                  bind(C, name="FORT_ADVERROR")

      integer   DIMDEC(tag)
      integer   DIMDEC(adv)
      integer   nvar, set, clear, level
      integer   domlo(SDIM), domhi(SDIM)
      integer   lo(SDIM), hi(SDIM)
      REAL_T    dx(SDIM), xlo(SDIM), problo(SDIM), time
      integer   tag(DIMV(tag))
      REAL_T    adv(DIMV(adv),nvar)

      REAL_T    x, y, ax, ay, aerr, dy
      integer   i, j

#include <probdata.H>

!c     probtype = SPIN
      if (probtype .eq. 1) then

        do j = lo(2), hi(2)
           do i = lo(1), hi(1)
              tag(i,j) = merge(set,tag(i,j),adv(i,j,1).gt.adverr)
           end do
        end do

!c     probtype = BUBBLE
      else if (probtype .eq. 2) then

        if (level .eq. 0) then
          do j = lo(2), hi(2)
             do i = lo(1), hi(1)
                tag(i,j) = merge(set,tag(i,j),adv(i,j,1).gt.adverr)
             end do
          end do
        end if

!c     probtype = VORTEX IN A BOX
      else if (probtype .eq. 3) then

        do j = lo(2), hi(2)
           do i = lo(1), hi(1)
              tag(i,j) = merge(set,tag(i,j),adv(i,j,1).gt.adverr)
           end do
        end do

!c     probtype = CHANNEL
      else if (probtype .eq. 4) then

        do j = lo(2), hi(2)
           do i = lo(1), hi(1)
              tag(i,j) = merge(set,tag(i,j),adv(i,j,1).gt.adverr)
           end do
        end do

!c     probtype = PERIODIC SHEAR LAYER
      else if (probtype .eq. 5) then

        do j = lo(2), hi(2)
           do i = lo(1), hi(1)
              tag(i,j) = merge(set,tag(i,j),adv(i,j,1).gt.adverr)
           end do
        end do

!c     probtype = HOT SPOT
      else if (probtype .eq. 6) then

        do j = lo(2), hi(2)
           do i = lo(1), hi(1)
              tag(i,j) = merge(set,tag(i,j),adv(i,j,1).gt.adverr)
           end do
        end do


!c     probtype = VISCOUS BENCHMARK
      else if (probtype .eq. 7) then

        do j = lo(2), hi(2)
           do i = lo(1), hi(1)
              tag(i,j) = merge(set,tag(i,j),adv(i,j,1).gt.adverr)
           end do
        end do

!c     probtype = RT
      else if (probtype .eq. 8) then

        do j = lo(2), hi(2)
           do i = lo(1), hi(1)
              tag(i,j) = merge(set,tag(i,j),adv(i,j,1).gt.adverr)
           end do
        end do

      else
        print *,'DONT KNOW THIS PROBTYPE IN FORT_ADVERROR ',probtype
        stop
      end if
 
      end subroutine FORT_ADVERROR
      
      
      subroutine FORT_ADV2ERROR (tag,DIMS(tag),set,clear, &
                               adv,DIMS(adv),lo,hi,nvar, &
                               domlo,domhi,dx,xlo,  &
     			        problo,time,level) &
                  bind(C, name="FORT_ADV2ERROR")

      integer   DIMDEC(tag)
      integer   DIMDEC(adv)
      integer   nvar, set, clear, level
      integer   domlo(SDIM), domhi(SDIM)
      integer   lo(SDIM), hi(SDIM)
      REAL_T    dx(SDIM), xlo(SDIM), problo(SDIM), time
      integer   tag(DIMV(tag))
      REAL_T    adv(DIMV(adv),nvar)

      REAL_T    x, y, ax, ay, aerr, dy
      integer   i, j

#include <probdata.H>

!c     probtype = SPIN
      if (probtype .eq. 1) then

        do j = lo(2), hi(2)
           do i = lo(1), hi(1)
              tag(i,j) = merge(set,tag(i,j),adv(i,j,1).gt.adverr)
           end do
        end do

!c     probtype = BUBBLE
      else if (probtype .eq. 2) then

        if (level .eq. 0) then
          do j = lo(2), hi(2)
             do i = lo(1), hi(1)
                tag(i,j) = merge(set,tag(i,j),adv(i,j,1).gt.adverr)
             end do
          end do
        end if

!c     probtype = VORTEX IN A BOX
      else if (probtype .eq. 3) then

        do j = lo(2), hi(2)
           do i = lo(1), hi(1)
              tag(i,j) = merge(set,tag(i,j),adv(i,j,1).gt.adverr)
           end do
        end do

!c     probtype = CHANNEL
      else if (probtype .eq. 4) then

        do j = lo(2), hi(2)
           do i = lo(1), hi(1)
              tag(i,j) = merge(set,tag(i,j),adv(i,j,1).gt.adverr)
           end do
        end do

!c     probtype = PERIODIC SHEAR LAYER
      else if (probtype .eq. 5) then

        do j = lo(2), hi(2)
           do i = lo(1), hi(1)
              tag(i,j) = merge(set,tag(i,j),adv(i,j,1).gt.adverr)
           end do
        end do

!c     probtype = HOT SPOT
      else if (probtype .eq. 6) then

        do j = lo(2), hi(2)
           do i = lo(1), hi(1)
              tag(i,j) = merge(set,tag(i,j),adv(i,j,1).gt.adverr)
           end do
        end do


!c     probtype = VISCOUS BENCHMARK
      else if (probtype .eq. 7) then

        do j = lo(2), hi(2)
           do i = lo(1), hi(1)
              tag(i,j) = merge(set,tag(i,j),adv(i,j,1).gt.adverr)
           end do
        end do

!c     probtype = RT
      else if (probtype .eq. 8) then

        do j = lo(2), hi(2)
           do i = lo(1), hi(1)
              tag(i,j) = merge(set,tag(i,j),adv(i,j,1).gt.adverr)
           end do
        end do

      else
        print *,'DONT KNOW THIS PROBTYPE IN FORT_ADVERROR ',probtype
        stop
      end if
 
      end subroutine FORT_ADV2ERROR 

!c ::: -----------------------------------------------------------
!c ::: This routine will tag high error cells based on the
!c ::: magnitude or gradient of the temperature
!c :::
!c ::: INPUTS/OUTPUTS:
!c :::
!c ::: tag      <=  integer tag array
!c ::: DIMS(tag) => index extent of tag array
!c ::: set       => integer value to tag cell for refinement
!c ::: clear     => integer value to untag cell
!c ::: temp      => density array
!c ::: DIMS(temp)=> index extent of temp array
!c ::: lo,hi     => index extent of grid
!c ::: nvar      => number of components in rho array (should be 1)
!c ::: domlo,hi  => index extent of problem domain
!c ::: dx        => cell spacing
!c ::: xlo       => physical location of lower left hand
!c :::              corner of tag array
!c ::: problo    => phys loc of lower left corner of prob domain
!c ::: time      => problem evolution time
!c ::: -----------------------------------------------------------
      subroutine FORT_TEMPERROR (tag,DIMS(tag),set,clear, &
                               temperature,DIMS(temp),lo,hi,nvar, &
                               domlo,domhi,dx,xlo, &
                               problo,time,level) &
                               bind(C, name="FORT_TEMPERROR")

      integer   DIMDEC(tag)
      integer   DIMDEC(temp)
      integer   nvar, set, clear, level
      integer   domlo(SDIM), domhi(SDIM)
      integer   lo(SDIM), hi(SDIM)
      REAL_T    dx(SDIM), xlo(SDIM), problo(SDIM), time
      integer   tag(DIMV(tag))
      REAL_T    temperature(DIMV(temp),nvar)

      REAL_T    x, y, ax, ay, aerr
      integer   i, j

#include <probdata.H>

!c     probtype = SPIN
      if (probtype .eq. 1) then

!c     probtype = BUBBLE
      else if (probtype .eq. 2) then

!c     probtype = VORTEX IN A BOX
      else if (probtype .eq. 3) then

!c     probtype = CHANNEL
      else if (probtype .eq. 4) then

!c     probtype = PERIODIC SHEAR LAYER
      else if (probtype .eq. 5) then

!c     probtype = HOT SPOT
      else if (probtype .eq. 6) then

        if (level .eq. 0) then
!c         ::::: refine around entire hot spot
          do j = lo(2), hi(2)
             do i = lo(1), hi(1)
                tag(i,j) = merge(set,tag(i,j),temperature(i,j,1).gt.temperr)
             end do
          end do
        else
!c         ::::: refine where there is temperature gradient
          do j = lo(2), hi(2)
             do i = lo(1), hi(1)
                ax = abs(temperature(i+1,j,1) - temperature(i-1,j,1))
                ay = abs(temperature(i,j+1,1) - temperature(i,j-1,1))
                aerr = max(ax,ay)
                tag(i,j) = merge(set,tag(i,j),aerr.gt.bubgrad)
             end do
          end do
        end if


!c     probtype = VISCOUS BENCHMARK
      else if (probtype .eq. 7) then

!c     probtype = VISCOUS BENCHMARK
      else if (probtype .eq. 8) then

      else
        print *,'DONT KNOW THIS PROBTYPE IN FORT_TEMPERROR ',probtype
        stop
      end if

      end subroutine FORT_TEMPERROR 

!c ::: -----------------------------------------------------------
!c ::: This routine will tag high error cells based on the 
!c ::: magnitude of vorticity
!c ::: 
!c ::: INPUTS/OUTPUTS:
!c ::: 
!c ::: tag      <=  integer tag array
!c ::: DIMS(tag) => index extent of tag array
!c ::: set       => integer value to tag cell for refinement
!c ::: clear     => integer value to untag cell
!c ::: vort      => array of vorticity values
!c ::: DIMS(vor) => index extent of vort array
!c ::: nvar      => number of components in vort array (should be 1)
!c ::: lo,hi     => index extent of grid
!c ::: domlo,hi  => index extent of problem domain
!c ::: dx        => cell spacing
!c ::: xlo       => physical location of lower left hand
!c :::	           corner of tag array
!c ::: problo    => phys loc of lower left corner of prob domain
!c ::: time      => problem evolution time
!c ::: -----------------------------------------------------------
      subroutine FORT_MVERROR (tag,DIMS(tag),set,clear, &
                              vort,DIMS(vort),lo,hi,nvar, &
                              domlo,domhi,dx,xlo, &
     			       problo,time,level) &
                 bind(C, name="FORT_MVERROR")

      integer   DIMDEC(tag)
      integer   DIMDEC(vort)
      integer   nvar, set, clear, level
      integer   lo(SDIM), hi(SDIM)
      integer   domlo(SDIM), domhi(SDIM)
      REAL_T    dx(SDIM), xlo(SDIM), problo(SDIM), time
      integer   tag(DIMV(tag))
      REAL_T    vort(DIMV(vort),nvar)

      REAL_T    x, y
      integer   i, j

#include <probdata.H>

!c     probtype = SPIN
      if (probtype .eq. 1) then

!c     probtype = BUBBLE
      else if (probtype .eq. 2) then

        do j = lo(2), hi(2)
           do i = lo(1), hi(1)
              tag(i,j) = merge(set,tag(i,j),abs(vort(i,j,1)).gt.vorterr*2.d0**level)
           end do
        end do

!c     probtype = VORTEX IN A BOX
      else if (probtype .eq. 3) then

        do j = lo(2), hi(2)
           do i = lo(1), hi(1)
              tag(i,j) = merge(set,tag(i,j),abs(vort(i,j,1)).gt.vorterr)
           end do
        end do

!c     probtype = CHANNEL
      else if (probtype .eq. 4) then

        do j = lo(2), hi(2)
           do i = lo(1), hi(1)
              tag(i,j) = merge(set,tag(i,j),abs(vort(i,j,1)).gt.vorterr)
           end do
        end do

!c     probtype = PERIODIC SHEAR LAYER
      else if (probtype .eq. 5) then

        do j = lo(2), hi(2)
           do i = lo(1), hi(1)
              tag(i,j) = merge(set,tag(i,j),abs(vort(i,j,1)).gt.vorterr)
           end do
        end do

!c     probtype = HOT SPOT
      else if (probtype .eq. 6) then

        do j = lo(2), hi(2)
           do i = lo(1), hi(1)
              tag(i,j) = merge(set,tag(i,j),abs(vort(i,j,1)).gt.vorterr)
           end do
        end do

!c     probtype = VISCOUS BENCHMARK
      else if (probtype .eq. 7) then
        do j = lo(2), hi(2)
           do i = lo(1), hi(1)
              tag(i,j) = merge(set,tag(i,j),abs(vort(i,j,1)).gt.vorterr)
           end do
        end do

!c     probtype = RT
      else if (probtype .eq. 8) then
        do j = lo(2), hi(2)
           do i = lo(1), hi(1)
              tag(i,j) = merge(set,tag(i,j),abs(vort(i,j,1)).gt.vorterr)
           end do
        end do

      else
        print *,'DONT KNOW THIS PROBTYPE IN FORT_MVERROR ',probtype
        stop
      end if

      end subroutine FORT_MVERROR 

!c ::: -----------------------------------------------------------
!c ::: This routine is called during a filpatch operation when
!c ::: the patch to be filled falls outside the interior
!c ::: of the problem domain.  You are requested to supply the
!c ::: data outside the problem interior in such a way that the
!c ::: data is consistant with the types of the boundary conditions
!c ::: you specified in the C++ code.  
!c ::: 
!c ::: NOTE:  you can assume all interior cells have been filled
!c :::        with valid data and that all non-interior cells have
!c ::         have been filled with a large real number.
!c ::: 
!c ::: INPUTS/OUTPUTS:
!c ::: 
!c ::: rho      <=  density array
!c ::: DIMS(rho) => index extent of rho array
!c ::: domlo,hi  => index extent of problem domain
!c ::: dx        => cell spacing
!c ::: xlo       => physical location of lower left hand
!c :::	           corner of rho array
!c ::: time      => problem evolution time
!c ::: bc	=> array of boundary flags bc(BL_SPACEDIM,lo:hi)
!c ::: -----------------------------------------------------------

      subroutine FORT_DENFILL (rho,DIMS(rho),domlo,domhi,dx, &
                              xlo,time,bc ) &
                              bind(C, name="FORT_DENFILL")

      integer    DIMDEC(rho)
      integer    domlo(SDIM), domhi(SDIM)
      REAL_T     dx(SDIM), xlo(SDIM), time
      REAL_T     rho(DIMV(rho))
      integer    bc(SDIM,2)

      integer    i, j

#include <probdata.H>

      call filcc(rho,DIMS(rho),domlo,domhi,dx,xlo,bc)

      if (bc(1,1).eq.EXT_DIR.and.ARG_L1(rho).lt.domlo(1)) then
         do i = ARG_L1(rho), domlo(1)-1
            do j = ARG_L2(rho), ARG_H2(rho)
               rho(i,j) = denfact
            end do
         end do
      end if            

      if (bc(1,2).eq.EXT_DIR.and.ARG_H1(rho).gt.domhi(1)) then
         do i = domhi(1)+1, ARG_H1(rho)
            do j = ARG_L2(rho), ARG_H2(rho)
               rho(i,j) = denfact
            end do
         end do
      end if            


      if (bc(2,1).eq.EXT_DIR.and.ARG_L2(rho).lt.domlo(2)) then
         do j = ARG_L2(rho), domlo(2)-1
            do i = ARG_L1(rho), ARG_H1(rho)
               rho(i,j) = denfact
            end do
         end do
      end if            

      if (bc(2,2).eq.EXT_DIR.and.ARG_H2(rho).gt.domhi(2)) then
         do j = domhi(2)+1, ARG_H2(rho)
            do i = ARG_L1(rho), ARG_H1(rho)
               rho(i,j) = denfact
            end do
         end do
      end if            

      end subroutine FORT_DENFILL

!c ::: -----------------------------------------------------------
!c ::: This routine is called during a filpatch operation when
!c ::: the patch to be filled falls outside the interior
!c ::: of the problem domain.  You are requested to supply the
!c ::: data outside the problem interior in such a way that the
!c ::: data is consistant with the types of the boundary conditions
!c ::: you specified in the C++ code.  
!c ::: 
!c ::: NOTE:  you can assume all interior cells have been filled
!c :::        with valid data and that all non-interior cells have
!c ::         have been filled with a large real number.
!c ::: 
!c ::: INPUTS/OUTPUTS:
!c ::: 
!c ::: adv      <=  advected quantity array
!c ::: DIMS(adv) => index extent of adv array
!c ::: domlo,hi  => index extent of problem domain
!c ::: dx        => cell spacing
!c ::: xlo       => physical location of lower left hand
!c :::	           corner of adv array
!c ::: time      => problem evolution time
!c ::: bc	=> array of boundary flags bc(BL_SPACEDIM,lo:hi)
!c ::: -----------------------------------------------------------

      subroutine FORT_ADVFILL (adv,DIMS(adv),domlo,domhi,dx,xlo,time,bc)&
                               bind(C, name="FORT_ADVFILL")

      integer    DIMDEC(adv)
      integer    domlo(SDIM), domhi(SDIM)
      REAL_T     dx(SDIM), xlo(SDIM), time
      REAL_T     adv(DIMV(adv))
      integer    bc(SDIM,2)

      integer    i, j

#include <probdata.H>

      call filcc(adv,DIMS(adv),domlo,domhi,dx,xlo,bc)

      if (bc(1,1).eq.EXT_DIR.and.ARG_L1(adv).lt.domlo(1)) then
         do i = ARG_L1(adv), domlo(1)-1
            do j = ARG_L2(adv), ARG_H2(adv)
               adv(i,j) = zero
            end do
         end do
      end if            

      if (bc(1,2).eq.EXT_DIR.and.ARG_H1(adv).gt.domhi(1)) then
         do i = domhi(1)+1, ARG_H1(adv)
            do j = ARG_L2(adv), ARG_H2(adv)
               adv(i,j) = zero
            end do
         end do
      end if            

      if (bc(2,1).eq.EXT_DIR.and.ARG_L2(adv).lt.domlo(2)) then

         if (probtype .eq. 12) then

            do j = ARG_L2(adv), domlo(2)-1
               do i = ARG_L1(adv), ARG_H1(adv)
                  adv(i,j) = 1.d0
               end do
            end do

         else

            do j = ARG_L2(adv), domlo(2)-1
               do i = ARG_L1(adv), ARG_H1(adv)
                  adv(i,j) = zero
               end do
            end do

         end if

      end if            

      if (bc(2,2).eq.EXT_DIR.and.ARG_H2(adv).gt.domhi(2)) then
         do j = domhi(2)+1, ARG_H2(adv)
            do i = ARG_L1(adv), ARG_H1(adv)
               adv(i,j) = zero
            end do
         end do
      end if            

      end subroutine FORT_ADVFILL

      subroutine FORT_ADV2FILL (adv,DIMS(adv),domlo,domhi,dx,xlo,time,bc)&
                                bind(C, name="FORT_ADV2FILL")

      integer    DIMDEC(adv)
      integer    domlo(SDIM), domhi(SDIM)
      REAL_T     dx(SDIM), xlo(SDIM), time
      REAL_T     adv(DIMV(adv))
      integer    bc(SDIM,2)

      integer    i, j

#include <probdata.H>

      call filcc(adv,DIMS(adv),domlo,domhi,dx,xlo,bc)

      if (bc(1,1).eq.EXT_DIR.and.ARG_L1(adv).lt.domlo(1)) then
         do i = ARG_L1(adv), domlo(1)-1
            do j = ARG_L2(adv), ARG_H2(adv)
               adv(i,j) = zero
            end do
         end do
      end if            

      if (bc(1,2).eq.EXT_DIR.and.ARG_H1(adv).gt.domhi(1)) then
         do i = domhi(1)+1, ARG_H1(adv)
            do j = ARG_L2(adv), ARG_H2(adv)
               adv(i,j) = zero
            end do
         end do
      end if            

      if (bc(2,1).eq.EXT_DIR.and.ARG_L2(adv).lt.domlo(2)) then

         do j = ARG_L2(adv), domlo(2)-1
            do i = ARG_L1(adv), ARG_H1(adv)
               adv(i,j) = zero
            end do
         end do

      end if            

      if (bc(2,2).eq.EXT_DIR.and.ARG_H2(adv).gt.domhi(2)) then
         do j = domhi(2)+1, ARG_H2(adv)
            do i = ARG_L1(adv), ARG_H1(adv)
               adv(i,j) = zero
            end do
         end do
      end if            

      end subroutine FORT_ADV2FILL

!c ::: -----------------------------------------------------------
!c ::: This routine is called during a filpatch operation when
!c ::: the patch to be filled falls outside the interior
!c ::: of the problem domain.  You are requested to supply the
!c ::: data outside the problem interior in such a way that the
!c ::: data is consistant with the types of the boundary conditions
!c ::: you specified in the C++ code.
!c :::
!c ::: NOTE:  you can assume all interior cells have been filled
!c :::        with valid data and that all non-interior cells have
!c ::         have been filled with a large real number.
!c :::
!c ::: INPUTS/OUTPUTS:
!c :::
!c ::: temperature <=  temperature array
!c ::: DIMS(temp)   => index extent of adv array
!c ::: domlo,hi     => index extent of problem domain
!c ::: dx           => cell spacing
!c ::: xlo          => physical location of lower left hand
!c :::                 corner of temperature array
!c ::: time         => problem evolution time
!c ::: bc           => array of boundary flags bc(BL_SPACEDIM,lo:hi)
!c ::: -----------------------------------------------------------

      subroutine FORT_TEMPFILL (temperature,DIMS(temp),domlo,domhi,dx, &
                               xlo,time,bc )&
                               bind(C, name="FORT_TEMPFILL")

      integer    DIMDEC(temp)
      integer    domlo(SDIM), domhi(SDIM)
      REAL_T     dx(SDIM), xlo(SDIM), time
      REAL_T     temperature(DIMV(temp))
      integer    bc(SDIM,2)

      integer    i, j

#include <probdata.H>

      call filcc(temperature,DIMS(temp),domlo,domhi,dx,xlo,bc)

      if (bc(1,1).eq.EXT_DIR.and.ARG_L1(temp).lt.domlo(1)) then
         do i = ARG_L1(temp), domlo(1)-1
           do j = ARG_L2(temp), ARG_H2(temp)
               temperature(i,j) = one
           end do
         end do
      end if

      if (bc(1,2).eq.EXT_DIR.and.ARG_H1(temp).gt.domhi(1)) then
         do i = domhi(1)+1, ARG_H1(temp)
           do j = ARG_L2(temp), ARG_H2(temp)
               temperature(i,j) = one
           end do
         end do
      end if    

      if (bc(2,1).eq.EXT_DIR.and.ARG_L2(temp).lt.domlo(2)) then
         do j = ARG_L2(temp), domlo(2)-1
           do i = ARG_L1(temp), ARG_H1(temp)
               temperature(i,j) = one
          end do
       end do
      end if    

      if (bc(2,2).eq.EXT_DIR.and.ARG_H2(temp).gt.domhi(2)) then
         do j = domhi(2)+1, ARG_H2(temp)
           do i = ARG_L1(temp), ARG_H1(temp)
               temperature(i,j) = one
           end do
         end do
      end if    

      end subroutine FORT_TEMPFILL

!c ::: -----------------------------------------------------------
!c ::: This routine is called during a filpatch operation when
!c ::: the patch to be filled falls outside the interior
!c ::: of the problem domain.  You are requested to supply the
!c ::: data outside the problem interior in such a way that the
!c ::: data is consistant with the types of the boundary conditions
!c ::: you specified in the C++ code.  
!c ::: 
!c ::: NOTE:  you can assume all interior cells have been filled
!c :::        with valid data and that all non-interior cells have
!c ::         have been filled with a large real number.
!c ::: 
!c ::: INPUTS/OUTPUTS:
!c ::: 
!c ::: u        <=  x velocity array
!c ::: DIMS(u)   => index extent of u array
!c ::: domlo,hi  => index extent of problem domain
!c ::: dx        => cell spacing
!c ::: xlo       => physical location of lower left hand
!c :::	           corner of rho array
!c ::: time      => problem evolution time
!c ::: bc	=> array of boundary flags bc(BL_SPACEDIM,lo:hi)
!c ::: -----------------------------------------------------------

      subroutine FORT_XVELFILL (u,DIMS(u),domlo,domhi,dx,xlo,time,bc)&
                                bind(C, name="FORT_XVELFILL")

      implicit none

      integer    DIMDEC(u)
      integer    domlo(SDIM), domhi(SDIM)
      REAL_T     dx(SDIM), xlo(SDIM), time
      REAL_T     u(DIMV(u)), x_vel
      integer    lo(SDIM),hi(SDIM), bc(SDIM,2), i, j

#ifdef BL_DO_FLCT
      integer loFlctArray(SDIM), hiFlctArray(SDIM)
      integer DIMDEC(uflct)
      REAL_T  t_flct
      REAL_T, allocatable :: uflct(:,:)
#endif

#include <probdata.H>

#ifdef BL_DO_FLCT
#include <INFL_FORCE_F.H>
#endif

      lo(1) = ARG_L1(u)
      lo(2) = ARG_L2(u)
      hi(1) = ARG_H1(u)
      hi(2) = ARG_H2(u)

#ifdef BL_DO_FLCT
      if (forceInflow) then
         do i = 1, SDIM
            loFlctArray(i) = lo(i)
            hiFlctArray(i) = hi(i)
         end do
         loFlctArray(adv_dir) = 1
         hiFlctArray(adv_dir) = 1
         call SET_ARGS(DIMS(uflct), loFlctArray, hiFlctArray)
         allocate(uflct(DIMV(uflct)))
!c
!c     Note that we are 'scaling time' here to step into the fluct file to the
!c     correct depth.  This requires that time is not further scaled inside the
!c     the INFL_FILL routine.  Just to be sure, we set convVel = 1 here again.
!c
         convVel = one
         t_flct = adv_vel*time
         call INFL_FILL(FLCT_XVEL,DIMS(uflct),uflct,xlo,dx,t_flct,bc,f_problo,f_probhi)
      end if
#endif

      if (adv_dir .eq. 1)then
         x_vel = adv_vel
      else  
         x_vel = zero
      end if

      call filcc(u,DIMS(u),domlo,domhi,dx,xlo,bc)

      if (bc(1,1).eq.EXT_DIR.and.ARG_L1(u).lt.domlo(1)) then
         do i = ARG_L1(u), domlo(1)-1
            do j = ARG_L2(u), ARG_H2(u)
               u(i,j) = x_vel
            end do
         end do
      end if            

      if (bc(1,2).eq.EXT_DIR.and.ARG_H1(u).gt.domhi(1)) then
         do i = domhi(1)+1, ARG_H1(u)
            do j = ARG_L2(u), ARG_H2(u)
               u(i,j) = x_vel
            end do
         end do
      end if            

      if (bc(2,1).eq.EXT_DIR.and.ARG_L2(u).lt.domlo(2)) then
         do j = ARG_L2(u), domlo(2)-1
            do i = ARG_L1(u), ARG_H1(u)
#ifdef BL_DO_FLCT
               if (forceLo .and. adv_dir .eq. 2) then
                  u(i,j) = zero + uflct(i,1)*turb_scale
               else
                  u(i,j) = zero
               end if
#else
               u(i,j) = zero
#endif
            end do
         end do
      end if            

      if (bc(2,2).eq.EXT_DIR.and.ARG_H2(u).gt.domhi(2)) then
         do j = domhi(2)+1, ARG_H2(u)
            do i = ARG_L1(u), ARG_H1(u)
               if (probtype .eq. 10) then
!c ::: Lid-driven cavity test case, constant velocity on top of domain
                  u(i,j) = lid_vel
               else 
                  u(i,j) = zero
               end if
            end do
         end do
      end if    

#ifdef BL_DO_FLCT        
      if (forceInflow) deallocate(uflct)
#endif

      end subroutine FORT_XVELFILL 
 
!c ::: -----------------------------------------------------------
!c ::: This routine is called during a filpatch operation when
!c ::: the patch to be filled falls outside the interior
!c ::: of the problem domain.  You are requested to supply the
!c ::: data outside the problem interior in such a way that the
!c ::: data is consistant with the types of the boundary conditions
!c ::: you specified in the C++ code.  
!c ::: 
!c ::: NOTE:  you can assume all interior cells have been filled
!c :::        with valid data and that all non-interior cells have
!c ::         have been filled with a large real number.
!c ::: 
!c ::: INPUTS/OUTPUTS:
!c ::: 
!c ::: v        <=  y velocity array
!c ::: DIMS(v)  => index extent of v array
!c ::: domlo,hi  => index extent of problem domain
!c ::: dx        => cell spacing
!c ::: xlo       => physical location of lower left hand
!c :::	           corner of rho array
!c ::: time      => problem evolution time
!c ::: bc	=> array of boundary flags bc(BL_SPACEDIM,lo:hi)
!c ::: -----------------------------------------------------------

      subroutine FORT_YVELFILL (v,DIMS(v),domlo,domhi,dx,xlo,time,bc)&
                                bind(C, name="FORT_YVELFILL")

      implicit none

      integer    DIMDEC(v)
      integer    domlo(SDIM), domhi(SDIM)
      REAL_T     dx(SDIM), xlo(SDIM), time
      REAL_T     v(DIMV(v))
      integer    bc(SDIM,2), i, j
      REAL_T     y_vel
      integer    lo(SDIM),hi(SDIM)

      REAL_T  x

#ifdef BL_DO_FLCT
      integer loFlctArray(SDIM), hiFlctArray(SDIM)
      integer DIMDEC(vflct)
      REAL_T, allocatable :: vflct(:,:)
      REAL_T  t_flct
#endif

#include <probdata.H>

#ifdef BL_DO_FLCT
#include <INFL_FORCE_F.H>
#endif

      lo(1) = ARG_L1(v)
      lo(2) = ARG_L2(v)
      hi(1) = ARG_H1(v)
      hi(2) = ARG_H2(v)

#ifdef BL_DO_FLCT
      if (forceInflow) then
         do i = 1, SDIM
            loFlctArray(i) = lo(i)
            hiFlctArray(i) = hi(i)
         end do
         loFlctArray(adv_dir) = 1
         hiFlctArray(adv_dir) = 1
         call SET_ARGS(DIMS(vflct), loFlctArray, hiFlctArray)
         allocate(vflct(DIMV(vflct)))
         convVel = one
         t_flct = adv_vel*time
         call INFL_FILL(FLCT_YVEL,DIMS(vflct),vflct,xlo,dx,t_flct,bc,f_problo,f_probhi)
      end if
#endif

      if (adv_dir .eq. 2) then
         y_vel = adv_vel
      else  
         y_vel = zero
      end if

      call filcc(v,DIMS(v),domlo,domhi,dx,xlo,bc)

      if (bc(1,1).eq.EXT_DIR.and.ARG_L1(v).lt.domlo(1)) then
         do i = ARG_L1(v), domlo(1)-1
           do j = ARG_L2(v),ARG_H2(v)
             v(i,j) = zero
           end do
         end do
      end if            

      if (bc(1,2).eq.EXT_DIR.and.ARG_H1(v).gt.domhi(1)) then
         do i = domhi(1)+1, ARG_H1(v)
           do j = ARG_L2(v), ARG_H2(v)
             v(i,j) = zero
           end do
         end do
      end if   

      if (bc(2,1).eq.EXT_DIR.and.ARG_L2(v).lt.domlo(2)) then

         if (probtype .eq. 12) then

            do j = ARG_L2(v), domlo(2)-1
               do i = ARG_L1(v), ARG_H1(v)
              
                  x = xlo(1) + dx(1)*(float(i-lo(1)) + half)
                  if (x .gt. 0.45d0 .and.  &
                     x .lt. 0.55d0 .and. &
                     time .lt. 1.d0) then
                     v(i,j) = adv_vel
                  else
                     v(i,j) = 0.d0
                  end if
               end do
            end do

         else

            do j = ARG_L2(v), domlo(2)-1
               do i = ARG_L1(v), ARG_H1(v)
#ifdef BL_DO_FLCT
                  if (forceLo .and. adv_dir .eq. 2) then
                     v(i,j) = y_vel + vflct(i,1)*turb_scale
                  else
                     v(i,j) = y_vel
                  end if
#else
                  v(i,j) = y_vel
#endif
               end do
            end do

         end if            

      end if

      if (bc(2,2).eq.EXT_DIR.and.ARG_H2(v).gt.domhi(2)) then
         do j = domhi(2)+1, ARG_H2(v)
           do i = ARG_L1(v), ARG_H1(v)
             v(i,j) = y_vel
           end do
         end do
      end if            

#ifdef BL_DO_FLCT
      if (forceInflow) deallocate(vflct)
#endif

      end subroutine FORT_YVELFILL 



         
!c ::: -----------------------------------------------------------
!c ::: This routine is called during a filpatch operation when
!c ::: the patch to be filled falls outside the interior
!c ::: of the problem domain.  You are requested to supply the
!c ::: data outside the problem interior in such a way that the
!c ::: data is consistant with the types of the boundary conditions
!c ::: you specified in the C++ code.  
!c ::: 
!c ::: NOTE:  you can assume all interior cells have been filled
!c :::        with valid data.
!c ::: 
!c ::: INPUTS/OUTPUTS:
!c ::: 
!c ::: p        <=  pressure array
!c ::: DIMS(p)   => index extent of p array
!c ::: domlo,hi  => index extent of problem domain
!c ::: dx        => cell spacing
!c ::: xlo       => physical location of lower left hand
!c :::	           corner of rho array
!c ::: time      => problem evolution time
!c ::: bc	=> array of boundary flags bc(BL_SPACEDIM,lo:hi) 
!c ::: -----------------------------------------------------------

      subroutine FORT_PRESFILL (p,DIMS(p),domlo,domhi,dx,xlo,time,bc)&
                                bind(C, name="FORT_PRESFILL")

      integer    DIMDEC(p)
      integer    domlo(SDIM), domhi(SDIM)
      REAL_T     dx(SDIM), xlo(SDIM), time
      REAL_T     p(DIMV(p))
      integer    bc(SDIM,2)

      integer    i, j
      integer    ilo, ihi, jlo, jhi
      logical    fix_xlo, fix_xhi, fix_ylo, fix_yhi
      logical    per_xlo, per_xhi, per_ylo, per_yhi

      fix_xlo = (ARG_L1(p) .lt. domlo(1)) .and. (bc(1,1) .ne. INT_DIR)
      per_xlo = (ARG_L1(p) .lt. domlo(1)) .and. (bc(1,1) .eq. INT_DIR)
      fix_xhi = (ARG_H1(p) .gt. domhi(1)) .and. (bc(1,2) .ne. INT_DIR)
      per_xhi = (ARG_H1(p) .gt. domhi(1)) .and. (bc(1,2) .eq. INT_DIR)
      fix_ylo = (ARG_L2(p) .lt. domlo(2)) .and. (bc(2,1) .ne. INT_DIR)
      per_ylo = (ARG_L2(p) .lt. domlo(2)) .and. (bc(2,1) .eq. INT_DIR)
      fix_yhi = (ARG_H2(p) .gt. domhi(2)) .and. (bc(2,2) .ne. INT_DIR)
      per_yhi = (ARG_H2(p) .gt. domhi(2)) .and. (bc(2,2) .eq. INT_DIR)

      ilo = max(ARG_L1(p),domlo(1))
      ihi = min(ARG_H1(p),domhi(1))
      jlo = max(ARG_L2(p),domlo(2))
      jhi = min(ARG_H2(p),domhi(2))
!c
!c     ::::: left side
!c
      if (fix_xlo) then
         do i = ARG_L1(p), domlo(1)-1
            do j = jlo,jhi
               p(i,j) = p(ilo,j)
            end do
         end do
         if (fix_ylo) then
            do i = ARG_L1(p), domlo(1)-1
               do j = ARG_L2(p), domlo(2)-1
                  p(i,j) = p(ilo,jlo)
               end do
            end do
         else if (per_ylo) then
            do i = ARG_L1(p), domlo(1)-1
               do j = ARG_L2(p), domlo(2)-1
                  p(i,j) = p(ilo,j)
               end do
            end do
         end if
         if (fix_yhi) then
            do i = ARG_L1(p), domlo(1)-1
               do j = domhi(2)+1, ARG_H2(p)
                  p(i,j) = p(ilo,jhi)
               end do
            end do
         else if (per_yhi) then
            do i = ARG_L1(p), domlo(1)-1
               do j = domhi(2)+1, ARG_H2(p)
                  p(i,j) = p(ilo,j)
               end do
            end do
         end if
      end if
!c
!c     ::::: right side
!c
      if (fix_xhi) then
         do i = domhi(1)+1, ARG_H1(p)
            do j = jlo,jhi
               p(i,j) = p(ihi,j)
            end do
         end do
         if (fix_ylo) then
            do i = domhi(1)+1, ARG_H1(p)
               do j = ARG_L2(p), domlo(2)-1
                  p(i,j) = p(ihi,jlo)
               end do
            end do
         else if (per_ylo) then
            do i = domhi(1)+1, ARG_H1(p)
               do j = ARG_L2(p), domlo(2)-1
                  p(i,j) = p(ihi,j)
               end do
            end do
         end if
         if (fix_yhi) then
            do i = domhi(1)+1, ARG_H1(p)
               do j = domhi(2)+1, ARG_H2(p)
                  p(i,j) = p(ihi,jhi)
               end do
            end do
         else if (per_yhi) then
            do i = domhi(1)+1, ARG_H1(p)
               do j = domhi(2)+1, ARG_H2(p)
                  p(i,j) = p(ihi,j)
               end do
            end do
         end if
      end if
      
!c
!c     ::::: bottom 
!c
      if (fix_ylo) then
         do j = ARG_L2(p), domlo(2)-1
            do i = ilo, ihi
               p(i,j) = p(i,jlo)
            end do
         end do
         if (per_xlo) then
            do j = ARG_L2(p), domlo(2)-1
               do i = ARG_L1(p), domlo(1)-1
                  p(i,j) = p(i,jlo)
               end do
            end do
         end if
         if (per_xhi) then
            do j = ARG_L2(p), domlo(2)-1
               do i = domhi(1)+1, ARG_H1(p)
                  p(i,j) = p(i,jlo)
               end do
            end do
         end if
      end if

!c
!c      ::::: top
!c
      if (fix_yhi) then
         do j = domhi(2)+1, ARG_H2(p)
            do i = ilo, ihi
               p(i,j) = p(i,jhi)
            end do
         end do
         if (per_xlo) then
            do j = domhi(2)+1, ARG_H2(p)
               do i = ARG_L1(p), domlo(1)-1
                  p(i,j) = p(i,jhi)
               end do
            end do
         end if
         if (per_xhi) then
            do j = domhi(2)+1, ARG_H2(p)
               do i = domhi(1)+1, ARG_H1(p)
                  p(i,j) = p(i,jhi)
               end do
            end do
         end if
      end if

      end subroutine FORT_PRESFILL

!c ::: -----------------------------------------------------------
!c ::: This routine is called during a filpatch operation when
!c ::: the patch to be filled falls outside the interior
!c ::: of the problem domain.  You are requested to supply the
!c ::: data outside the problem interior in such a way that the
!c ::: data is consistant with the types of the boundary conditions
!c ::: you specified in the C++ code.  
!c ::: 
!c ::: NOTE:  you can assume all interior cells have been filled
!c :::        with valid data.
!c ::: 
!c ::: INPUTS/OUTPUTS:
!c ::: 
!c ::: divu     <=  divu array
!c ::: DIMS(divu)=> index extent of p array
!c ::: domlo,hi  => index extent of problem domain
!c ::: dx        => cell spacing
!c ::: xlo       => physical location of lower left hand
!c :::	           corner of rho array
!c ::: time      => problem evolution time
!c ::: bc	=> array of boundary flags bc(BL_SPACEDIM,lo:hi) 
!c ::: -----------------------------------------------------------

      subroutine FORT_DIVUFILL (divu,DIMS(divu),domlo,domhi,delta, &
                               xlo,time,bc ) &
                               bind(C, name="FORT_DIVUFILL")

      integer    DIMDEC(divu)
      integer    bc(SDIM,2)
      integer    domlo(SDIM), domhi(SDIM)
      REAL_T     delta(SDIM), xlo(SDIM), time
      REAL_T     divu(DIMV(divu))

      integer    i, j
      integer    ilo, ihi, jlo, jhi
      REAL_T     y

      integer lo(SDIM), hi(SDIM)

      lo(1) = ARG_L1(divu)
      hi(1) = ARG_H1(divu)
      lo(2) = ARG_L2(divu)
      hi(2) = ARG_H2(divu)

      ilo = max(lo(1),domlo(1))
      ihi = min(hi(1),domhi(1))
      jlo = max(lo(2),domlo(2))
      jhi = min(hi(2),domhi(2))

      call filcc (divu,DIMS(divu),domlo,domhi,delta,xlo,bc)

      if (bc(1,1).eq.EXT_DIR.and.lo(1).lt.domlo(1)) then
           if(jlo.le.jhi)then
             do j = jlo, jhi
               do i = lo(1), domlo(1)-1
                 divu(i,j) = divu(domlo(1),j)
               end do
             end do
           end if
           if (lo(2).lt.domlo(2)) then
             do j = lo(2), domlo(2)-1
               do i = lo(1), domlo(1)-1
                 divu(i,j) = divu(domlo(1),domlo(2))
               end do
             end do
           end if
           if(hi(2).gt.domhi(2))then
             do j = domhi(2)+1, hi(2)
               do i = lo(1), domlo(1)-1
                 divu(i,j) = divu(domlo(1),domhi(2))
               end do
             end do
           end if

      end if            

      if (bc(1,2).eq.EXT_DIR.and.hi(1).gt.domhi(1)) then
           if(jlo.le.jhi)then
             do j = jlo,jhi
               do i = domhi(1)+1,hi(1)
                 divu(i,j) = divu(domhi(1),j)
               end do
             end do
           end if
           if (lo(2).lt.domlo(2)) then
             do j = lo(2), domlo(2)-1
               do i = domhi(1)+1,hi(1)
                 divu(i,j) = divu(domhi(1),domlo(2))
               end do
             end do
           end if
           if(hi(2).gt.domhi(2))then
             do j = domhi(2)+1, hi(2)
               do i = domhi(1)+1,hi(1)
                 divu(i,j) = divu(domhi(1),domhi(2))
               end do
             end do
           end if
      end if            

      if (bc(2,1).eq.EXT_DIR.and.lo(2).lt.domlo(2)) then
           if(ilo.le.ihi)then
             do j = lo(2), domlo(2)-1
               do i = ilo,ihi
                 divu(i,j) = divu(i,domlo(2))
               end do
             end do
           end if
           if (lo(1).lt.domlo(1)) then
             do j = lo(2), domlo(2)-1
               do i = lo(1), domlo(1)-1
                 divu(i,j) = divu(domlo(1),domlo(2))
               end do
             end do
           end if
           if(hi(1).gt.domhi(1))then
             do j = lo(2), domlo(2)-1
               do i = domhi(1)+1, hi(1)
                 divu(i,j) = divu(domhi(1),domlo(2))
               end do
             end do
           end if

      end if            

      if (bc(2,2).eq.EXT_DIR.and.hi(2).gt.domhi(2)) then
           if(ilo.le.ihi)then
             do j = domhi(2)+1, hi(2)
               do i = ilo,ihi
                 divu(i,j) = divu(i,domhi(2))
               end do
             end do
           end if
           if (lo(1).lt.domlo(1)) then
             do j = domhi(2)+1, hi(2)
               do i = lo(1), domlo(1)-1
                 divu(i,j) = divu(domlo(1),domhi(2))
               end do
             end do
           end if
           if(hi(1).gt.domhi(1))then
             do j = domhi(2)+1, hi(2)
               do i = domhi(1)+1, hi(1)
                 divu(i,j) = divu(domhi(1),domhi(2))
               end do
             end do
           end if
      end if            

      end subroutine FORT_DIVUFILL

!c ::: -----------------------------------------------------------
!c ::: This routine is called during a filpatch operation when
!c ::: the patch to be filled falls outside the interior
!c ::: of the problem domain.  You are requested to supply the
!c ::: data outside the problem interior in such a way that the
!c ::: data is consistant with the types of the boundary conditions
!c ::: you specified in the C++ code.  
!c ::: 
!c ::: NOTE:  you can assume all interior cells have been filled
!c :::        with valid data.
!c ::: 
!c ::: INPUTS/OUTPUTS:
!c ::: 
!c ::: dsdt     <=  dsdt array
!c ::: DIMS(dsdt)=> index extent of p array
!c ::: domlo,hi  => index extent of problem domain
!c ::: dx        => cell spacing
!c ::: xlo       => physical location of lower left hand
!c :::	           corner of rho array
!c ::: time      => problem evolution time
!c ::: bc	=> array of boundary flags bc(BL_SPACEDIM,lo:hi) 
!c ::: -----------------------------------------------------------


      subroutine FORT_DSDTFILL (dsdt,DIMS(dsdt),domlo,domhi,delta, &
                               xlo,time,bc ) &
                               bind(C, name="FORT_DSDTFILL")

      integer    DIMDEC(dsdt)
      integer    bc(SDIM,2)
      integer    domlo(SDIM), domhi(SDIM)
      REAL_T     delta(SDIM), xlo(SDIM), time
      REAL_T     dsdt(DIMV(dsdt))

      integer    i, j
      integer    ilo, ihi, jlo, jhi
      REAL_T     y

      integer lo(SDIM), hi(SDIM)

      lo(1) = ARG_L1(dsdt)
      hi(1) = ARG_H1(dsdt)
      lo(2) = ARG_L2(dsdt)
      hi(2) = ARG_H2(dsdt)

      ilo = max(lo(1),domlo(1))
      ihi = min(hi(1),domhi(1))
      jlo = max(lo(2),domlo(2))
      jhi = min(hi(2),domhi(2))

      call filcc (dsdt,DIMS(dsdt),domlo,domhi,delta,xlo,bc)

      if (bc(1,1).eq.EXT_DIR.and.lo(1).lt.domlo(1)) then
           do i = lo(1), domlo(1)-1
             do j = lo(2), hi(2)
               dsdt(i,j) = zero
             end do
           end do
      end if            

      if (bc(1,2).eq.EXT_DIR.and.hi(1).gt.domhi(1)) then
           do i = domhi(1)+1, hi(1)
             do j = lo(2), hi(2)
               dsdt(i,j) = zero
             end do
           end do
      end if            

      if (bc(2,1).eq.EXT_DIR.and.lo(2).lt.domlo(2)) then
           do j = lo(2), domlo(2)-1
              do i = lo(1), hi(1)
                 dsdt(i,j) = zero
              end do
           end do
      end if            

      if (bc(2,2).eq.EXT_DIR.and.hi(2).gt.domhi(2)) then
           do j = domhi(2)+1, hi(2)
              do i = lo(1), hi(1)
                 dsdt(i,j) = zero
              end do
           end do
      end if            

      end subroutine FORT_DSDTFILL

end module prob_2D_module<|MERGE_RESOLUTION|>--- conflicted
+++ resolved
@@ -847,13 +847,8 @@
         do i = lo(1), hi(1)
           x = xlo(1) + hx*(float(i-lo(1)) + half)
 
-<<<<<<< HEAD
-          vel(i,j,1) =  velfact*sin(tpi * x)*cos(tpi * y)
-          vel(i,j,2) = -velfact*cos(tpi * x)*sin(tpi * y)
-=======
           vel(i,j,1) =  velfact*sin(x)*cos(y)
           vel(i,j,2) = -velfact*cos(x)*sin(y)
->>>>>>> 9a5e04ad
 
           scal(i,j,1) = denfact
 


#*******************************************************************************
# INPUTS.2D.HOTSPOT for regression testing
#*******************************************************************************

<<<<<<< HEAD
<<<<<<< HEAD
fabarray.mfiter_tile_size = 8 8 8

=======
>>>>>>> b58c20b
=======
# turn tiling on for testing
fabarray.mfiter_tile_size = 8 8 8

>>>>>>> 813dec20
# Maximum number of coarse grid timesteps to be taken, if stop_time is
#  not reached first.
max_step 		= 20

#*******************************************************************************

# Turn heat diffusion on
ns.do_temp=1
<<<<<<< HEAD
ns.temp_cond_coef=1.e-7
=======
ns.temp_cond_coef=1.e-8
>>>>>>> b58c20b

# What to use for the refinement criterion
ns.do_tracer_ref = 0
ns.do_density_ref = 0
ns.do_vorticity_ref = 0
ns.do_temp_ref = 1

#*******************************************************************************

# Number of cells in each coordinate direction at the coarsest level
<<<<<<< HEAD
#amr.n_cell 		= 16 32
amr.n_cell 		= 32 64
=======
amr.n_cell 		= 16 32 
>>>>>>> b58c20b
#amr.n_cell 		= 64 128
amr.max_grid_size	= 32

#*******************************************************************************

# Maximum level (defaults to 0 for single level calculation)
<<<<<<< HEAD
<<<<<<< HEAD
amr.max_level		= 2 # maximum number of levels of refinement
=======
amr.max_level		= 4 # maximum number of levels of refinement
>>>>>>> b58c20b
=======
amr.max_level		= 3 # maximum number of levels of refinement
>>>>>>> 813dec20

#*******************************************************************************

# Interval (in number of level l timesteps) between regridding
amr.regrid_int		= 2 

#*******************************************************************************

# Refinement ratio as a function of level
amr.ref_ratio		= 2 2 2 2

#*******************************************************************************

# Sets the "NavierStokes" code to be verbose
ns.v                    = 1

#*******************************************************************************

# Sets the "amr" code to be verbose
amr.v                   = 1

#*******************************************************************************

# Interval (in number of coarse timesteps) between checkpoint(restart) files
amr.check_int		= 100

#*******************************************************************************

# Interval (in number of coarse timesteps) between plot files
amr.plot_int		= 100

#*******************************************************************************

# CFL number to be used in calculating the time step : dt = dx / max(velocity)
ns.cfl                  = 0.9  # CFL number used to set dt

#*******************************************************************************

# Factor by which the first time is shrunk relative to CFL constraint
ns.init_shrink          = 0.3  # factor which multiplies the very first time step

#*******************************************************************************

# Viscosity coefficient 
ns.variable_vel_visc = 1
ns.vel_visc_coef        = 0.001

#*******************************************************************************

# Diffusion coefficient for first scalar
ns.variable_scal_diff = 1
ns.scal_diff_coefs      = 0.001

#*******************************************************************************

# Forcing term defaults to  rho * abs(gravity) "down"
ns.gravity              = -9.8

#*******************************************************************************

# Name of the file which specifies problem-specific parameters (defaults to "probin")
amr.probin_file 	= probin.2d.hotspot

#*******************************************************************************

# Set to 0 if x-y coordinate system, set to 1 if r-z.
geometry.coord_sys   =  1

#*******************************************************************************

# Physical dimensions of the low end of the domain.
geometry.prob_lo     =  0. 0. 

# Physical dimensions of the high end of the domain.
geometry.prob_hi     =  1. 2. 

#*******************************************************************************

#Set to 1 if periodic in that direction
geometry.is_periodic =  0 0

#*******************************************************************************

# Boundary conditions on the low end of the domain.
ns.lo_bc             = 3 4  

# Boundary conditions on the high end of the domain.
ns.hi_bc             = 4 4  

# 0 = Interior/Periodic  3 = Symmetry
# 1 = Inflow             4 = SlipWall
# 2 = Outflow            5 = NoSlipWall

#*******************************************************************************

# Add vorticity to the variables in the plot files.
amr.derive_plot_vars    = mag_vort   diveru   avg_pressure

#*******************************************************************************

# to get past initial velocity projection
proj.use_mlmg_solver = 1<|MERGE_RESOLUTION|>--- conflicted
+++ resolved
@@ -3,17 +3,9 @@
 # INPUTS.2D.HOTSPOT for regression testing
 #*******************************************************************************
 
-<<<<<<< HEAD
-<<<<<<< HEAD
-fabarray.mfiter_tile_size = 8 8 8
-
-=======
->>>>>>> b58c20b
-=======
 # turn tiling on for testing
 fabarray.mfiter_tile_size = 8 8 8
 
->>>>>>> 813dec20
 # Maximum number of coarse grid timesteps to be taken, if stop_time is
 #  not reached first.
 max_step 		= 20
@@ -22,11 +14,7 @@
 
 # Turn heat diffusion on
 ns.do_temp=1
-<<<<<<< HEAD
-ns.temp_cond_coef=1.e-7
-=======
 ns.temp_cond_coef=1.e-8
->>>>>>> b58c20b
 
 # What to use for the refinement criterion
 ns.do_tracer_ref = 0
@@ -37,27 +25,14 @@
 #*******************************************************************************
 
 # Number of cells in each coordinate direction at the coarsest level
-<<<<<<< HEAD
-#amr.n_cell 		= 16 32
-amr.n_cell 		= 32 64
-=======
 amr.n_cell 		= 16 32 
->>>>>>> b58c20b
 #amr.n_cell 		= 64 128
 amr.max_grid_size	= 32
 
 #*******************************************************************************
 
 # Maximum level (defaults to 0 for single level calculation)
-<<<<<<< HEAD
-<<<<<<< HEAD
-amr.max_level		= 2 # maximum number of levels of refinement
-=======
-amr.max_level		= 4 # maximum number of levels of refinement
->>>>>>> b58c20b
-=======
 amr.max_level		= 3 # maximum number of levels of refinement
->>>>>>> 813dec20
 
 #*******************************************************************************
 

--- conflicted
+++ resolved
@@ -3,10 +3,6 @@
 # INPUTS.2D.BUBBLE
 #*******************************************************************************
 
-<<<<<<< HEAD
-init_iter=0
-ns.variable_vel_visc = 0
-=======
 #godunov.ppm_type=0
 #godunov.slope_order=2
 #godunov.use_forces_in_trans=1
@@ -22,7 +18,6 @@
 ns.variable_scal_diff = 0
 ns.sum_interval = 0
 
->>>>>>> bbec76a5
 fabarray.mfiter_tile_size = 8 8 8 
 
 #NOTE: You may set *either* max_step or stop_time, or you may set them both.
@@ -42,19 +37,14 @@
 
 # Number of cells in each coordinate direction at the coarsest level
 amr.n_cell 		= 16 32 
-#amr.n_cell 		= 64 128
+amr.n_cell 		= 64 128
 amr.max_grid_size	= 16
 
 #*******************************************************************************
 
 # Maximum level (defaults to 0 for single level calculation)
-<<<<<<< HEAD
-#amr.max_level		= 1 # maximum number of levels of refinement
-amr.max_level		= 0 # maximum number of levels of refinement
-=======
 amr.max_level		= 2 # maximum number of levels of refinement
 #amr.max_level		= 0 # maximum number of levels of refinement
->>>>>>> bbec76a5
 
 #*******************************************************************************
 
@@ -99,13 +89,8 @@
 #*******************************************************************************
 
 # Viscosity coefficient 
-<<<<<<< HEAD
-#ns.vel_visc_coef        = 0.001
-ns.vel_visc_coef        = 0
-=======
 ns.vel_visc_coef        = 0.001
 #ns.vel_visc_coef        = 0
->>>>>>> bbec76a5
 
 #*******************************************************************************
 

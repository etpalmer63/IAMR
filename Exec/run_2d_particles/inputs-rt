--- conflicted
+++ resolved
@@ -1,9 +1,3 @@
-<<<<<<< HEAD
-diffuse.use_mlmg_solver = 1
-mac.use_mlmg_solver = 1
-proj.use_mlmg_solver = 1
-=======
->>>>>>> 9a5e04ad
 
 # for regression testing
 
@@ -92,7 +86,7 @@
 
 # Viscosity coefficient 
 ns.vel_visc_coef        = 0.001
-ns.variable_vel_visc = 1
+
 #*******************************************************************************
 
 # Diffusion coefficient for first scalar
